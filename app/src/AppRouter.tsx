import { SystemRoleGuard } from 'components/security/Guards';
import { AuthenticatedRouteGuard } from 'components/security/RouteGuards';
import { SYSTEM_ROLE } from 'constants/roles';
import AccessDenied from 'features/403/AccessDenied';
import NotFoundPage from 'features/404/NotFoundPage';
import AdminUsersRouter from 'features/admin/AdminUsersRouter';
import AdminDashboardRouter from 'features/admin/dashboard/AdminDashboardRouter';
import DatasetsRouter from 'features/datasets/DatasetsRouter';
import HomeRouter from 'features/home/HomeRouter';
import LogOutPage from 'features/logout/LogOutPage';
import MapRouter from 'features/map/MapRouter';
import SearchRouter from 'features/search/SearchRouter';
import BaseLayout from 'layouts/BaseLayout';
import ContentLayout from 'layouts/ContentLayout';
import { Redirect, Switch, useLocation } from 'react-router-dom';
import AppRoute from 'utils/AppRoute';

const AppRouter: React.FC<React.PropsWithChildren> = () => {
  const location = useLocation();

  const getTitle = (page: string) => {
    return `BioHub - ${page}`;
  };

  return (
    <Switch>
      <Redirect from="/:url*(/+)" to={{ ...location, pathname: location.pathname.slice(0, -1) }} />

      <AppRoute exact path="/" title={getTitle('Home')} layout={BaseLayout}>
        <HomeRouter />
      </AppRoute>

      <AppRoute path="/search" title={getTitle('Search')} layout={BaseLayout}>
        <SearchRouter />
      </AppRoute>

      <AppRoute path="/datasets" title={getTitle('Datasets')} layout={BaseLayout}>
        <DatasetsRouter />
      </AppRoute>

      <AppRoute path="/map" title={getTitle('Map')} layout={ContentLayout}>
        <MapRouter />
      </AppRoute>

      <AppRoute path="/page-not-found" title={getTitle('Page Not Found')} layout={BaseLayout}>
        <NotFoundPage />
      </AppRoute>

      <AppRoute path="/forbidden" title={getTitle('Forbidden')} layout={BaseLayout}>
        <AccessDenied />
      </AppRoute>

<<<<<<< HEAD
      <AppRoute path="/access-request" title={getTitle('Access Request')} layout={BaseLayout}>
        <AuthenticatedRouteGuard>
          <AccessRequestPage />
        </AuthenticatedRouteGuard>
      </AppRoute>

      <AppRoute path="/request-submitted" title={getTitle('Request submitted')} layout={BaseLayout}>
        <AuthenticatedRouteGuard>
          <RequestSubmitted />
        </AuthenticatedRouteGuard>
      </AppRoute>

      <Redirect exact from="/admin" to="/admin/dashboard" />

      <AppRoute exact path="/admin/dashboard" title={getTitle('Dashboard')} layout={BaseLayout}>
        <AuthenticatedRouteGuard>
          <SystemRoleGuard validSystemRoles={[SYSTEM_ROLE.SYSTEM_ADMIN, SYSTEM_ROLE.DATA_ADMINISTRATOR]}>
            <AdminDashboardRouter />
          </SystemRoleGuard>
        </AuthenticatedRouteGuard>
      </AppRoute>

      <AppRoute path="/admin/users" title={getTitle('Users')} layout={BaseLayout}>
        <AuthenticatedRouteGuard>
          <SystemRoleGuard validSystemRoles={[SYSTEM_ROLE.SYSTEM_ADMIN, SYSTEM_ROLE.DATA_ADMINISTRATOR]}>
=======
      <Redirect exact from="/admin" to="/admin/users" />

      <AppRoute path="/admin/users" title={getTitle('Users')} layout={BaseLayout}>
        <AuthenticatedRouteGuard>
          <SystemRoleGuard validSystemRoles={[SYSTEM_ROLE.SYSTEM_ADMIN]} fallback={<Redirect to="/forbidden" />}>
>>>>>>> 73198a9c
            <AdminUsersRouter />
          </SystemRoleGuard>
        </AuthenticatedRouteGuard>
      </AppRoute>

      <AppRoute path="/logout" title={getTitle('Logout')} layout={BaseLayout}>
        <AuthenticatedRouteGuard>
          <LogOutPage />
        </AuthenticatedRouteGuard>
      </AppRoute>

      <AppRoute title="*" path="*">
        <Redirect to="/page-not-found" />
      </AppRoute>
    </Switch>
  );
};

export default AppRouter;<|MERGE_RESOLUTION|>--- conflicted
+++ resolved
@@ -50,24 +50,13 @@
         <AccessDenied />
       </AppRoute>
 
-<<<<<<< HEAD
-      <AppRoute path="/access-request" title={getTitle('Access Request')} layout={BaseLayout}>
-        <AuthenticatedRouteGuard>
-          <AccessRequestPage />
-        </AuthenticatedRouteGuard>
-      </AppRoute>
-
-      <AppRoute path="/request-submitted" title={getTitle('Request submitted')} layout={BaseLayout}>
-        <AuthenticatedRouteGuard>
-          <RequestSubmitted />
-        </AuthenticatedRouteGuard>
-      </AppRoute>
-
       <Redirect exact from="/admin" to="/admin/dashboard" />
 
       <AppRoute exact path="/admin/dashboard" title={getTitle('Dashboard')} layout={BaseLayout}>
         <AuthenticatedRouteGuard>
-          <SystemRoleGuard validSystemRoles={[SYSTEM_ROLE.SYSTEM_ADMIN, SYSTEM_ROLE.DATA_ADMINISTRATOR]}>
+          <SystemRoleGuard
+            validSystemRoles={[SYSTEM_ROLE.SYSTEM_ADMIN, SYSTEM_ROLE.DATA_ADMINISTRATOR]}
+            fallback={<Redirect to="/forbidden" />}>
             <AdminDashboardRouter />
           </SystemRoleGuard>
         </AuthenticatedRouteGuard>
@@ -75,14 +64,9 @@
 
       <AppRoute path="/admin/users" title={getTitle('Users')} layout={BaseLayout}>
         <AuthenticatedRouteGuard>
-          <SystemRoleGuard validSystemRoles={[SYSTEM_ROLE.SYSTEM_ADMIN, SYSTEM_ROLE.DATA_ADMINISTRATOR]}>
-=======
-      <Redirect exact from="/admin" to="/admin/users" />
-
-      <AppRoute path="/admin/users" title={getTitle('Users')} layout={BaseLayout}>
-        <AuthenticatedRouteGuard>
-          <SystemRoleGuard validSystemRoles={[SYSTEM_ROLE.SYSTEM_ADMIN]} fallback={<Redirect to="/forbidden" />}>
->>>>>>> 73198a9c
+          <SystemRoleGuard
+            validSystemRoles={[SYSTEM_ROLE.SYSTEM_ADMIN, SYSTEM_ROLE.DATA_ADMINISTRATOR]}
+            fallback={<Redirect to="/forbidden" />}>
             <AdminUsersRouter />
           </SystemRoleGuard>
         </AuthenticatedRouteGuard>
