--- conflicted
+++ resolved
@@ -91,29 +91,16 @@
                   mt: 1,
                   fontSize: '1.125rem',
                   fontWeight: 700
-<<<<<<< HEAD
-                }}
-              >
-                Drag your {(multiple && 'files') || 'file'} here, or <Link underline="always">Browse Files</Link>
-              </Box>
-              <Box textAlign="center"
-=======
                 }}>
                 Drag your {(multiple && 'files') || 'file'} here, or <Link underline="always">Browse Files</Link>
               </Box>
               <Box
                 textAlign="center"
->>>>>>> b0b11520
                 sx={{
                   '& span + span': {
                     ml: 2
                   }
-<<<<<<< HEAD
-                }}
-              >
-=======
                 }}>
->>>>>>> b0b11520
                 {acceptedFileExtensions && (
                   <Typography component="span" variant="subtitle2" color="textSecondary">
                     {`Supported Files: ${acceptedFileExtensions}`}
