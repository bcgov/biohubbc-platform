import { Box, Button } from '@mui/material';
import { IFormikAreaUpload } from 'components/upload/UploadArea';
import DatasetSearchForm, {
  DatasetSearchFormInitialValues,
  DatasetSearchFormYupSchema,
  IDatasetSearchForm
} from 'features/datasets/components/DatasetSearchForm';
import SearchResultList, { IDataType } from 'features/datasets/components/SearchResultList';
import { Form, Formik, FormikProps } from 'formik';
import { Feature } from 'geojson';
// import { useApi } from 'hooks/useApi';
import { useRef, useState } from 'react';

export interface IDatasetRequest {
  criteria: {
    boundary: Feature;
    type: string[];
    species?: string[];
    zoom?: number; // TODO include in request params when backend is updated to receive it
    datasetID?: string;
    datasetName?: string;
  };
}
<<<<<<< HEAD
const SideSearchBar: React.FC<React.PropsWithChildren> = () => {
  const [showForm, setShowForm] = useState(true)
=======

export interface SideSearchBarProps {
  onAreaUpdate: (area: IFormikAreaUpload[]) => void;
}

const SideSearchBar: React.FC<SideSearchBarProps> = (props) => {
>>>>>>> d53d4475
  // const api = useApi();
  // const [updatedBounds, setUpdatedBounds] = useState<LatLngBoundsExpression | undefined>(undefined);

  const formikRef = useRef<FormikProps<IDatasetSearchForm>>(null);
  // console.log('formikRef in the map page', formikRef);

  /**
   * Handle dataset requests.
   */
  const handleDatasetRequestCreation = async (values: IDatasetSearchForm) => {
    // try {
    const searchParams: any = {
      criteria: {
        boundary: { type: 'Feature', geometry: [{ type: 'Polygon' }], properties: {} },
        type: ['a'],
        species: values.species_list,
        zoom: 2, // TODO include in request params when backend is updated to receive it
        datasetID: 'string',
        datasetName: values.dataset
      }
    };

    console.log('values', values);
    console.log('searchParams', searchParams);
<<<<<<< HEAD
    setShowForm(false);
=======
    console.log('formikref.values in Side searchbar', formikRef.current?.values);

>>>>>>> d53d4475
    return;
    // await api.search.getSpatialData(searchParams.criteria);

    // if (!response?.satasetID) {
    //   showCreateErrorDialog({
    //     dialogError: 'The response from the server was null, or did not contain a project ID.'
    //   });
    //   return;
    // }
    // } catch (error) {
    //   showCreateErrorDialog({
    //     //dialogTitle: 'Error Finding Dataset',
    //     dialogError: 'Some error' //(error as APIError)?.message,
    //     // dialogErrorDetails: (error as APIError)?.errors
    //   });
    // }
  };

<<<<<<< HEAD
  const toggleForm = () => {
    setShowForm(!showForm);
  }

  const tempData: IDataType[] = [
    {
        dataset_id: '12314123',
        dataset_name: 'Moose',
        number_of_records: 4
    },
    {
        dataset_id: '1231-4123',
        dataset_name: 'Bears',
        number_of_records: 2
    },
    {
        dataset_id: '123124131223',
        dataset_name: 'Ducks',
        number_of_records: 5
    },
    {
        dataset_id: '555999238492349072',
        dataset_name: 'Deer',
        number_of_records: 6
    }
]
  return (
    <Box component={Paper} p={4} width={400}>
      {showForm && 
        <Formik<IDatasetSearchForm>
          innerRef={formikRef}
          enableReinitialize={true}
          initialValues={DatasetSearchFormInitialValues}
          validationSchema={DatasetSearchFormYupSchema}
          validateOnBlur={true}
          validateOnChange={false}
          onSubmit={handleDatasetRequestCreation}>
          {(formikProps) => (
            <Form>
              <Box my={2}>
                <Grid container direction="column" justifyContent="center" spacing={2}>
                  <Grid item xs={12}>
                    <Typography variant="h3">Find BioHub Data</Typography>
                  </Grid>
                  <Grid item xs={12}>
                    <Box component="fieldset" width={'100%'}>
                      <DatasetSearchForm
                        speciesList={[
                          { value: 'species1', label: 'species 1' },
                          { value: 'species2', label: 'species 2' }
                        ]}
                      />
                    </Box>
                  </Grid>
                </Grid>
              </Box>

              <Box mt={5} display="flex" justifyContent="flex-end">
                <Button
                  onClick={formikProps.submitForm}
                  variant="contained"
                  color="primary"
                  size="large"
                  type="submit"
                  data-testid="dataset-find-button">
                  Find
                </Button>
              </Box>
            </Form>
          )}
        </Formik>
      }
      {!showForm &&
        <Box mt={5} display="flex" flexDirection={"column"}>
          <SearchResultList 
            items={tempData} 
            toggleDataSet={(dataSetId) => {console.log(`Toggle: ${dataSetId}`)}}
            backToSearch={() => toggleForm()} 
          />
        </Box>
      }
    </Box>
=======
  // //User uploads boundary for search
  // const onAreaUpload = (area: IFormikAreaUpload) => {
  //   //Get points inside bounds
  //   const featureArray: Feature[] = [];
  //   area.features.forEach((feature: Feature<Polygon>) => {
  //     const newFeature: Feature = {
  //       type: 'Feature',
  //       geometry: simplify(feature.geometry, { tolerance: 0.01, highQuality: false }),
  //       properties: feature.properties
  //     };
  //     featureArray.push(newFeature);
  //   });

  //   // const geoCollection:Feature<GeometryCollection> = {};
  //   mapDataLoader.refresh(featureArray[0], type, zoom);

  //   //SET BOUNDS
  //   const bounds = calculateUpdatedMapBounds(area.features);
  //   if (bounds) {
  //     const newBounds = new LatLngBounds(bounds[0] as LatLngTuple, bounds[1] as LatLngTuple);
  //     setShouldUpdateBounds(true);
  //     setUpdatedBounds(newBounds);
  //   }

  //   //SET STATIC LAYER
  //   const layers: IStaticLayerFeature[] = [];
  //   area.features.forEach((feature: Feature<Polygon>) => {
  //     const staticLayerFeature: IStaticLayerFeature = {
  //       geoJSON: feature,
  //       tooltip: <AreaToolTip name={area.name} />
  //     };
  //     layers.push(staticLayerFeature);
  //   });
  //   const staticLayer: IStaticLayer = { layerName: area.name, features: layers };
  //   setStaticLayers([...staticLayers, staticLayer]);
  // };

  return (
    <>
      <Formik<IDatasetSearchForm>
        innerRef={formikRef}
        enableReinitialize={true}
        initialValues={DatasetSearchFormInitialValues}
        validationSchema={DatasetSearchFormYupSchema}
        validateOnBlur={true}
        validateOnChange={false}
        onSubmit={handleDatasetRequestCreation}>
        {(formikProps) => (
          <Form>
            <DatasetSearchForm
              onAreaUpdate={props.onAreaUpdate}
              speciesList={[
                { value: '1', label: 'Moose' },
                { value: '2', label: 'Thinhorn sheep' },
                { value: '3', label: 'Bighorn sheep' }
              ]}
            />

            <Box mt={4}>
              <Button
                fullWidth={true}
                onClick={formikProps.submitForm}
                variant="contained"
                color="primary"
                size="large"
                type="submit"
                data-testid="dataset-find-button"
                sx={{
                  fontWeight: 700
                }}
                >
                Find Data
              </Button>
            </Box>
          </Form>
        )}
      </Formik>
    </>
>>>>>>> d53d4475
  );
};

// function showCreateErrorDialog(arg0: { dialogError: string }) {
//   throw new Error('Function not implemented.');
// }

export default SideSearchBar;<|MERGE_RESOLUTION|>--- conflicted
+++ resolved
@@ -21,17 +21,12 @@
     datasetName?: string;
   };
 }
-<<<<<<< HEAD
-const SideSearchBar: React.FC<React.PropsWithChildren> = () => {
-  const [showForm, setShowForm] = useState(true)
-=======
 
 export interface SideSearchBarProps {
   onAreaUpdate: (area: IFormikAreaUpload[]) => void;
 }
 
 const SideSearchBar: React.FC<SideSearchBarProps> = (props) => {
->>>>>>> d53d4475
   // const api = useApi();
   // const [updatedBounds, setUpdatedBounds] = useState<LatLngBoundsExpression | undefined>(undefined);
 
@@ -56,12 +51,8 @@
 
     console.log('values', values);
     console.log('searchParams', searchParams);
-<<<<<<< HEAD
-    setShowForm(false);
-=======
     console.log('formikref.values in Side searchbar', formikRef.current?.values);
 
->>>>>>> d53d4475
     return;
     // await api.search.getSpatialData(searchParams.criteria);
 
@@ -80,90 +71,6 @@
     // }
   };
 
-<<<<<<< HEAD
-  const toggleForm = () => {
-    setShowForm(!showForm);
-  }
-
-  const tempData: IDataType[] = [
-    {
-        dataset_id: '12314123',
-        dataset_name: 'Moose',
-        number_of_records: 4
-    },
-    {
-        dataset_id: '1231-4123',
-        dataset_name: 'Bears',
-        number_of_records: 2
-    },
-    {
-        dataset_id: '123124131223',
-        dataset_name: 'Ducks',
-        number_of_records: 5
-    },
-    {
-        dataset_id: '555999238492349072',
-        dataset_name: 'Deer',
-        number_of_records: 6
-    }
-]
-  return (
-    <Box component={Paper} p={4} width={400}>
-      {showForm && 
-        <Formik<IDatasetSearchForm>
-          innerRef={formikRef}
-          enableReinitialize={true}
-          initialValues={DatasetSearchFormInitialValues}
-          validationSchema={DatasetSearchFormYupSchema}
-          validateOnBlur={true}
-          validateOnChange={false}
-          onSubmit={handleDatasetRequestCreation}>
-          {(formikProps) => (
-            <Form>
-              <Box my={2}>
-                <Grid container direction="column" justifyContent="center" spacing={2}>
-                  <Grid item xs={12}>
-                    <Typography variant="h3">Find BioHub Data</Typography>
-                  </Grid>
-                  <Grid item xs={12}>
-                    <Box component="fieldset" width={'100%'}>
-                      <DatasetSearchForm
-                        speciesList={[
-                          { value: 'species1', label: 'species 1' },
-                          { value: 'species2', label: 'species 2' }
-                        ]}
-                      />
-                    </Box>
-                  </Grid>
-                </Grid>
-              </Box>
-
-              <Box mt={5} display="flex" justifyContent="flex-end">
-                <Button
-                  onClick={formikProps.submitForm}
-                  variant="contained"
-                  color="primary"
-                  size="large"
-                  type="submit"
-                  data-testid="dataset-find-button">
-                  Find
-                </Button>
-              </Box>
-            </Form>
-          )}
-        </Formik>
-      }
-      {!showForm &&
-        <Box mt={5} display="flex" flexDirection={"column"}>
-          <SearchResultList 
-            items={tempData} 
-            toggleDataSet={(dataSetId) => {console.log(`Toggle: ${dataSetId}`)}}
-            backToSearch={() => toggleForm()} 
-          />
-        </Box>
-      }
-    </Box>
-=======
   // //User uploads boundary for search
   // const onAreaUpload = (area: IFormikAreaUpload) => {
   //   //Get points inside bounds
@@ -242,7 +149,6 @@
         )}
       </Formik>
     </>
->>>>>>> d53d4475
   );
 };
 
