import { Box, Button } from '@mui/material';
import simplify from '@turf/simplify';
import { IFormikAreaUpload } from 'components/upload/UploadArea';
import DatasetSearchForm, {
  DatasetSearchFormInitialValues,
  DatasetSearchFormYupSchema,
  IDatasetSearchForm
} from 'features/datasets/components/DatasetSearchForm';
import SearchResultList from 'features/datasets/components/SearchResultList';
import { Form, Formik, FormikProps } from 'formik';
<<<<<<< HEAD
import { Feature } from 'geojson';
// import { useApi } from 'hooks/useApi';
import { useRef, useState } from 'react';
=======
import { Feature, GeoJsonProperties, Geometry, Polygon } from 'geojson';
import { DataLoader } from 'hooks/useDataLoader';
import { ISpatialData } from 'interfaces/useSearchApi.interface';
import { useRef } from 'react';
>>>>>>> 4bb8f6bd

export interface IDatasetRequest {
  criteria: {
    boundary: Feature;
    type: string[];
    species?: string[];
    zoom?: number; // TODO include in request params when backend is updated to receive it
    datasetID?: string;
    datasetName?: string;
  };
}

export interface SideSearchBarProps {
  mapDataLoader: DataLoader<
    [
      searchBoundary: Feature<Geometry, GeoJsonProperties>[],
      searchType: string[],
      species?: string[],
      searchZoom?: number,
      datasetID?: string
    ],
    ISpatialData[],
    unknown
  >;
  onAreaUpdate: (area: IFormikAreaUpload[]) => void;
}

const SideSearchBar: React.FC<SideSearchBarProps> = (props) => {
<<<<<<< HEAD
  const [showForm, setShowForm] = useState(true)
  // const api = useApi();
  // const [updatedBounds, setUpdatedBounds] = useState<LatLngBoundsExpression | undefined>(undefined);

=======
>>>>>>> 4bb8f6bd
  const formikRef = useRef<FormikProps<IDatasetSearchForm>>(null);

  /**
   * Handle dataset requests.
   */
  const handleDatasetRequestCreation = async (values: IDatasetSearchForm) => {
<<<<<<< HEAD
    // try {
    const searchParams: any = {
      criteria: {
        boundary: { type: 'Feature', geometry: [{ type: 'Polygon' }], properties: {} },
        type: ['a'],
        species: values.species_list,
        zoom: 2, // TODO include in request params when backend is updated to receive it
        datasetID: 'string',
        datasetName: values.dataset
      }
    };

    console.log('values', values);
    console.log('searchParams', searchParams);
    console.log('formikref.values in Side searchbar', formikRef.current?.values);
    toggleForm()

    return;
    // await api.search.getSpatialData(searchParams.criteria);

    // if (!response?.satasetID) {
    //   showCreateErrorDialog({
    //     dialogError: 'The response from the server was null, or did not contain a project ID.'
    //   });
    //   return;
    // }
    // } catch (error) {
    //   showCreateErrorDialog({
    //     //dialogTitle: 'Error Finding Dataset',
    //     dialogError: 'Some error' //(error as APIError)?.message,
    //     // dialogErrorDetails: (error as APIError)?.errors
    //   });
    // }
=======
    const featureArray: Feature[] = [];
    values.area.forEach((area: IFormikAreaUpload) => {
      area.features.forEach((feature: Feature<Polygon>) => {
        const newFeature: Feature = {
          type: 'Feature',
          geometry: simplify(feature.geometry, { tolerance: 0.01, highQuality: false }),
          properties: feature.properties
        };
        featureArray.push(newFeature);
      });
    });

    // const geoCollection:Feature<GeometryCollection> = {};
    props.mapDataLoader.refresh(featureArray, [values.dataset], values.species_list);
>>>>>>> 4bb8f6bd
  };

  // //User uploads boundary for search
  // const onAreaUpload = (area: IFormikAreaUpload) => {
  //   //SET BOUNDS
  //   const bounds = calculateUpdatedMapBounds(area.features);
  //   if (bounds) {
  //     const newBounds = new LatLngBounds(bounds[0] as LatLngTuple, bounds[1] as LatLngTuple);
  //     setShouldUpdateBounds(true);
  //     setUpdatedBounds(newBounds);
  //   }
  // };

  const toggleForm = () => {
    setShowForm(!showForm);
  }
  return (
    <>
<<<<<<< HEAD
      {showForm && 
        <Formik<IDatasetSearchForm>
          innerRef={formikRef}
          enableReinitialize={true}
          initialValues={DatasetSearchFormInitialValues}
          validationSchema={DatasetSearchFormYupSchema}
          validateOnBlur={true}
          validateOnChange={false}
          onSubmit={handleDatasetRequestCreation}>
          {(formikProps) => (
            <Form>
              <DatasetSearchForm
                onAreaUpdate={props.onAreaUpdate}
                speciesList={[
                  { value: '1', label: 'Moose' },
                  { value: '2', label: 'Thinhorn sheep' },
                  { value: '3', label: 'Bighorn sheep' }
                ]}
              />

              <Box mt={4}>
                <Button
                  fullWidth={true}
                  onClick={formikProps.submitForm}
                  variant="contained"
                  color="primary"
                  size="large"
                  type="submit"
                  data-testid="dataset-find-button"
                  sx={{
                    fontWeight: 700
                  }}
                  >
                  Find Data
                </Button>
              </Box>
            </Form>
          )}
        </Formik>
      }

      {!showForm &&
        <Box mt={5} display="flex" flexDirection={"column"}>
          <SearchResultList 
            items={[]} 
            toggleDataSet={(dataSetId) => {console.log(`Toggle: ${dataSetId}`)}}
            backToSearch={() => toggleForm()} 
          />
        </Box>
      }
=======
      <Formik<IDatasetSearchForm>
        innerRef={formikRef}
        enableReinitialize={true}
        initialValues={DatasetSearchFormInitialValues}
        validationSchema={DatasetSearchFormYupSchema}
        validateOnBlur={true}
        validateOnChange={false}
        onSubmit={handleDatasetRequestCreation}>
        {(formikProps) => (
          <Form>
            <DatasetSearchForm
              onAreaUpdate={props.onAreaUpdate}
              speciesList={[
                { value: 'M-ALAM', label: 'Moose' },
                { value: 'M-ORAM', label: 'Mountain Goat' },
                { value: 'M-OVDA', label: 'Thinhorn sheep' },
                { value: 'M-OVCA', label: 'Bighorn sheep' },
                { value: 'B-SPOW', label: 'Spotted Owl' }
              ]}
            />

            <Box mt={4}>
              <Button
                fullWidth={true}
                onClick={formikProps.submitForm}
                variant="contained"
                color="primary"
                size="large"
                type="submit"
                data-testid="dataset-find-button"
                sx={{
                  fontWeight: 700
                }}>
                Find Data
              </Button>
            </Box>
          </Form>
        )}
      </Formik>
>>>>>>> 4bb8f6bd
    </>
  );
};

// function showCreateErrorDialog(arg0: { dialogError: string }) {
//   throw new Error('Function not implemented.');
// }

export default SideSearchBar;<|MERGE_RESOLUTION|>--- conflicted
+++ resolved
@@ -8,16 +8,10 @@
 } from 'features/datasets/components/DatasetSearchForm';
 import SearchResultList from 'features/datasets/components/SearchResultList';
 import { Form, Formik, FormikProps } from 'formik';
-<<<<<<< HEAD
-import { Feature } from 'geojson';
-// import { useApi } from 'hooks/useApi';
-import { useRef, useState } from 'react';
-=======
 import { Feature, GeoJsonProperties, Geometry, Polygon } from 'geojson';
 import { DataLoader } from 'hooks/useDataLoader';
 import { ISpatialData } from 'interfaces/useSearchApi.interface';
 import { useRef } from 'react';
->>>>>>> 4bb8f6bd
 
 export interface IDatasetRequest {
   criteria: {
@@ -46,54 +40,12 @@
 }
 
 const SideSearchBar: React.FC<SideSearchBarProps> = (props) => {
-<<<<<<< HEAD
-  const [showForm, setShowForm] = useState(true)
-  // const api = useApi();
-  // const [updatedBounds, setUpdatedBounds] = useState<LatLngBoundsExpression | undefined>(undefined);
-
-=======
->>>>>>> 4bb8f6bd
   const formikRef = useRef<FormikProps<IDatasetSearchForm>>(null);
 
   /**
    * Handle dataset requests.
    */
   const handleDatasetRequestCreation = async (values: IDatasetSearchForm) => {
-<<<<<<< HEAD
-    // try {
-    const searchParams: any = {
-      criteria: {
-        boundary: { type: 'Feature', geometry: [{ type: 'Polygon' }], properties: {} },
-        type: ['a'],
-        species: values.species_list,
-        zoom: 2, // TODO include in request params when backend is updated to receive it
-        datasetID: 'string',
-        datasetName: values.dataset
-      }
-    };
-
-    console.log('values', values);
-    console.log('searchParams', searchParams);
-    console.log('formikref.values in Side searchbar', formikRef.current?.values);
-    toggleForm()
-
-    return;
-    // await api.search.getSpatialData(searchParams.criteria);
-
-    // if (!response?.satasetID) {
-    //   showCreateErrorDialog({
-    //     dialogError: 'The response from the server was null, or did not contain a project ID.'
-    //   });
-    //   return;
-    // }
-    // } catch (error) {
-    //   showCreateErrorDialog({
-    //     //dialogTitle: 'Error Finding Dataset',
-    //     dialogError: 'Some error' //(error as APIError)?.message,
-    //     // dialogErrorDetails: (error as APIError)?.errors
-    //   });
-    // }
-=======
     const featureArray: Feature[] = [];
     values.area.forEach((area: IFormikAreaUpload) => {
       area.features.forEach((feature: Feature<Polygon>) => {
@@ -108,7 +60,6 @@
 
     // const geoCollection:Feature<GeometryCollection> = {};
     props.mapDataLoader.refresh(featureArray, [values.dataset], values.species_list);
->>>>>>> 4bb8f6bd
   };
 
   // //User uploads boundary for search
@@ -127,58 +78,6 @@
   }
   return (
     <>
-<<<<<<< HEAD
-      {showForm && 
-        <Formik<IDatasetSearchForm>
-          innerRef={formikRef}
-          enableReinitialize={true}
-          initialValues={DatasetSearchFormInitialValues}
-          validationSchema={DatasetSearchFormYupSchema}
-          validateOnBlur={true}
-          validateOnChange={false}
-          onSubmit={handleDatasetRequestCreation}>
-          {(formikProps) => (
-            <Form>
-              <DatasetSearchForm
-                onAreaUpdate={props.onAreaUpdate}
-                speciesList={[
-                  { value: '1', label: 'Moose' },
-                  { value: '2', label: 'Thinhorn sheep' },
-                  { value: '3', label: 'Bighorn sheep' }
-                ]}
-              />
-
-              <Box mt={4}>
-                <Button
-                  fullWidth={true}
-                  onClick={formikProps.submitForm}
-                  variant="contained"
-                  color="primary"
-                  size="large"
-                  type="submit"
-                  data-testid="dataset-find-button"
-                  sx={{
-                    fontWeight: 700
-                  }}
-                  >
-                  Find Data
-                </Button>
-              </Box>
-            </Form>
-          )}
-        </Formik>
-      }
-
-      {!showForm &&
-        <Box mt={5} display="flex" flexDirection={"column"}>
-          <SearchResultList 
-            items={[]} 
-            toggleDataSet={(dataSetId) => {console.log(`Toggle: ${dataSetId}`)}}
-            backToSearch={() => toggleForm()} 
-          />
-        </Box>
-      }
-=======
       <Formik<IDatasetSearchForm>
         innerRef={formikRef}
         enableReinitialize={true}
@@ -218,7 +117,6 @@
           </Form>
         )}
       </Formik>
->>>>>>> 4bb8f6bd
     </>
   );
 };
