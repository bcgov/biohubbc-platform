--- conflicted
+++ resolved
@@ -66,7 +66,6 @@
     toggleForm()
   };
 
-<<<<<<< HEAD
   // //User uploads boundary for search
   // const onAreaUpload = (area: IFormikAreaUpload) => {
   //   //SET BOUNDS
@@ -82,8 +81,6 @@
     setShowForm(!showForm);
   }
 
-=======
->>>>>>> f2159378
   return (
     <>
     {showForm && 
