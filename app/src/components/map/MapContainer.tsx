--- conflicted
+++ resolved
@@ -72,15 +72,9 @@
       id={mapId}
       className={classes.map}
       center={[55, -128]}
-<<<<<<< HEAD
-      zoom={zoom || 6}
-      minZoom={3}
-      maxZoom={17}
-=======
       zoom={zoom || MAP_DEFAULT_ZOOM}
       minZoom={MAP_MIN_ZOOM}
       maxZoom={MAP_MAX_ZOOM}
->>>>>>> f43314d6
       maxBounds={[
         [-90, -180],
         [90, 180]
