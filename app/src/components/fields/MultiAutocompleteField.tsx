import CheckBox from '@mui/icons-material/CheckBox';
import CheckBoxOutlineBlank from '@mui/icons-material/CheckBoxOutlineBlank';
import { Chip } from '@mui/material';
import Autocomplete, { AutocompleteInputChangeReason, createFilterOptions } from '@mui/material/Autocomplete';
import Checkbox from '@mui/material/Checkbox';
import TextField from '@mui/material/TextField';
import { useFormikContext } from 'formik';
import get from 'lodash-es/get';
import { useEffect, useState } from 'react';

export interface IMultiAutocompleteFieldOption {
  value: string | number;
  label: string;
}

export interface IMultiAutocompleteField {
  id: string;
  label: string;
  options: IMultiAutocompleteFieldOption[];
  required?: boolean;
  filterLimit?: number;
<<<<<<< HEAD
  chipVisible?: boolean;
=======
  handleSearchResults?: (input: string) => Promise<void>;
>>>>>>> 889749e8
}

const MultiAutocompleteField: React.FC<IMultiAutocompleteField> = (props) => {
  const { values, touched, errors, setFieldValue } = useFormikContext<IMultiAutocompleteFieldOption>();
  const [inputValue, setInputValue] = useState('');
  const [options, setOptions] = useState<IMultiAutocompleteFieldOption[]>(props.options || []); // store options if provided
  const [selectedOptions, setSelectedOptions] = useState<IMultiAutocompleteFieldOption[]>([]);

  useEffect(() => {
    handleSortSelectedOption(selectedOptions, props.options);

    // eslint-disable-next-line react-hooks/exhaustive-deps
  }, [props.options]);

  useEffect(() => {
    if (props.handleSearchResults) {
      props.handleSearchResults(inputValue);
    }

    // eslint-disable-next-line react-hooks/exhaustive-deps
  }, [inputValue]);

  const getExistingValue = (existingValues: any[]): IMultiAutocompleteFieldOption[] => {
    if (!existingValues) {
      return [];
    }
    return options.filter((option) => existingValues.includes(option));
  };

<<<<<<< HEAD
  const handleOnChange = (_event: React.ChangeEvent<any>, selectedOptions: IMultiAutocompleteFieldOption[]) => {
    const selectedOptionsValue = selectedOptions.map((item) => item);
    const remainingOptions = options.filter((item) => !selectedOptionsValue.includes(item));
=======
  const handleSortSelectedOption = (
    selected: IMultiAutocompleteFieldOption[],
    optionsLeft: IMultiAutocompleteFieldOption[]
  ) => {
    const selectedOptionsValue = selected.map((item) => item.value);
    const remainingOptions = optionsLeft.filter((item) => !selectedOptionsValue.includes(item.value));
>>>>>>> 889749e8

    setOptions([...selected, ...remainingOptions]);
  };

  const handleOnChange = (_event: React.ChangeEvent<any>, selectedOptions: IMultiAutocompleteFieldOption[]) => {
    handleSortSelectedOption(selectedOptions, options);
    setSelectedOptions(selectedOptions);
    setFieldValue(
      props.id,
      selectedOptions.map((item) => item)
    );
  };

  const handleGetOptionSelected = (
    option: IMultiAutocompleteFieldOption,
    value: IMultiAutocompleteFieldOption
  ): boolean => {
    if (!option?.value || !value?.value) {
      return false;
    }

    return option.value === value.value;
  };

  const handleOnInputChange = (event: React.ChangeEvent<any>, value: string, reason: AutocompleteInputChangeReason) => {
    if (event && event.type === 'blur') {
      setInputValue('');
    } else if (reason !== 'reset') {
      setInputValue(value);
    }
  };

  const defaultChipDisplay = (option: any, renderProps: any, checkedStatus: any) => {
    return (
      <li key={option.value} {...renderProps}>
        <Checkbox
          icon={<CheckBoxOutlineBlank fontSize="small" />}
          checkedIcon={<CheckBox fontSize="small" />}
          style={{ marginRight: 8 }}
          checked={checkedStatus}
          disabled={(options && options?.indexOf(option) !== -1) || false}
          value={option.value}
          color="default"
        />
        {option.label}
      </li>
    );
  };

  return (
    <Autocomplete
      multiple
      autoHighlight={true}
      value={getExistingValue(get(values, props.id))}
      id={props.id}
      options={options}
      getOptionLabel={(option) => option.label}
      isOptionEqualToValue={handleGetOptionSelected}
      filterOptions={createFilterOptions({ limit: props.filterLimit })}
      disableCloseOnSelect
      onChange={handleOnChange}
      inputValue={inputValue}
      onInputChange={handleOnInputChange}
      renderTags={(tagValue, getTagProps) => {
        if (props.chipVisible) {
          return tagValue.map((option, index) => <Chip label={option.label} {...getTagProps({ index })} />);
        }
      }}
      renderOption={(_renderProps, option, { selected }) => defaultChipDisplay(option, _renderProps, selected)}
      renderInput={(params) => (
        <TextField
          {...params}
          required={props.required}
          label={props.label}
          variant="outlined"
          fullWidth
          error={get(touched, props.id) && Boolean(get(errors, props.id))}
          helperText={get(touched, props.id) && get(errors, props.id)}
          placeholder={'Begin typing to filter results...'}
          InputLabelProps={{
            shrink: true
          }}
        />
      )}
    />
  );
};

export default MultiAutocompleteField;<|MERGE_RESOLUTION|>--- conflicted
+++ resolved
@@ -19,11 +19,8 @@
   options: IMultiAutocompleteFieldOption[];
   required?: boolean;
   filterLimit?: number;
-<<<<<<< HEAD
   chipVisible?: boolean;
-=======
   handleSearchResults?: (input: string) => Promise<void>;
->>>>>>> 889749e8
 }
 
 const MultiAutocompleteField: React.FC<IMultiAutocompleteField> = (props) => {
@@ -53,18 +50,12 @@
     return options.filter((option) => existingValues.includes(option));
   };
 
-<<<<<<< HEAD
-  const handleOnChange = (_event: React.ChangeEvent<any>, selectedOptions: IMultiAutocompleteFieldOption[]) => {
-    const selectedOptionsValue = selectedOptions.map((item) => item);
-    const remainingOptions = options.filter((item) => !selectedOptionsValue.includes(item));
-=======
   const handleSortSelectedOption = (
     selected: IMultiAutocompleteFieldOption[],
     optionsLeft: IMultiAutocompleteFieldOption[]
   ) => {
     const selectedOptionsValue = selected.map((item) => item.value);
     const remainingOptions = optionsLeft.filter((item) => !selectedOptionsValue.includes(item.value));
->>>>>>> 889749e8
 
     setOptions([...selected, ...remainingOptions]);
   };
