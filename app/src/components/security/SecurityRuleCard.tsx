import { Box, Typography } from '@mui/material';
import { Stack } from '@mui/system';

export interface ISecurityRuleCardProps {
  key?: string | number;
  title: string;
  category: string;
  description: string;
  featureMembers?: string[];
}

const SecurityRuleCard = (props: ISecurityRuleCardProps) => {
  return (
    <Box>
      <Typography variant="body2" color="textSecondary">
        {props.category}
      </Typography>
      <Typography
        variant="body1"
        fontWeight={700}
        gutterBottom
        sx={{
          display: '-webkit-box',
          WebkitLineClamp: '2',
          WebkitBoxOrient: 'vertical',
          overflow: 'hidden',
          textOverflow: 'ellipsis'
        }}>
        {props.title}
      </Typography>
      <Typography
        variant="body2"
        color="textSecondary"
        sx={{
          display: '-webkit-box',
          maxWidth: '92ch',
          WebkitLineClamp: '2',
          WebkitBoxOrient: 'vertical',
          overflow: 'hidden',
          textOverflow: 'ellipsis'
        }}>
        {props.description}
      </Typography>
<<<<<<< HEAD
      {props.actionContent}
      {props.featureMembers?.length && (
        <Box component="ul" pl={4} mb={0} mt={1}>
          {props.featureMembers.map((featureMember) => (
            <Typography key={featureMember} variant="body2" color="textSecondary" component="li">
=======
      {props.featureMembers && props.featureMembers?.length && (
        <Stack component="ul" mt={1} pl={0} mb={0} display="flex" flexDirection="row" gap={2}>
          {props.featureMembers.map((featureMember) => (
            <Typography variant="body2" color="textSecondary" sx={{ display: 'block' }} component="li">
>>>>>>> f501103f
              {featureMember}
            </Typography>
          ))}
        </Stack>
      )}
    </Box>
  );
};

export default SecurityRuleCard;<|MERGE_RESOLUTION|>--- conflicted
+++ resolved
@@ -41,18 +41,10 @@
         }}>
         {props.description}
       </Typography>
-<<<<<<< HEAD
-      {props.actionContent}
-      {props.featureMembers?.length && (
-        <Box component="ul" pl={4} mb={0} mt={1}>
-          {props.featureMembers.map((featureMember) => (
-            <Typography key={featureMember} variant="body2" color="textSecondary" component="li">
-=======
       {props.featureMembers && props.featureMembers?.length && (
         <Stack component="ul" mt={1} pl={0} mb={0} display="flex" flexDirection="row" gap={2}>
           {props.featureMembers.map((featureMember) => (
             <Typography variant="body2" color="textSecondary" sx={{ display: 'block' }} component="li">
->>>>>>> f501103f
               {featureMember}
             </Typography>
           ))}
