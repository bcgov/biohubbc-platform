import { mdiHelpCircle } from '@mdi/js';
import Icon from '@mdi/react';
import { Theme } from '@mui/material';
import AppBar from '@mui/material/AppBar';
import Box from '@mui/material/Box';
import Button from '@mui/material/Button';
import Dialog from '@mui/material/Dialog';
import DialogActions from '@mui/material/DialogActions';
import DialogContent from '@mui/material/DialogContent';
import DialogTitle from '@mui/material/DialogTitle';
import IconButton from '@mui/material/IconButton';
import OtherLink from '@mui/material/Link';
import Toolbar from '@mui/material/Toolbar';
import Typography from '@mui/material/Typography';
import { makeStyles } from '@mui/styles';
import headerImageLarge from 'assets/images/gov-bc-logo-horiz.png';
import headerImageSmall from 'assets/images/gov-bc-logo-vert.png';
import { BetaLabel } from 'components/layout/header/EnvLabels';
import { AuthGuard, SystemRoleGuard, UnAuthGuard } from 'components/security/Guards';
import { SYSTEM_ROLE } from 'constants/roles';
import { useState } from 'react';
import { Link } from 'react-router-dom';
import { LoggedInUserControls, NotLoggedInUserControls } from './UserControls';

const useStyles = makeStyles((theme: Theme) => ({
  govHeader: {},
  govHeaderToolbar: {
    height: '80px',
    backgroundColor: theme.palette.bcgovblue.main
  },
  brand: {
    display: 'flex',
    flex: '0 0 auto',
    alignItems: 'center',
    overflow: 'hidden',
    color: 'inherit',
    textDecoration: 'none',
    fontSize: '1.75rem',
    '& img': {
      marginTop: '-2px',
      verticalAlign: 'middle'
    },
    '& picture': {
      marginRight: '1.25rem'
    },
    '&:hover': {
      textDecoration: 'none'
    },
    '&:focus': {
      outlineOffset: '6px'
    }
  },
  '@media (max-width: 1000px)': {
    brand: {
      fontSize: '1rem',
      '& picture': {
        marginRight: '1rem'
      }
    },
    wrapText: {
      display: 'block'
    }
  },
  mainNav: {
    backgroundColor: '#38598a'
  },
  mainNavToolbar: {
    '& a': {
      display: 'block',
      padding: theme.spacing(2),
      color: 'inherit',
      fontSize: '1rem',
      textDecoration: 'none'
    },
    '& a:hover': {
      textDecoration: 'underline'
    },
    '& a:first-child': {
      marginLeft: theme.spacing(-2)
    }
  },
  '.MuiDialogContent-root': {
    '& p + p': {
      marginTop: theme.spacing(2)
    }
  }
}));

const Header: React.FC<React.PropsWithChildren> = () => {
  const classes = useStyles();

  const [openSupportDialog, setOpenSupportDialog] = useState(false);
  const preventDefault = (event: React.SyntheticEvent) => event.preventDefault();

  const showSupportDialog = () => {
    setOpenSupportDialog(true);
  };

  const hideSupportDialog = () => {
    setOpenSupportDialog(false);
  };

  return (
    <>
      <AppBar position="sticky" elevation={0}>
        <Box className={classes.govHeader}>
          <Toolbar className={classes.govHeaderToolbar}>
            <Box display="flex" justifyContent="space-between" alignItems="center" width="100%">
              <Box display="flex" alignItems="center">
                <Link to="/" className={classes.brand} aria-label="Go to Home Page">
                  <picture>
                    <source srcSet={headerImageLarge} media="(min-width: 1200px)"></source>
                    <source srcSet={headerImageSmall} media="(min-width: 600px)"></source>
                    <img src={headerImageSmall} alt={'Government of British Columbia'} />
                  </picture>
                  <span>
                    <strong>BioHub</strong>
                    <BetaLabel />
                  </span>
                </Link>
                <Box
                  ml={4}
                  sx={{
                    '& a': {
                      p: 2,
                      color: 'bcgovblue.contrastText',
                      fontWeight: 700,
                      textDecoration: 'none'
                    },
                    '& a:hover': {
                      textDecoration: 'underline'
                    }
                  }}>
                  <Link to="/" id="menu_home">
                    Home
                  </Link>
                  <SystemRoleGuard validSystemRoles={[SYSTEM_ROLE.SYSTEM_ADMIN]}>
                    <Link to="/admin/dashboard" id="menu_admin_dashboard">
                      Dashboard
                    </Link>
                  </SystemRoleGuard>
                  <Link to="/submissions" id="submissions">
                    Submissions
                  </Link>
                  <Link to="/map" id="menu_map">
                    Map Search
                  </Link>
                  <SystemRoleGuard validSystemRoles={[SYSTEM_ROLE.SYSTEM_ADMIN]}>
                    <Link to="/admin/users" id="menu_admin_users">
                      Manage Users
                    </Link>
                  </SystemRoleGuard>
                  <SystemRoleGuard validSystemRoles={[SYSTEM_ROLE.SYSTEM_ADMIN]}>
<<<<<<< HEAD
                    <Link to="/datasets/2b06a3b1-21b9-4d37-8dd5-28930c84bbdc" id="admin_dataset_test_button">
                      Submission 1
=======
                    <Link
                      to="/admin/dashboard/submissions/4a14ece3-222b-4beb-a541-a2ef8b2d1309"
                      id="admin_submission_test_button">
                      Submission test page
>>>>>>> 49636ee2
                    </Link>
                  </SystemRoleGuard>
                </Box>
              </Box>
              <Box display="flex" alignItems="center">
                <IconButton
                  aria-label="Need help?"
                  onClick={showSupportDialog}
                  sx={{
                    color: 'bcgovblue.contrastText'
                  }}>
                  <Icon path={mdiHelpCircle} size={1} />
                </IconButton>
                <Box>
                  <UnAuthGuard>
                    <NotLoggedInUserControls />
                  </UnAuthGuard>
                  <AuthGuard>
                    <LoggedInUserControls />
                  </AuthGuard>
                </Box>
              </Box>
            </Box>
          </Toolbar>
        </Box>
      </AppBar>

      <Dialog open={openSupportDialog}>
        <DialogTitle>Need Help?</DialogTitle>
        <DialogContent>
          <Typography variant="body1" gutterBottom>
            For technical support or questions about this application, please contact:&nbsp;
            <OtherLink
              href="mailto:biohub@gov.bc.ca?subject=BioHub - Secure Document Access Request"
              underline="always"
              onClick={preventDefault}>
              biohub@gov.bc.ca
            </OtherLink>
            .
          </Typography>
          <Typography variant="body1">A support representative will respond to your request shortly.</Typography>
        </DialogContent>
        <DialogActions>
          <Button variant="contained" color="primary" onClick={hideSupportDialog}>
            OK
          </Button>
        </DialogActions>
      </Dialog>
    </>
  );
};

export default Header;<|MERGE_RESOLUTION|>--- conflicted
+++ resolved
@@ -151,15 +151,10 @@
                     </Link>
                   </SystemRoleGuard>
                   <SystemRoleGuard validSystemRoles={[SYSTEM_ROLE.SYSTEM_ADMIN]}>
-<<<<<<< HEAD
-                    <Link to="/datasets/2b06a3b1-21b9-4d37-8dd5-28930c84bbdc" id="admin_dataset_test_button">
-                      Submission 1
-=======
                     <Link
                       to="/admin/dashboard/submissions/4a14ece3-222b-4beb-a541-a2ef8b2d1309"
                       id="admin_submission_test_button">
                       Submission test page
->>>>>>> 49636ee2
                     </Link>
                   </SystemRoleGuard>
                 </Box>
