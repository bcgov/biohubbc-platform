import { mdiAccountCircle, mdiLoginVariant } from '@mdi/js';
import Icon from '@mdi/react';
import { Theme } from '@mui/material';
import Box from '@mui/material/Box';
import Button from '@mui/material/Button';
import Link from '@mui/material/Link';
import { makeStyles } from '@mui/styles';
import { AuthStateContext } from 'contexts/authStateContext';
import { SYSTEM_IDENTITY_SOURCE } from 'hooks/useKeycloakWrapper';
import { useContext, useMemo } from 'react';

const useStyles = makeStyles((theme: Theme) => ({
  userInfo: {
    borderRight: '1px solid #ffffff'
  }
}));

export const LoggedInUserControls = () => {
  const classes = useStyles();
  const { keycloakWrapper } = useContext(AuthStateContext);

  const identitySource = keycloakWrapper?.getIdentitySource() || '';
  const userIdentifier = keycloakWrapper?.getUserIdentifier() || '';

  let accountTypeDisplayName = '';

  switch (identitySource) {
    case SYSTEM_IDENTITY_SOURCE.BCEID_BASIC:
      accountTypeDisplayName = 'BCeID';
      break;
    case SYSTEM_IDENTITY_SOURCE.BCEID_BUSINESS:
      accountTypeDisplayName = 'BCeID';
      break;
    case SYSTEM_IDENTITY_SOURCE.IDIR:
      accountTypeDisplayName = 'IDIR';
      break;
  }

  const loggedInUserDisplayName = accountTypeDisplayName
    ? `${accountTypeDisplayName} / ${userIdentifier}`
    : userIdentifier;

  return (
    <Box display="flex" alignItems="center" pl={2}>
      <Box className={classes.userInfo} display="flex" flexDirection="row" alignItems="center" mr={2} pr={2}>
        <Icon path={mdiAccountCircle} size={1} />
        <Box component="span" ml={1}>
          {loggedInUserDisplayName}
        </Box>
      </Box>
      <Link
        href="/logout"
        data-testid="menu_log_out"
        sx={{
          color: 'bcgovblue.contrastText'
        }}>
        Log out
      </Link>
    </Box>
  );
};

export const NotLoggedInUserControls = () => {
  const { keycloakWrapper } = useContext(AuthStateContext);
  const loginUrl = useMemo(() => keycloakWrapper?.getLoginUrl(), [keycloakWrapper]);

  return (
    <Button
<<<<<<< HEAD
      href={loginUrl}
=======
      onClick={() => keycloakWrapper?.keycloak.login()}
>>>>>>> 73198a9c
      size="large"
      type="submit"
      variant="contained"
      color="bcgovblue"
      disableElevation
      startIcon={<Icon path={mdiLoginVariant} size={1.12} />}
      data-testid="login">
      Log In
    </Button>
  );
};<|MERGE_RESOLUTION|>--- conflicted
+++ resolved
@@ -7,7 +7,7 @@
 import { makeStyles } from '@mui/styles';
 import { AuthStateContext } from 'contexts/authStateContext';
 import { SYSTEM_IDENTITY_SOURCE } from 'hooks/useKeycloakWrapper';
-import { useContext, useMemo } from 'react';
+import { useContext } from 'react';
 
 const useStyles = makeStyles((theme: Theme) => ({
   userInfo: {
@@ -62,15 +62,10 @@
 
 export const NotLoggedInUserControls = () => {
   const { keycloakWrapper } = useContext(AuthStateContext);
-  const loginUrl = useMemo(() => keycloakWrapper?.getLoginUrl(), [keycloakWrapper]);
 
   return (
     <Button
-<<<<<<< HEAD
-      href={loginUrl}
-=======
-      onClick={() => keycloakWrapper?.keycloak.login()}
->>>>>>> 73198a9c
+      onClick={() => keycloakWrapper?.getLoginUrl()}
       size="large"
       type="submit"
       variant="contained"
