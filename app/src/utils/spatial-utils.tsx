import { IMarkerLayer } from 'components/map/components/MarkerCluster';
import { IStaticLayer } from 'components/map/components/StaticLayers';
import FeaturePopup, { BoundaryFeature, OccurrenceFeature } from 'components/map/FeaturePopup';
import { LAYER_NAME, SPATIAL_COMPONENT_TYPE } from 'constants/spatial';
import { Feature } from 'geojson';
import { ISpatialData } from 'interfaces/useSearchApi.interface';
import { LatLngTuple } from 'leaflet';
import React from 'react';

export const parseFeatureCollectionsByType = (featureCollectionsWithId: ISpatialData[]) => {
  const occurrencesMarkerLayer: IMarkerLayer = { layerName: LAYER_NAME.OCCURRENCES, markers: [] };
  const occurrenceStaticLayer: IStaticLayer = { layerName: LAYER_NAME.OCCURRENCES, features: [] };
  const boundaryStaticLayer: IStaticLayer = { layerName: LAYER_NAME.BOUNDARIES, features: [] };

  for (const featureCollectionWithId of featureCollectionsWithId) {
    const { featureCollection, submissionSpatialComponentId } = featureCollectionWithId
    for (const feature of featureCollection.features) {
      if (isOccurrenceFeature(feature)) {
        if (feature.geometry.type === 'GeometryCollection') {
          // Not expecting or supporting geometry collections
          continue;
        }

        occurrencesMarkerLayer.markers.push({
          position: feature.geometry.coordinates as LatLngTuple,
<<<<<<< HEAD
          key: feature.id,
          popup: <FeaturePopup submissionSpatialComponentId={submissionSpatialComponentId} />
=======
          key: feature.id || feature.properties.id,
          popup: <OccurrenceFeaturePopup properties={feature.properties} />
>>>>>>> f43314d6
        });
      }

      if (isBoundaryFeature(feature)) {
        if (feature.geometry.type === 'GeometryCollection') {
          continue;
        }

        boundaryStaticLayer.features.push({
          geoJSON: feature,
<<<<<<< HEAD
          key: feature.id,
          popup: <FeaturePopup submissionSpatialComponentId={submissionSpatialComponentId} />
=======
          key: feature.id || feature.properties.id,
          popup: <BoundaryFeaturePopup properties={feature.properties} />
>>>>>>> f43314d6
        });
      }
    }
  }

  return { markerLayers: [occurrencesMarkerLayer], staticLayers: [occurrenceStaticLayer, boundaryStaticLayer] };
};

export const isOccurrenceFeature = (feature: Feature): feature is OccurrenceFeature => {
  return feature.geometry.type === 'Point' && feature.properties?.['type'] === SPATIAL_COMPONENT_TYPE.OCCURRENCE;
};

export const isBoundaryFeature = (feature: Feature): feature is BoundaryFeature => {
  return feature?.properties?.['type'] === SPATIAL_COMPONENT_TYPE.BOUNDARY;
};<|MERGE_RESOLUTION|>--- conflicted
+++ resolved
@@ -23,13 +23,8 @@
 
         occurrencesMarkerLayer.markers.push({
           position: feature.geometry.coordinates as LatLngTuple,
-<<<<<<< HEAD
-          key: feature.id,
+          key: feature.id || feature.properties.id,
           popup: <FeaturePopup submissionSpatialComponentId={submissionSpatialComponentId} />
-=======
-          key: feature.id || feature.properties.id,
-          popup: <OccurrenceFeaturePopup properties={feature.properties} />
->>>>>>> f43314d6
         });
       }
 
@@ -40,13 +35,8 @@
 
         boundaryStaticLayer.features.push({
           geoJSON: feature,
-<<<<<<< HEAD
-          key: feature.id,
+          key: feature.id || feature.properties.id,
           popup: <FeaturePopup submissionSpatialComponentId={submissionSpatialComponentId} />
-=======
-          key: feature.id || feature.properties.id,
-          popup: <BoundaryFeaturePopup properties={feature.properties} />
->>>>>>> f43314d6
         });
       }
     }
