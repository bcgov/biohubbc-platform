import { IMarkerLayer } from 'components/map/components/MarkerCluster';
import { IStaticLayer } from 'components/map/components/StaticLayers';
import DatasetPopup from 'components/map/DatasetPopup';
import FeaturePopup, { BoundaryCentroidFeature, BoundaryFeature, OccurrenceFeature } from 'components/map/FeaturePopup';
import { LAYER_NAME, SPATIAL_COMPONENT_TYPE } from 'constants/spatial';
import { IDatasetVisibility } from 'features/datasets/components/SearchResultList';
import { Feature } from 'geojson';
import { EmptyObject, ISpatialData } from 'interfaces/useSearchApi.interface';
import { LatLngTuple } from 'leaflet';
import { isObject } from './Utils';

export interface ISpatialDataGroupedBySpecies {
  [species: string]: ISpatialData[];
}

<<<<<<< HEAD
export const groupSpatialDataBySpecies = (spatialDataRecords: ISpatialData[]) => {
  console.log(`groupSpatialDataBySpecies(${spatialDataRecords.length}):`, spatialDataRecords)
  const grouped: ISpatialDataGroupedBySpecies = {};
=======
export interface ILayers {
  staticLayer: { [id: string]: IStaticLayer };
  markerLayer: { [id: string]: IMarkerLayer };
}

/**
 * Groups Spatial Data based on type and species taxonomy
 * @param {ISpatialData[]} spatialDataRecords Spatial Data to parse and group
 * @returns {*} {ILayers}
 */
export const groupSpatialDataIntoLayers = (spatialDataRecords: ISpatialData[]) => {
  const layerMap: ILayers = {
    staticLayer: {},
    markerLayer: {}
  };
>>>>>>> 7973c9f3

  for (const spatialRecord of spatialDataRecords) {
    if (isEmptyObject(spatialRecord.spatial_data)) {
      continue;
    }

    for (const feature of spatialRecord.spatial_data.features) {
      if (feature.geometry.type === 'GeometryCollection') {
        // Not expecting or supporting geometry collections
        continue;
      }

      // construct key to use for layers
      const key = getFeatureLayerKey(spatialRecord, feature);

      // is a marker
      if (isOccurrenceFeature(feature)) {
        if (!layerMap.markerLayer[key]) {
          layerMap.markerLayer[key] = {
            visible: true,
            layerName: `${spatialRecord.vernacular_name} (${spatialRecord.associated_taxa})`,
            markers: []
          } as IMarkerLayer;
        }

        layerMap.markerLayer[key].markers.push({
          position: feature.geometry.coordinates as LatLngTuple,
          key: feature.id || feature.properties.id,
          popup: <FeaturePopup submissionSpatialComponentId={spatialRecord.submission_spatial_component_id} />
        });
      }

      // is static
      if (isBoundaryFeature(feature)) {
        if (!layerMap.staticLayer[key]) {
          layerMap.staticLayer[key] = {
            visible: true,
            layerName: `${spatialRecord.vernacular_name} (${spatialRecord.associated_taxa})`,
            features: []
          } as IStaticLayer;
        }

        layerMap.staticLayer[key].features.push({
          geoJSON: feature,
          key: feature.id || feature.properties.id,
          popup: <FeaturePopup submissionSpatialComponentId={spatialRecord.submission_spatial_component_id} />
        });
      }

      // is static
      if (isBoundaryCentroidFeature(feature)) {
        if (!layerMap.staticLayer[key]) {
          layerMap.staticLayer[key] = {
            visible: true,
            layerName: `${feature.properties.datasetTitle}`,
            features: []
          } as IStaticLayer;
        }

        layerMap.staticLayer[key].features.push({
          geoJSON: feature,
          key: feature.id || feature.properties.id,
          popup: <FeaturePopup submissionSpatialComponentId={spatialRecord.submission_spatial_component_id} />
        });
      }
    }
  }

  return layerMap;
};

export const parseSpatialDataByType = (
  spatialDataRecords: ISpatialData[],
  datasetVisibility: IDatasetVisibility = {}
) => {
  const occurrencesMarkerLayer: IMarkerLayer = { layerName: LAYER_NAME.OCCURRENCES, markers: [], visible: true };
  const boundaryStaticLayer: IStaticLayer = { layerName: LAYER_NAME.BOUNDARIES, features: [], visible: true };

  for (const spatialRecord of spatialDataRecords) {
    if (isEmptyObject(spatialRecord.spatial_data)) {
      continue;
    }

    for (const feature of spatialRecord.spatial_data.features) {
      let visible = true;

      if (feature.geometry.type === 'GeometryCollection') {
        // Not expecting or supporting geometry collections
        continue;
      }

      if (isOccurrenceFeature(feature)) {
        // check if species has been toggled on/ off
        if (spatialRecord.associated_taxa) {
          visible =
            datasetVisibility[spatialRecord.associated_taxa] === undefined
              ? true
              : datasetVisibility[spatialRecord.associated_taxa];
        }

        if (visible) {
          occurrencesMarkerLayer.markers.push({
            position: feature.geometry.coordinates as LatLngTuple,
            key: feature.id || feature.properties.id,
            popup: <FeaturePopup submissionSpatialComponentIds={spatialRecord.submission_spatial_component_ids} />,
            count: spatialRecord.submission_spatial_component_ids.length
          });
        }
      }

      /**
       * @TODO
       */
      if (isBoundaryFeature(feature)) {
        // check if dataset has been toggled
        if (spatialRecord.submission_spatial_component_ids) {
          visible =
            true
            /*
            datasetVisibility[spatialRecord.submission_spatial_component_id] === undefined
              ? true
              : datasetVisibility[spatialRecord.submission_spatial_component_id];
            */
        }

        if (visible) {
          boundaryStaticLayer.features.push({
            geoJSON: feature,
            key: feature.id || feature.properties.id,
            popup: <FeaturePopup submissionSpatialComponentIds={spatialRecord.submission_spatial_component_ids} />,
            // count: spatialRecord.submission_spatial_component_ids.length
          });
        }
      }

      if (isBoundaryCentroidFeature(feature)) {
        // check if dataset has been toggled
        if (spatialRecord.submission_spatial_component_ids) {
          visible =
            true
            /*
            datasetVisibility[spatialRecord.submission_spatial_component_ids] === undefined
              ? true
              : datasetVisibility[spatialRecord.submission_spatial_component_ids];
            */
        }

        if (visible) {
          boundaryStaticLayer.features.push({
            geoJSON: feature,
            key: feature.id || feature.properties.id,
            popup: <DatasetPopup submissionSpatialComponentIds={spatialRecord.submission_spatial_component_ids} />,
            // count: spatialRecord.submission_spatial_component_ids.length
          });
        }
      }
    }
  }

  return { markerLayers: [occurrencesMarkerLayer], staticLayers: [boundaryStaticLayer] };
};

// checks which key should be used to identify the layer
export const getFeatureLayerKey = (spatialRecord: ISpatialData, feature: Feature): string => {
  let key = '';

  if (isOccurrenceFeature(feature)) {
    key = `${spatialRecord.associated_taxa}`;
  }

  if (isBoundaryFeature(feature)) {
    key = `${spatialRecord.submission_spatial_component_id}`;
  }

  if (isBoundaryCentroidFeature(feature)) {
    key = `${spatialRecord.submission_spatial_component_id}`;
  }

  return key;
};

export const isStaticLayerVisible = (): boolean => {
  return true;
};

export const isEmptyObject = (obj: any): obj is EmptyObject => {
  // Check if `obj` is an object with no keys (aka: an empty object)
  return !!(isObject(obj) && !Object.keys(obj).length);
};

export const isOccurrenceFeature = (feature: Feature): feature is OccurrenceFeature => {
  return feature.geometry.type === 'Point' && feature.properties?.['type'] === SPATIAL_COMPONENT_TYPE.OCCURRENCE;
};

export const isBoundaryFeature = (feature: Feature): feature is BoundaryFeature => {
  return feature?.properties?.['type'] === SPATIAL_COMPONENT_TYPE.BOUNDARY;
};

export const isBoundaryCentroidFeature = (feature: Feature): feature is BoundaryCentroidFeature => {
  return feature?.properties?.['type'] === SPATIAL_COMPONENT_TYPE.BOUNDARY_CENTROID;
};<|MERGE_RESOLUTION|>--- conflicted
+++ resolved
@@ -13,11 +13,6 @@
   [species: string]: ISpatialData[];
 }
 
-<<<<<<< HEAD
-export const groupSpatialDataBySpecies = (spatialDataRecords: ISpatialData[]) => {
-  console.log(`groupSpatialDataBySpecies(${spatialDataRecords.length}):`, spatialDataRecords)
-  const grouped: ISpatialDataGroupedBySpecies = {};
-=======
 export interface ILayers {
   staticLayer: { [id: string]: IStaticLayer };
   markerLayer: { [id: string]: IMarkerLayer };
@@ -33,7 +28,6 @@
     staticLayer: {},
     markerLayer: {}
   };
->>>>>>> 7973c9f3
 
   for (const spatialRecord of spatialDataRecords) {
     if (isEmptyObject(spatialRecord.spatial_data)) {
