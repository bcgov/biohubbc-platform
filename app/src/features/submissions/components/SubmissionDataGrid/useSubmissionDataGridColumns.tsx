import { mdiLock, mdiLockOpenOutline } from '@mdi/js';
import Icon from '@mdi/react';
import { Button, Stack, Typography } from '@mui/material';
import { Box } from '@mui/system';
import { GridColDef, GridRenderCellParams, GridValueGetterParams } from '@mui/x-data-grid';
import { useApi } from 'hooks/useApi';
import { useCodesContext } from 'hooks/useContext';
import useDownload from 'hooks/useDownload';
<<<<<<< HEAD
import { FeaturePropertyCode } from 'interfaces/useCodesApi.interface';
=======
import { IFeatureTypeProperties } from 'interfaces/useCodesApi.interface';
>>>>>>> a305328d

/**
 * Hook to generate columns for SubmissionDataGrid
 *
 * @param {string} featureTypeName - current feature type
 * @returns {GridColDef[]}
 */
const useSubmissionDataGridColumns = (featureTypeName: string): GridColDef[] => {
  const api = useApi();
  const codesContext = useCodesContext();
  const { downloadSignedUrl } = useDownload();

  const featureTypesWithProperties = codesContext.codesDataLoader.data?.feature_type_with_properties;

  const featureTypeWithProperties =
    featureTypesWithProperties?.find((item) => item.feature_type.feature_type_name === featureTypeName)
      ?.feature_type_properties ?? [];

  const fieldColumns = featureTypeWithProperties.map((featureType: FeaturePropertyCode) => {
    if (featureType.feature_property_type_name === 's3_key') {
      return {
        field: featureType.feature_property_name,
        headerName: '',
        flex: 1,
        disableColumnMenu: true,
        disableReorder: true,
        hideSortIcons: true,
        valueGetter: (params: GridValueGetterParams) => params.row.data[featureType.feature_property_name] ?? null,
        renderCell: (params: GridRenderCellParams) => {
          const download = async () => {
            const signedUrlPromise = api.submissions.getSubmissionFeatureSignedUrl({
              submissionId: params.row.submission_id,
              submissionFeatureId: params.row.submission_feature_id,
              submissionFeatureKey: featureType.feature_property_name,
              submissionFeatureValue: params.value
            });
            await downloadSignedUrl(signedUrlPromise);
          };
          return (
            <Button variant="outlined" size="small" onClick={download}>
              Download
            </Button>
          );
        }
      };
    }
    return {
      field: featureType.feature_property_name,
      headerName: featureType.feature_property_display_name,
      flex: 1,
      disableColumnMenu: true,
      valueGetter: (params: GridValueGetterParams) => params.row.data[featureType.feature_property_name] ?? null,
      renderCell: (params: GridRenderCellParams) => (
        <Box
          sx={{
            overflow: 'hidden',
            textOverflow: 'ellipsis'
          }}>
          {String(params.value)}
        </Box>
      )
    };
  });

  const columns: GridColDef[] = [
    {
      field: 'submission_feature_security_ids',
      headerName: 'Security',
      flex: 0,
      disableColumnMenu: true,
      width: 160,
      renderCell: (params) => {
        if (params.value.length > 0) {
          return (
            <Stack flexDirection="row" alignItems="center" gap={1}>
              <Icon path={mdiLock} size={0.75} />
              <Typography component="span" sx={{ textTransform: 'uppercase' }}>
                Secured
              </Typography>
            </Stack>
          );
        }
        return (
          <Stack
            flexDirection="row"
            alignItems="center"
            gap={1}
            sx={{
              color: 'text.secondary'
            }}>
            <Icon path={mdiLockOpenOutline} size={0.75} />
            <Typography component="span" sx={{ textTransform: 'uppercase' }}>
              Unsecured
            </Typography>
          </Stack>
        );
      }
    },
    {
      field: 'submission_feature_id',
      headerName: 'ID',
      flex: 0,
      disableColumnMenu: true,
      width: 100
    },
    {
      field: 'parent_submission_feature_id',
      headerName: 'Parent ID',
      flex: 0,
      disableColumnMenu: true,
      width: 120
    },
    ...fieldColumns
  ];

  return columns;
};

export default useSubmissionDataGridColumns;<|MERGE_RESOLUTION|>--- conflicted
+++ resolved
@@ -6,11 +6,7 @@
 import { useApi } from 'hooks/useApi';
 import { useCodesContext } from 'hooks/useContext';
 import useDownload from 'hooks/useDownload';
-<<<<<<< HEAD
 import { FeaturePropertyCode } from 'interfaces/useCodesApi.interface';
-=======
-import { IFeatureTypeProperties } from 'interfaces/useCodesApi.interface';
->>>>>>> a305328d
 
 /**
  * Hook to generate columns for SubmissionDataGrid
