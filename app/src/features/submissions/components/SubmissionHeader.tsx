--- conflicted
+++ resolved
@@ -1,26 +1,13 @@
-<<<<<<< HEAD
-import { mdiChevronDown, mdiCog, mdiLock, mdiLockAlertOutline, mdiLockOpenVariantOutline } from '@mdi/js';
-import Icon from '@mdi/react';
-=======
->>>>>>> 990d05b3
 import Breadcrumbs from '@mui/material/Breadcrumbs';
 import CircularProgress from '@mui/material/CircularProgress';
 import Link from '@mui/material/Link';
 import Stack from '@mui/material/Stack';
 import Typography from '@mui/material/Typography';
 import BaseHeader from 'components/layout/header/BaseHeader';
-<<<<<<< HEAD
-import { SubmissionContext } from 'contexts/submissionContext';
-import { SECURITY_APPLIED_STATUS } from 'interfaces/useDatasetApi.interface';
-import { IFeature, IGetSubmissionResponse } from 'interfaces/useSubmissionsApi.interface';
-import moment from 'moment';
-import React, { useContext, useState } from 'react';
-=======
 import PublishSecurityReviewButton from 'features/submissions/components/PublishSecurityReview/PublishSecurityReviewButton';
 import SubmissionHeaderSecurityStatus from 'features/submissions/components/SubmissionHeaderSecurityStatus';
 import { useApi } from 'hooks/useApi';
 import { useSubmissionContext } from 'hooks/useSubmissionContext';
->>>>>>> 990d05b3
 import { Link as RouterLink } from 'react-router-dom';
 
 export interface ISubmissionHeaderProps {
@@ -85,10 +72,7 @@
 
   const api = useApi();
 
-<<<<<<< HEAD
-=======
   const submissionUUID = submissionContext.submissionDataLoader.data?.submission.uuid;
->>>>>>> 990d05b3
   const submissionDataLoader = submissionContext.submissionDataLoader;
 
   if (!submissionDataLoader.data) {
@@ -127,58 +111,7 @@
         }
         subTitle={
           <Stack flexDirection="row" alignItems="center" gap={0.25} mt={1} mb={0.25}>
-<<<<<<< HEAD
-            <Stack flexDirection="row" alignItems="center">
-              {submission?.security_review_timestamp ? (
-                <>
-                  {secure === SECURITY_APPLIED_STATUS.SECURED && (
-                    <>
-                      <Icon path={mdiLock} size={1} />
-                      <Typography component="span" color="textSecondary" sx={{ ml: 1 }}>
-                        SECURED ·
-                      </Typography>
-                    </>
-                  )}
-                  {secure === SECURITY_APPLIED_STATUS.UNSECURED && (
-                    <>
-                      <Icon path={mdiLockOpenVariantOutline} size={1} />
-                      <Typography component="span" color="textSecondary" sx={{ ml: 1 }}>
-                        UNSECURED ·
-                      </Typography>
-                    </>
-                  )}
-                  {secure === SECURITY_APPLIED_STATUS.PARTIALLY_SECURED && (
-                    <>
-                      <Icon path={mdiLockAlertOutline} size={1} />
-                      <Typography component="span" color="textSecondary" sx={{ ml: 1 }}>
-                        PARTIALLY SECURED ·
-                      </Typography>
-                    </>
-                  )}
-                  <Typography component="span" color="textSecondary" sx={{ ml: 1 }}>
-                    PUBLISHED: {moment(submission?.security_review_timestamp).format('YYYY-MM-DD')}
-                  </Typography>
-                </>
-              ) : (
-                <>
-                  {secure === SECURITY_APPLIED_STATUS.PARTIALLY_SECURED && (
-                    <>
-                      <Icon path={mdiLockAlertOutline} size={1} />
-                      <Typography component="span" color="textSecondary" sx={{ ml: 1 }}>
-                        PARTIALLY SECURED ·
-                      </Typography>
-                    </>
-                  )}
-                  <Typography component="span" color="textSecondary" sx={{ ml: 1 }}>
-                    PENDING REVIEW · SUBMITTED: {moment(submission?.create_date).format('YYYY-MM-DD')} by{' '}
-                    {submission?.create_user}
-                  </Typography>
-                </>
-              )}
-            </Stack>
-=======
             <SubmissionHeaderSecurityStatus submission={submission} />
->>>>>>> 990d05b3
           </Stack>
         }
         buttonJSX={
