import { mdiLock, mdiLockOpenOutline } from '@mdi/js';
import Icon from '@mdi/react';
import { Divider, Paper, Toolbar } from '@mui/material';
import { Box } from '@mui/system';
import {
  DataGrid,
  GridColDef,
  GridRenderCellParams,
  GridRowSelectionModel,
  GridValueGetterParams
} from '@mui/x-data-grid';
import { useCodesContext } from 'hooks/useContext';
import { IFeatureTypeProperties } from 'interfaces/useCodesApi.interface';
import { SubmissionFeatureRecordWithTypeAndSecurity } from 'interfaces/useSubmissionsApi.interface';
import { useState } from 'react';
import Typography from '@mui/material/Typography';

export interface ISubmissionDataGridProps {
  feature_type_display_name: string;
  feature_type_name: string;
  submissionFeatures: SubmissionFeatureRecordWithTypeAndSecurity[];
}

/**
 * SubmissionDataGrid component for displaying submission data.
 *
 * @param {ISubmissionDataGridProps} props
 * @return {*}
 */
export const SubmissionDataGrid = (props: ISubmissionDataGridProps) => {
<<<<<<< HEAD
  const { submissionFeatures, feature_type_display_name } = props;

=======
  const classes = useStyles();
>>>>>>> 498d287d
  const codesContext = useCodesContext();
  const { submissionFeatures, feature_type_display_name, feature_type_name } = props;

  const featureTypesWithProperties = codesContext.codesDataLoader.data?.feature_type_with_properties;

  const featureTypeWithProperties =
    featureTypesWithProperties?.find((item) => item.feature_type['name'] === feature_type_name)
      ?.feature_type_properties || [];

  const [rowSelectionModel, setRowSelectionModel] = useState<GridRowSelectionModel>([]);

  const fieldColumns = featureTypeWithProperties.map((featureType: IFeatureTypeProperties) => {
    return {
      field: featureType.name,
      headerName: featureType.display_name,
      flex: 2,
      disableColumnMenu: true,
      valueGetter: (params: GridValueGetterParams) => params.row.data[featureType.name] ?? null,
      renderCell: (params: GridRenderCellParams) => {
        return <div>{String(params.value)}</div>;
      }
    };
  });

  const columns: GridColDef[] = [
    {
      field: 'submission_feature_security_id',
      headerName: 'Secure',
      flex: 0,
      disableColumnMenu: true,
      width: 100,
      renderCell: (params) => {
        if (params.value > 0) {
          return <Icon path={mdiLock} size={1} />;
        }
        return <Icon path={mdiLockOpenOutline} size={1} />;
      }
    },
    {
      field: 'submission_feature_id',
      headerName: 'ID',
      flex: 0,
      disableColumnMenu: true,
      width: 100,
    },
    ...fieldColumns,
    {
      field: 'parent_submission_feature_id',
      headerName: 'Parent ID',
      flex: 0,
      align: 'right',
      headerAlign: 'right',
      width: 120,
      disableColumnMenu: true
    }
  ];

  return (
    <Paper elevation={0}>
      <Toolbar>
        <Typography component="h2" variant="h4">
          {feature_type_display_name}
          <Typography component="span" fontSize="inherit" fontWeight="inherit" color="textSecondary" sx={{ml: 0.5}}>
            ({submissionFeatures.length})
          </Typography>
        </Typography>
      </Toolbar>

      <Box px={3}>
        <Divider flexItem></Divider>
        <DataGrid
          data-testid="submission-reviews-data-grid"
          getRowId={(row) => row.submission_feature_id}
          autoHeight
          rows={submissionFeatures}
          columns={columns}
          pageSizeOptions={[5]}
          checkboxSelection
          editMode="row"
          rowSelectionModel={rowSelectionModel}
          onRowSelectionModelChange={(model) => {
            setRowSelectionModel(model);
          }}
          disableRowSelectionOnClick
          disableColumnSelector
          disableColumnMenu
          sortingOrder={['asc', 'desc']}
          initialState={{
            sorting: { sortModel: [{ field: 'submission_feature_id', sort: 'asc' }] },
            pagination: {
              paginationModel: {
                pageSize: 10
              }
            }
          }}
          sx={{
            '& .MuiDataGrid-columnHeaderTitle': {
              fontWeight: 700,
              textTransform: 'uppercase',
              color: 'text.secondary'
            },
          }}
        />
      </Box>
    </Paper>
  );
};

export default SubmissionDataGrid;<|MERGE_RESOLUTION|>--- conflicted
+++ resolved
@@ -28,12 +28,6 @@
  * @return {*}
  */
 export const SubmissionDataGrid = (props: ISubmissionDataGridProps) => {
-<<<<<<< HEAD
-  const { submissionFeatures, feature_type_display_name } = props;
-
-=======
-  const classes = useStyles();
->>>>>>> 498d287d
   const codesContext = useCodesContext();
   const { submissionFeatures, feature_type_display_name, feature_type_name } = props;
 
