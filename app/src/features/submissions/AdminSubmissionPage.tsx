--- conflicted
+++ resolved
@@ -1,52 +1,19 @@
 import Box from '@mui/material/Box';
 import Container from '@mui/material/Container';
-<<<<<<< HEAD
-import { SubmissionContext } from 'contexts/submissionContext';
-import { useContext, useState } from 'react';
-import CompleteReviewDialog from './components/CompleteReviewDialog';
-=======
 import SubmissionHeader from 'features/submissions/components/SubmissionHeader';
 import { useSubmissionContext } from 'hooks/useSubmissionContext';
->>>>>>> 79098254
 import SubmissionDataGrid from './components/SubmissionDataGrid';
 
-<<<<<<< HEAD
-interface ISelectedFeatureType {
-  [key: string]: number[];
-}
-
-=======
 /**
  * AdminSubmissionPage component for reviewing submissions.
  *
  * @return {*}
  */
->>>>>>> 79098254
 const AdminSubmissionPage = () => {
   const submissionContext = useSubmissionContext();
 
   const submissionDataLoader = submissionContext.submissionDataLoader;
-
-<<<<<<< HEAD
-  const dataset = features?.dataset;
-  const sampleSites = features?.sampleSites;
-  const animals = features?.animals;
-  const observations = features?.observations;
-
-  const [openCompleteReviewDialog, setOpenCompleteReviewDialog] = useState(false);
-  const [selectedFeatures, setSelectedFeatures] = useState<ISelectedFeatureType>({});
-
-  const submitSecurity = async (values: any) => {
-    console.log('values', values);
-  };
-=======
   const submissionFeatures = submissionDataLoader.data?.submissionFeatures || [];
->>>>>>> 79098254
-
-  const handleRowSelection = (type: string, ids: number[]) => {
-    selectedFeatures[type] = ids;
-    setSelectedFeatures({ ...selectedFeatures });
-  };
 
   // code for collecting individually selected items
   // const flattenSelectedFeatures = (): number[] => {
@@ -57,74 +24,19 @@
   //   return total;
   // };
 
+  // so this will need to change.
   const getAllSubmissionFeatureIds = (): number[] => {
     const ids = [];
-    for (const key in features) {
-      ids.push(features[key]);
+    for (const key in submissionFeatures) {
+      ids.push(submissionFeatures[key]);
     }
 
-    return ids.flat().map((item) => item.submission_feature_id);
+    // return ids.flat().map((item) => item.);
+    return [];
   };
 
   return (
     <Box>
-<<<<<<< HEAD
-      <CompleteReviewDialog
-        open={openCompleteReviewDialog}
-        onClose={() => setOpenCompleteReviewDialog(false)}
-        onSubmit={async (values) => {
-          setOpenCompleteReviewDialog(false);
-          submitSecurity(values);
-        }}
-        submissionSuccessDialogTitle="Submission Completed"
-        submissionSuccessDialogText="Submission has been completed successfully."
-        noSubmissionDataDialogTitle="No Submission Data"
-        noSubmissionDataDialogText="No submission data found."
-      />
-      <SubmissionHeader
-        openCompleteReviewDialog={(open: boolean) => {
-          setOpenCompleteReviewDialog(open);
-        }}
-        selectedFeatures={features ? getAllSubmissionFeatureIds() : []}
-      />
-      <Container maxWidth="xl">
-        <Box py={2}>
-          <SubmissionDataGrid
-            submissionFeatures={dataset || []}
-            title="DATASET FEATURES"
-            onRowSelection={(ids) => {
-              handleRowSelection('dataset', ids);
-            }}
-          />
-        </Box>
-        <Box py={2}>
-          <SubmissionDataGrid
-            submissionFeatures={sampleSites || []}
-            title="SAMPLE SITE FEATURES"
-            onRowSelection={(ids) => {
-              handleRowSelection('sample-sites', ids);
-            }}
-          />
-        </Box>
-        <Box py={2}>
-          <SubmissionDataGrid
-            submissionFeatures={animals || []}
-            title="ANIMAL FEATURES"
-            onRowSelection={(ids) => {
-              handleRowSelection('animals', ids);
-            }}
-          />
-        </Box>
-        <Box py={2}>
-          <SubmissionDataGrid
-            submissionFeatures={observations || []}
-            title="OBSERVATIONS FEATURES"
-            onRowSelection={(ids) => {
-              handleRowSelection('observations', ids);
-            }}
-          />
-        </Box>
-=======
       <SubmissionHeader selectedFeatures={[]} />
       <Container maxWidth="xl">
         {submissionFeatures.map((submissionFeature) => {
@@ -137,7 +49,6 @@
             </Box>
           );
         })}
->>>>>>> 79098254
       </Container>
     </Box>
   );
