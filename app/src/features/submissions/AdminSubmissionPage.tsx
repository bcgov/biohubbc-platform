import Box from '@mui/material/Box';
import Container from '@mui/material/Container';
import SubmissionHeader from 'features/submissions/components/SubmissionHeader';
import { useSubmissionContext } from 'hooks/useContext';
import SubmissionDataGrid from './components/SubmissionDataGrid';
import Stack from '@mui/material/Stack';

/**
 * AdminSubmissionPage component for reviewing submissions.
 *
 * @return {*}
 */
const AdminSubmissionPage = () => {
  const submissionContext = useSubmissionContext();

  const submissionDataLoader = submissionContext.submissionDataLoader;
  const submissionFeatures = submissionDataLoader.data?.submissionFeatures || [];

  // code for collecting individually selected items
  // const flattenSelectedFeatures = (): number[] => {
  //   let total: number[] = [];
  //   for (const item in selectedFeatures) {
  //     total = [...selectedFeatures[item], ...total];
  //   }
  //   return total;
  // };

  // so this will need to change.
  const getAllSubmissionFeatureIds = (): number[] => {
    const ids = [];
    for (const key in submissionFeatures) {
      ids.push(submissionFeatures[key].features);
    }

    return ids.flat().map((item) => item.submission_feature_id);
  };

  return (
    <>
      <SubmissionHeader selectedFeatures={getAllSubmissionFeatureIds()} />
<<<<<<< HEAD
      <Container maxWidth="xl"
        sx={{
          py: 4
        }}
      >
        <Stack gap={3}>
          {submissionFeatures.map((submissionFeature) => {
            return (
              <Box key={submissionFeature.feature_type_name}>
                <SubmissionDataGrid
                  feature_type_display_name={submissionFeature.feature_type_display_name}
                  submissionFeatures={submissionFeature.features || []}
                />
              </Box>
            );
          })}
        </Stack>
=======
      <Container maxWidth="xl">
        {submissionFeatures.map((submissionFeature) => {
          return (
            <Box py={2} key={submissionFeature.feature_type_name}>
              <SubmissionDataGrid
                feature_type_display_name={submissionFeature.feature_type_display_name}
                feature_type_name={submissionFeature.feature_type_name}
                submissionFeatures={submissionFeature.features || []}
              />
            </Box>
          );
        })}
>>>>>>> 498d287d
      </Container>
    </>
  );
};

export default AdminSubmissionPage;<|MERGE_RESOLUTION|>--- conflicted
+++ resolved
@@ -38,38 +38,20 @@
   return (
     <>
       <SubmissionHeader selectedFeatures={getAllSubmissionFeatureIds()} />
-<<<<<<< HEAD
-      <Container maxWidth="xl"
-        sx={{
-          py: 4
-        }}
-      >
-        <Stack gap={3}>
+      <Container maxWidth="xl">
+        <Stack gap={1}>
           {submissionFeatures.map((submissionFeature) => {
             return (
-              <Box key={submissionFeature.feature_type_name}>
+              <Box py={2} key={submissionFeature.feature_type_name}>
                 <SubmissionDataGrid
                   feature_type_display_name={submissionFeature.feature_type_display_name}
+                  feature_type_name={submissionFeature.feature_type_name}
                   submissionFeatures={submissionFeature.features || []}
                 />
               </Box>
             );
           })}
-        </Stack>
-=======
-      <Container maxWidth="xl">
-        {submissionFeatures.map((submissionFeature) => {
-          return (
-            <Box py={2} key={submissionFeature.feature_type_name}>
-              <SubmissionDataGrid
-                feature_type_display_name={submissionFeature.feature_type_display_name}
-                feature_type_name={submissionFeature.feature_type_name}
-                submissionFeatures={submissionFeature.features || []}
-              />
-            </Box>
-          );
-        })}
->>>>>>> 498d287d
+        </Stack>      
       </Container>
     </>
   );
