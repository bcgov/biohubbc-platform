import { Theme } from '@mui/material';
import Box from '@mui/material/Box';
import Container from '@mui/material/Container';
import Paper from '@mui/material/Paper';
import { makeStyles } from '@mui/styles';
import { ActionToolbar } from 'components/toolbar/ActionToolbars';
<<<<<<< HEAD
import { useApi } from 'hooks/useApi';
import useDataLoader from 'hooks/useDataLoader';
import { useParams } from 'react-router';
=======
>>>>>>> 49636ee2

const useStyles = makeStyles((theme: Theme) => ({
  datasetTitleContainer: {
    paddingBottom: theme.spacing(5),
    background: '#f7f8fa',
    '& h1': {
      marginTop: '-4px'
    }
  },
  datasetDetailsLabel: {
    borderBottom: '1pt solid #dadada'
  },
  datasetDetailsContainer: {},
  datasetMapContainer: {
    minHeight: '400px'
  }
}));

const DatasetPage: React.FC<React.PropsWithChildren> = () => {
  const classes = useStyles();
<<<<<<< HEAD
  const biohubApi = useApi();
  const urlParams = useParams();
  // const dialogContext = useContext(DialogContext);
  // const history = useHistory();

  const datasetId = urlParams['id'];

  const datasetDataLoader = useDataLoader(() => biohubApi.dataset.getDataset(datasetId));
=======
  // const biohubApi = useApi();
  // const urlParams = useParams();
  // const dialogContext = useContext(DialogContext);
  // const history = useHistory();

  // const datasetId = urlParams['id'];

  // const datasetDataLoader = useDataLoader(() => biohubApi.dataset.getDataset(datasetId));
>>>>>>> 49636ee2
  // const templateDataLoader = useDataLoader(() => biohubApi.dataset.getHandleBarsTemplateByDatasetId(datasetId));

  // const fileDataLoader = useDataLoader((searchBoundary: Feature, searchType: string[], searchZoom: number) =>
  //   biohubApi.search.getSpatialDataFile({
  //     boundary: [searchBoundary],
  //     type: searchType,
  //     zoom: searchZoom,
  //     datasetID: datasetId
  //   })
  // );

  // useDataLoaderError(datasetDataLoader, () => {
  //   return {
  //     dialogTitle: 'Error Loading Dataset',
  //     dialogText:
  //       'An error has occurred while attempting to load the dataset, please try again. If the error persists, please contact your system administrator.',
  //     onOk: () => {
  //       datasetDataLoader.clear();
  //       dialogContext.setErrorDialog({ open: false });
  //       history.replace('/search');
  //     },
  //     onClose: () => {
  //       datasetDataLoader.clear();
  //       dialogContext.setErrorDialog({ open: false });
  //       history.replace('/search');
  //     }
  //   };
  // });

<<<<<<< HEAD
  datasetDataLoader.load();
  console.log('datasetDataLoader.data', datasetDataLoader.data);
=======
  // datasetDataLoader.load();
  // console.log('datasetDataLoader.data', datasetDataLoader.data);
>>>>>>> 49636ee2
  // // templateDataLoader.load();

  // const mapDataLoader = useDataLoader((searchBoundary: Feature, searchType: string[], searchZoom: number) =>
  //   biohubApi.search.getSpatialData({
  //     boundary: [searchBoundary],
  //     type: searchType,
  //     zoom: searchZoom,
  //     datasetID: datasetId
  //   })
  // );

  // useDataLoaderError(fileDataLoader, () => {
  //   return {
  //     dialogTitle: 'Error Exporting Data',
  //     dialogText:
  //       'An error has occurred while attempting to archive and download occurrence data, please try again. If the error persists, please contact your system administrator.'
  //   };
  // });

  // useDataLoaderError(mapDataLoader, () => {
  //   return {
  //     dialogTitle: 'Error Loading Map Data',
  //     dialogText:
  //       'An error has occurred while attempting to load the map data, please try again. If the error persists, please contact your system administrator.'
  //   };
  // });

  // const [markerLayers, setMarkerLayers] = useState<IMarkerLayer[]>([]);
  // const [staticLayers, setStaticLayers] = useState<IStaticLayer[]>([]);
  // const [mapBoundary, setMapBoundary] = useState<LatLngBoundsExpression | undefined>(undefined);

  // useEffect(() => {
  //   if (!fileDataLoader.data) {
  //     return;
  //   }

  //   const data = fileDataLoader.data;

  //   const content = Buffer.from(data, 'hex');

  //   const blob = new Blob([content], { type: 'application/zip' });

  //   const link = document.createElement('a');

  //   link.download = `${datasetId}.zip`;

  //   link.href = URL.createObjectURL(blob);

  //   link.click();

  //   URL.revokeObjectURL(link.href);
  // }, [datasetId, fileDataLoader.data]);

  // useEffect(() => {
  //   if (!mapDataLoader.data) {
  //     return;
  //   }

  //   const result = parseSpatialDataByType(mapDataLoader.data);
  //   if (result.staticLayers[0]?.features[0]?.geoJSON) {
  //     const bounds = calculateUpdatedMapBounds([result.staticLayers[0].features[0].geoJSON]);
  //     if (bounds) {
  //       const newBounds = new LatLngBounds(bounds[0] as LatLngTuple, bounds[1] as LatLngTuple);
  //       setMapBoundary(newBounds);
  //     }
  //   }
  //   setStaticLayers(result.staticLayers);
  //   setMarkerLayers(result.markerLayers);
  // }, [mapDataLoader.data]);

  // mapDataLoader.load(
  //   ALL_OF_BC_BOUNDARY,
  //   [SPATIAL_COMPONENT_TYPE.BOUNDARY, SPATIAL_COMPONENT_TYPE.OCCURRENCE],
  //   MAP_DEFAULT_ZOOM
  // );

  // if (!datasetDataLoader.data) {
  //   // || !templateDataLoader.data) {
  //   return <CircularProgress className="pageProgress" size={40} />;
  // }

  return (
    <Box>
      <Paper square elevation={0}>
        <Container maxWidth="xl">
          <Box py={3}>
            {/* <RenderWithHandlebars datasetEML={datasetDataLoader} rawTemplate={templateDataLoader.data.header} /> */}
          </Box>
        </Container>
      </Paper>
      <Container maxWidth="xl">
        <Box py={3}>
          <Paper elevation={0}>
            <ActionToolbar
              className={classes.datasetDetailsLabel}
              label="Project Details"
              labelProps={{ variant: 'h4' }}
            />
            <Box display="flex">
              <Box flex="1 1 auto" className={classes.datasetDetailsContainer}>
                {/* <RenderWithHandlebars datasetEML={datasetDataLoader} rawTemplate={templateDataLoader.data.details} /> */}
              </Box>
              <Box data-testid="MapContainer" p={3} flex="0 0 500px" className={classes.datasetMapContainer}>
                {/* <MapContainer
                  mapId="boundary_map"
                  bounds={mapBoundary}
                  scrollWheelZoom={false}
                  fullScreenControl={true}
                  markerLayers={markerLayers}
                  staticLayers={staticLayers}
                  zoomControlEnabled={true}
                  doubleClickZoomEnabled={false}
                  draggingEnabled={true}
                  layerControlEnabled={false}
                /> */}
              </Box>
            </Box>
          </Paper>
          <Box mt={3}>
            <Paper elevation={0}>{/* <DatasetArtifacts datasetId={datasetId} /> */}</Paper>
          </Box>
          <Box mt={3}>
            <Paper elevation={0}>{/* <RelatedDatasets datasetId={datasetId} /> */}</Paper>
          </Box>
        </Box>
      </Container>
    </Box>
  );
};

export default DatasetPage;<|MERGE_RESOLUTION|>--- conflicted
+++ resolved
@@ -4,12 +4,6 @@
 import Paper from '@mui/material/Paper';
 import { makeStyles } from '@mui/styles';
 import { ActionToolbar } from 'components/toolbar/ActionToolbars';
-<<<<<<< HEAD
-import { useApi } from 'hooks/useApi';
-import useDataLoader from 'hooks/useDataLoader';
-import { useParams } from 'react-router';
-=======
->>>>>>> 49636ee2
 
 const useStyles = makeStyles((theme: Theme) => ({
   datasetTitleContainer: {
@@ -30,16 +24,6 @@
 
 const DatasetPage: React.FC<React.PropsWithChildren> = () => {
   const classes = useStyles();
-<<<<<<< HEAD
-  const biohubApi = useApi();
-  const urlParams = useParams();
-  // const dialogContext = useContext(DialogContext);
-  // const history = useHistory();
-
-  const datasetId = urlParams['id'];
-
-  const datasetDataLoader = useDataLoader(() => biohubApi.dataset.getDataset(datasetId));
-=======
   // const biohubApi = useApi();
   // const urlParams = useParams();
   // const dialogContext = useContext(DialogContext);
@@ -48,7 +32,6 @@
   // const datasetId = urlParams['id'];
 
   // const datasetDataLoader = useDataLoader(() => biohubApi.dataset.getDataset(datasetId));
->>>>>>> 49636ee2
   // const templateDataLoader = useDataLoader(() => biohubApi.dataset.getHandleBarsTemplateByDatasetId(datasetId));
 
   // const fileDataLoader = useDataLoader((searchBoundary: Feature, searchType: string[], searchZoom: number) =>
@@ -78,13 +61,8 @@
   //   };
   // });
 
-<<<<<<< HEAD
-  datasetDataLoader.load();
-  console.log('datasetDataLoader.data', datasetDataLoader.data);
-=======
   // datasetDataLoader.load();
   // console.log('datasetDataLoader.data', datasetDataLoader.data);
->>>>>>> 49636ee2
   // // templateDataLoader.load();
 
   // const mapDataLoader = useDataLoader((searchBoundary: Feature, searchType: string[], searchZoom: number) =>
