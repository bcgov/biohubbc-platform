import Box from '@material-ui/core/Box';
import Typography from '@material-ui/core/Typography';
import { BoundaryFeature, BoundaryFeaturePopup } from 'components/map/BoundaryFeaturePopup';
import { IMarkerLayer } from 'components/map/components/MarkerCluster';
import { IStaticLayer } from 'components/map/components/StaticLayers';
import MapContainer from 'components/map/MapContainer';
import { OccurrenceFeature, OccurrenceFeaturePopup } from 'components/map/OccurrenceFeaturePopup';
import { Feature } from 'geojson';
import { useApi } from 'hooks/useApi';
import useDataLoader from 'hooks/useDataLoader';
import useDataLoaderError from 'hooks/useDataLoaderError';
import { LatLngBounds, LatLngTuple } from 'leaflet';
import React, { useEffect, useState } from 'react';
import { useParams } from 'react-router';
import { getFeatureObjectFromLatLngBounds } from 'utils/Utils';

export const ALL_OF_BC_BOUNDARY: Feature = {
  type: 'Feature',
  properties: {},
  geometry: {
    type: 'Polygon',
    coordinates: [
      [
        [-146.95401365536304, 44.62175409623327],
        [-146.95401365536304, 63.528970541102794],
        [-105.07413084286304, 63.528970541102794],
        [-105.07413084286304, 44.62175409623327],
        [-146.95401365536304, 44.62175409623327]
      ]
    ]
  }
};

export enum SPATIAL_COMPONENT_TYPE {
  OCCURRENCE = 'Occurrence',
  BOUNDARY = 'Boundary'
}

export enum LAYER_NAME {
  OCCURRENCES = 'Occurrences',
  BOUNDARIES = 'Boundaries'
}

const DatasetPage: React.FC = () => {
  const api = useApi();
  const urlParams = useParams();

  const datasetId = urlParams['id'];

  console.log('datasetId is: ', datasetId);
  const datasetDataLoader = useDataLoader(() => api.dataset.getDatasetEML(datasetId));

  datasetDataLoader.load();

  const dataset = datasetDataLoader?.data || [];

  console.log('dataset', dataset);

  const mapDataLoader = useDataLoader((boundary: Feature, type: string[]) =>
    api.search.getSpatialData({ boundary: boundary, type: type })
  );

  useDataLoaderError(mapDataLoader, () => {
    return {
      dialogTitle: 'Error Loading Map Data',
      dialogText:
        'An error has occurred while attempting to load the map data, please try again. If the error persists, please contact your system administrator.'
    };
  });

  const [markerLayers, setMarkerLayers] = useState<IMarkerLayer[]>([]);
  const [staticLayers, setStaticLayers] = useState<IStaticLayer[]>([]);

  useEffect(() => {
    if (!mapDataLoader.data?.length) {
      return;
    }

    const occurrencesMarkerLayer: IMarkerLayer = { layerName: LAYER_NAME.OCCURRENCES, markers: [] };

    const occurrenceStaticLayer: IStaticLayer = { layerName: LAYER_NAME.OCCURRENCES, features: [] };
    const boundaryStaticLayer: IStaticLayer = { layerName: LAYER_NAME.BOUNDARIES, features: [] };

    for (const featureCollection of mapDataLoader.data) {
      for (const feature of featureCollection.features) {
        if (isOccurrenceFeature(feature)) {
          if (feature.geometry.type === 'GeometryCollection') {
            // Not expecting or supporting geometry collections
            continue;
          }

          occurrencesMarkerLayer.markers.push({
            position: feature.geometry.coordinates as LatLngTuple,
            key: feature.id,
            popup: <OccurrenceFeaturePopup properties={feature.properties} />
          });
        }

        if (isBoundaryFeature(feature)) {
          if (feature.geometry.type === 'GeometryCollection') {
            continue;
          }

          boundaryStaticLayer.features.push({
            geoJSON: feature,
            key: feature.id,
            popup: <BoundaryFeaturePopup properties={feature.properties} />
          });
        }
      }
    }

    setStaticLayers([occurrenceStaticLayer, boundaryStaticLayer]);
    setMarkerLayers([occurrencesMarkerLayer]);
  }, [mapDataLoader.data]);

  mapDataLoader.load(ALL_OF_BC_BOUNDARY, [SPATIAL_COMPONENT_TYPE.BOUNDARY, SPATIAL_COMPONENT_TYPE.OCCURRENCE]);

  return (
    <Box display="flex" flexDirection="column" width="100%" height="100%">
<<<<<<< HEAD
      <Box flex="0 0 auto">
        <Typography variant="h1">data set title filler</Typography>
=======
      <Box flex="0 0 auto" p={3}>
        <Typography variant="h1">Dataset Title</Typography>
>>>>>>> 7c960c55
      </Box>
      <Box flex="1 1 auto" data-testid="MapContainer">
        <MapContainer
          mapId="boundary_map"
          onBoundsChange={(bounds: LatLngBounds) => {
            const boundary = getFeatureObjectFromLatLngBounds(bounds);
            mapDataLoader.refresh(boundary, [SPATIAL_COMPONENT_TYPE.BOUNDARY, SPATIAL_COMPONENT_TYPE.OCCURRENCE]);
          }}
          scrollWheelZoom={true}
          markerLayers={markerLayers}
          staticLayers={staticLayers}
        />
      </Box>
    </Box>
  );
};

export default DatasetPage;

export const isOccurrenceFeature = (feature: Feature): feature is OccurrenceFeature => {
  return feature.geometry.type === 'Point' && feature.properties?.['type'] === SPATIAL_COMPONENT_TYPE.OCCURRENCE;
};

export const isBoundaryFeature = (feature: Feature): feature is BoundaryFeature => {
  return feature?.properties?.['type'] === SPATIAL_COMPONENT_TYPE.BOUNDARY;
};<|MERGE_RESOLUTION|>--- conflicted
+++ resolved
@@ -118,13 +118,8 @@
 
   return (
     <Box display="flex" flexDirection="column" width="100%" height="100%">
-<<<<<<< HEAD
-      <Box flex="0 0 auto">
-        <Typography variant="h1">data set title filler</Typography>
-=======
       <Box flex="0 0 auto" p={3}>
         <Typography variant="h1">Dataset Title</Typography>
->>>>>>> 7c960c55
       </Box>
       <Box flex="1 1 auto" data-testid="MapContainer">
         <MapContainer
