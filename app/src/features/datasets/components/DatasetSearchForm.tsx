--- conflicted
+++ resolved
@@ -43,12 +43,8 @@
  * @return {*}
  */
 const DatasetSearchForm: React.FC<IDatasetSearchFormProps> = (props) => {
-<<<<<<< HEAD
   const api = useApi();
-  const classes = useStyles();
 
-=======
->>>>>>> e0d80f57
   const formikProps = useFormikContext<IDatasetSearchForm>();
 
   const [speciesList, setSpeciesList] = useState<IMultiAutocompleteFieldOption[]>([]);
