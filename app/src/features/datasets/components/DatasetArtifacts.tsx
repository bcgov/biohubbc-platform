--- conflicted
+++ resolved
@@ -17,12 +17,9 @@
 import { IArtifact } from 'interfaces/useDatasetApi.interface';
 import { useState } from 'react';
 import { downloadFile, getFormattedDate, getFormattedFileSize } from 'utils/Utils';
-<<<<<<< HEAD
 import SecureDataAccessRequestDialog from '../security/SecureDataAccessRequestDialog';
-=======
 import AttachmentItemMenuButton from './AttachmentItemMenuButton';
 import ApplySecurityDialog from './security/ApplySecurityDialog';
->>>>>>> 9f8a9b34
 
 const VALID_SYSTEM_ROLES: SYSTEM_ROLE[] = [SYSTEM_ROLE.DATA_ADMINISTRATOR, SYSTEM_ROLE.SYSTEM_ADMIN];
 
@@ -136,18 +133,17 @@
 
   return (
     <>
-<<<<<<< HEAD
 
       <SecureDataAccessRequestDialog
         open={openSecureDataAccessRequestDialog}
         onClose={() => setOpenSecureDataAccessRequestDialog(false)}
         artifacts={artifactsList}
-=======
+      />
+
       <ApplySecurityDialog
         selectedArtifacts={selectedArtifacts}
         open={openApplySecurity}
         onClose={() => setOpenApplySecurity(false)}
->>>>>>> 9f8a9b34
       />
 
       <ActionToolbar label="Documents" labelProps={{ variant: 'h4' }}>
@@ -164,11 +160,7 @@
           <IconButton disabled title="Download Files" aria-label={`Download selected files`}>
             <Icon path={mdiTrayArrowDown} color="primary" size={1} />
           </IconButton>
-<<<<<<< HEAD
-        */}
-        <Button onClick={() => setOpenSecureDataAccessRequestDialog(true)}>Test Dialog</Button>
-=======
->>>>>>> 9f8a9b34
+          <Button onClick={() => setOpenSecureDataAccessRequestDialog(true)}>Test Dialog</Button>
         </Box>
       </ActionToolbar>
       <Divider></Divider>
