--- conflicted
+++ resolved
@@ -7,13 +7,9 @@
 import Divider from '@mui/material/Divider';
 import IconButton from '@mui/material/IconButton';
 import Typography from '@mui/material/Typography';
-<<<<<<< HEAD
-import { DataGrid, GridColDef } from '@mui/x-data-grid';
+import { DataGrid, GridColDef, GridRowSelectionModel } from '@mui/x-data-grid';
 import { ErrorDialog } from 'components/dialog/ErrorDialog';
 import YesNoDialog from 'components/dialog/YesNoDialog';
-=======
-import { DataGrid, GridColDef, GridRowSelectionModel } from '@mui/x-data-grid';
->>>>>>> 80ff67dd
 import { ActionToolbar } from 'components/toolbar/ActionToolbars';
 import { DATE_FORMAT } from 'constants/dateTimeFormats';
 import { SYSTEM_ROLE } from 'constants/roles';
@@ -176,15 +172,12 @@
           <AttachmentItemMenuButton
             artifact={params.row}
             onDownload={handleDownloadAttachment}
-<<<<<<< HEAD
             onDelete={() => {
               setArtifactToDelete(params.row);
               setShowDeleteFileDialog(true);
             }}
-=======
             onRequestAccess={(artifact) => setInitialSecureDataAccessRequestSelection(artifact.artifact_id)}
             onApplySecurity={handleApplySecurity}
->>>>>>> 80ff67dd
             isPendingReview={!params.row.security_review_timestamp}
             hasAdministrativePermissions={hasAdministrativePermissions}
           />
