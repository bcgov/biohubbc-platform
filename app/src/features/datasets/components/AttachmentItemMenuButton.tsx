--- conflicted
+++ resolved
@@ -11,12 +11,9 @@
 interface IAttachmentItemMenuButtonProps {
   artifact: IArtifact;
   onDownload: (artifact: IArtifact) => void;
-<<<<<<< HEAD
   onDelete: (artifactUUID: string[]) => void;
-=======
   onRequestAccess: (artifact: IArtifact) => void;
   onApplySecurity: (artifact: IArtifact) => void;
->>>>>>> 80ff67dd
   hasAdministrativePermissions: boolean;
   isPendingReview: boolean;
 }
@@ -74,13 +71,8 @@
             ) : (
               <MenuItem
                 onClick={() => {
-<<<<<<< HEAD
-                  props.onDelete([props.artifact.uuid]);
-                  setAnchorEl(null);
-=======
                   props.onRequestAccess(props.artifact);
                   handleClose();
->>>>>>> 80ff67dd
                 }}
                 data-testid="attachment-action-menu-request-access">
                 <ListItemIcon>
@@ -95,7 +87,7 @@
                 <MenuItem
                   onClick={() => {
                     props.onApplySecurity(props.artifact);
-                    setAnchorEl(null);
+                    handleClose();
                   }}
                   data-testid="attachment-action-menu-download">
                   <ListItemIcon>
