--- conflicted
+++ resolved
@@ -103,13 +103,10 @@
                   <ListItemIcon>
                     <Checkbox size="small" checked={item.visible} />
                   </ListItemIcon>
-<<<<<<< HEAD
-                  <ListItemText primary={item.name} secondary={item.count > 0 && `${item.count} record${item.count > 1 && 's'}`} />
-=======
                   <ListItemText
                     primary={item.name}
-                    secondary={item.count > 0 ? item.count + ' records' : ''}></ListItemText>
->>>>>>> 1247436f
+                    secondary={item.count > 0 && `${item.count} record${item.count > 1 && 's'}`}
+                  />
                 </ListItemButton>
               </ListItem>
             );
