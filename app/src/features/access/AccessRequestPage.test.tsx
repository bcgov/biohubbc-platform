--- conflicted
+++ resolved
@@ -9,22 +9,10 @@
 
 const history = createMemoryHistory();
 
-<<<<<<< HEAD
 const mockCreateAdministrativeActivity = jest.fn();
 const mockGetRoles = jest.fn().mockResolvedValue('HELLO');
 
 jest.mock('../../hooks/useApi');
-=======
-jest.mock('../../hooks/useApi');
-
-const mockUseApi = {
-  admin: {
-    createAdministrativeActivity: jest.fn()
-  }
-};
-
-const mockBiohubApi = (useApi as unknown as jest.Mock<typeof mockUseApi>).mockReturnValue(mockUseApi);
->>>>>>> 5e375b2d
 
 const renderContainer = () => {
   useApi.useApi().admin.createAdministrativeActivity = mockCreateAdministrativeActivity;
@@ -65,12 +53,8 @@
 describe('AccessRequestPage', () => {
   beforeEach(() => {
     // clear mocks before each test
-<<<<<<< HEAD
     mockCreateAdministrativeActivity.mockClear();
     mockGetRoles.mockClear();
-=======
-    mockBiohubApi().admin.createAdministrativeActivity.mockClear();
->>>>>>> 5e375b2d
   });
 
   afterEach(() => {
