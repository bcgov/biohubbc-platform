<<<<<<< HEAD
import Box from '@mui/material/Box';
import Card from '@mui/material/Card';
import Container from '@mui/material/Container';
import Divider from '@mui/material/Divider';
import Link from '@mui/material/Link';
import Typography from '@mui/material/Typography';
import { makeStyles } from '@mui/styles';
=======
import { Theme } from '@material-ui/core';
import Box from '@material-ui/core/Box';
import Card from '@material-ui/core/Card';
import Container from '@material-ui/core/Container';
import Divider from '@material-ui/core/Divider';
import Link from '@material-ui/core/Link';
import Paper from '@material-ui/core/Paper';
import Typography from '@material-ui/core/Typography';
import { makeStyles } from '@material-ui/styles';
>>>>>>> bcd465ec
import { mdiEyeOffOutline, mdiEyeOutline } from '@mdi/js';
import Icon from '@mdi/react';
import { IErrorDialogProps } from 'components/dialog/ErrorDialog';
import { DialogContext } from 'contexts/dialogContext';
import { Formik, FormikProps } from 'formik';
import { APIError } from 'hooks/api/useAxios';
import { useApi } from 'hooks/useApi';
import useDataLoader from 'hooks/useDataLoader';
import { IAdvancedSearch } from 'interfaces/useSearchApi.interface';
import { truncate } from 'lodash';
import qs from 'qs';
import React, { useCallback, useContext, useRef, useState } from 'react';
import { useHistory, useLocation } from 'react-router';
import SearchComponent from './SearchComponent';

const useStyles = makeStyles((theme: Theme) => ({
  searchResultTitle: {
    fontSize: '1.125rem'
  },
  datasetResultContainer: {
    display: 'flex',
    flexDirection: 'column'
  },
  datasetTitle: {
    fontSize: '1.25rem'
  },
  datasetAbstract: {
    display: '-webkit-box',
    overflow: 'hidden',
    WebkitLineClamp: 2,
    WebkitBoxOrient: 'vertical',
    maxWidth: '92ch'
  },
  bodyContainer: {
    paddingTop: theme.spacing(5),
    paddingBottom: theme.spacing(5)
  }
}));

const advancedSearchInitialValues: IAdvancedSearch = {
  keywords: ''
};

const SearchPage = () => {
  const classes = useStyles();
  const biohubApi = useApi();
  const history = useHistory();
  const location = useLocation();
  const dialogContext = useContext(DialogContext);

  const searchDataLoader = useDataLoader((query: string) => {
    return biohubApi.search.keywordSearch(query);
  });

  /**
   * collection of params from url location.search
   */
  const collectFilterParams = useCallback((): IAdvancedSearch => {
    if (location.search) {
      const urlParams = qs.parse(location.search, { ignoreQueryPrefix: true });

      return { keywords: urlParams.keywords } as IAdvancedSearch;
    }
    return advancedSearchInitialValues;
  }, [location.search]);

  const [formikValues, setFormikValues] = useState<IAdvancedSearch>(collectFilterParams);
  const formikRef = useRef<FormikProps<IAdvancedSearch>>(null);

  /**
   * Determines if the search parameters are empty
   */
  const isDefaultState = (): boolean => {
    return (
      JSON.stringify(!formikRef?.current || formikRef.current.values) === JSON.stringify(advancedSearchInitialValues)
    );
  };

  /**
   * Updates URL search params to reflect formikRef values
   */
  const updateSearchParams = () => {
    const urlParams = qs.stringify(formikRef.current?.values);
    history.push({
      search: `?${urlParams}`
    });
  };

  const handleResetSearchParams = () => {
    history.push({
      search: ``
    });
  };

  const handleReset = async () => {
    setFormikValues(advancedSearchInitialValues);
    handleResetSearchParams();
  };

  const handleSubmit = async () => {
    if (!formikRef?.current) {
      return;
    }

    // empty Filters
    if (isDefaultState()) {
      return;
    }

    try {
      searchDataLoader.refresh(formikRef.current?.values.keywords);

      updateSearchParams();
    } catch (error) {
      const apiError = error as APIError;
      showFilterErrorDialog({
        dialogTitle: 'Error Searching Datasets',
        dialogError: apiError?.message,
        dialogErrorDetails: apiError?.errors
      });
    }
  };

  const showFilterErrorDialog = (textDialogProps?: Partial<IErrorDialogProps>) => {
    dialogContext.setErrorDialog({
      onClose: () => {
        dialogContext.setErrorDialog({ open: false });
      },
      onOk: () => {
        dialogContext.setErrorDialog({ open: false });
      },
      ...textDialogProps,
      open: true
    });
  };

  const parseResult = () => {
    const newList: any[] = [];

    searchDataLoader.data &&
      searchDataLoader.data.forEach((dataset) => {
        const datasetId = dataset.id;

        const project = dataset.source['eml:eml'].dataset.project;

        const parsedItem = { ...project, datasetId: datasetId, observationCount: dataset.observation_count };

        newList.push(parsedItem);
      });

    return newList;
  };

  const results = parseResult();

  searchDataLoader.load(formikRef.current?.values.keywords || formikValues.keywords);

  return (
    <Box>
      <Box component={Paper} py={5}>
        <Container maxWidth="xl">
          <Box mt={-1} mb={5}>
            <Typography variant="h1">Find BioHub Datasets</Typography>
          </Box>
          <Formik<IAdvancedSearch>
            innerRef={formikRef}
            initialValues={formikValues}
            onSubmit={handleSubmit}
            onReset={handleReset}
            enableReinitialize={true}>
            <SearchComponent />
          </Formik>
        </Container>
      </Box>
      <Container maxWidth="xl">
        <Box mt={6} mb={4}>
          {formikRef.current?.values.keywords && (
            <Typography variant="h2" className={classes.searchResultTitle}>
              {searchDataLoader.isLoading ? (
                <>Loading...</>
              ) : (
                <>
                  Found {`${results.length} result${results.length !== 1 ? 's' : ''}`}
                  <Typography
                    variant="inherit"
                    component="span"
                    color="textSecondary">{` for '${formikRef.current?.values.keywords}'`}</Typography>
                </>
              )}
            </Typography>
          )}
        </Box>
        <Box>
          {results.map((result: any, index: number) => (
            <Box mb={2} key={`${result.projectId}-${index}`}>
              <Box p={3} component={Card} className={classes.datasetResultContainer}>
                <Box mb={2}>
                  <Box mb={2}>
                    <Link
                      className={classes.datasetTitle}
                      color="primary"
                      aria-current="page"
                      variant="h3"
                      href={`datasets/${result.datasetId}/details`}>
                      {result.title}
                    </Link>
                  </Box>
                  <Typography className={classes.datasetAbstract} variant="body1" color="textSecondary">
                    {truncate(result.abstract.section[0].para, { length: 200, separator: ' ' })}
                  </Typography>
                </Box>
                <Divider></Divider>
                <Box mt={2}>
                  <Typography component="span" variant="subtitle2" color="textSecondary">
                    <Box display="flex" alignItems="center">
                      {result.observationCount === 0 ? (
                        <Icon path={mdiEyeOffOutline} size={1} />
                      ) : (
                        <Icon path={mdiEyeOutline} size={1} />
                      )}
                      <Box ml={1} component="strong">
                        {result.observationCount} observations
                      </Box>
                    </Box>
                  </Typography>
                </Box>
              </Box>
            </Box>
          ))}
        </Box>
      </Container>
    </Box>
  );
};

export default SearchPage;<|MERGE_RESOLUTION|>--- conflicted
+++ resolved
@@ -1,22 +1,14 @@
-<<<<<<< HEAD
+
 import Box from '@mui/material/Box';
 import Card from '@mui/material/Card';
 import Container from '@mui/material/Container';
 import Divider from '@mui/material/Divider';
 import Link from '@mui/material/Link';
+import Paper from '@mui/material/Paper'
 import Typography from '@mui/material/Typography';
+import { Theme } from '@mui/material'
 import { makeStyles } from '@mui/styles';
-=======
-import { Theme } from '@material-ui/core';
-import Box from '@material-ui/core/Box';
-import Card from '@material-ui/core/Card';
-import Container from '@material-ui/core/Container';
-import Divider from '@material-ui/core/Divider';
-import Link from '@material-ui/core/Link';
-import Paper from '@material-ui/core/Paper';
-import Typography from '@material-ui/core/Typography';
-import { makeStyles } from '@material-ui/styles';
->>>>>>> bcd465ec
+
 import { mdiEyeOffOutline, mdiEyeOutline } from '@mdi/js';
 import Icon from '@mdi/react';
 import { IErrorDialogProps } from 'components/dialog/ErrorDialog';
