--- conflicted
+++ resolved
@@ -160,15 +160,6 @@
 
   return (
     <Box display="flex" justifyContent="space-between" width="100%" height="100%">
-<<<<<<< HEAD
-      <Box flex="0 0 auto" py={4} px={3} width="500px">
-        <SideSearchBar
-          mapDataLoader={mapDataLoader}
-          onAreaUpdate={onAreaUpdate}
-          onToggleDataVisibility={onToggleDataVisibility}
-        />
-      </Box>
-=======
       <Paper square elevation={3}
         sx={{
           flex: '0 0 auto',
@@ -179,9 +170,8 @@
           zIndex: '999'
         }}
       >
-        <SideSearchBar mapDataLoader={mapDataLoader} onAreaUpdate={onAreaUpdate} />
+        <SideSearchBar mapDataLoader={mapDataLoader} onAreaUpdate={onAreaUpdate} onToggleDataVisibility={onToggleDataVisibility} />
       </Paper>
->>>>>>> e0d80f57
       <Box flex="1 1 auto" height="100%" data-testid="MapContainer">
         <MapContainer
           mapId="boundary_map"
