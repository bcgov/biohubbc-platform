import Box from '@mui/material/Box';
import intersect from '@turf/intersect';
import { IMarkerLayer } from 'components/map/components/MarkerCluster';
import SideSearchBar from 'components/map/components/SideSearchBar';
import { IStaticLayer, IStaticLayerFeature, IStaticLayerMap } from 'components/map/components/StaticLayers';
import MapContainer from 'components/map/MapContainer';
import { AreaToolTip, IFormikAreaUpload } from 'components/upload/UploadArea';
import { ALL_OF_BC_BOUNDARY, MAP_DEFAULT_ZOOM, SPATIAL_COMPONENT_TYPE } from 'constants/spatial';
import { IDatasetVisibility } from 'features/datasets/components/SearchResultProjectList';
import { Feature, Polygon } from 'geojson';
import { useApi } from 'hooks/useApi';
import useDataLoader from 'hooks/useDataLoader';
import useDataLoaderError from 'hooks/useDataLoaderError';
import useURL from 'hooks/useURL';
import React, { useEffect, useRef, useState } from 'react';
import { parseSpatialDataByType } from 'utils/spatial-utils';

const MapPage: React.FC<React.PropsWithChildren> = () => {
  const api = useApi();

  const url = useURL<{
    mapViewBoundary: Feature<Polygon> | undefined;
    drawnBoundary: Feature<Polygon> | undefined;
    type: string[] | undefined;
    zoom: number | undefined;
  }>();

  const mapDataLoader = useDataLoader(
    (searchBoundary: Feature[], searchType: string[], species?: string[], searchZoom?: number, datasetID?: string) =>
      api.search.getSpatialData({
        boundary: searchBoundary,
        type: searchType,
        species: species,
        zoom: searchZoom,
        datasetID: datasetID
      })
  );

  const loadedFromUrl = useRef(false);

  useDataLoaderError(mapDataLoader, () => {
    return {
      dialogTitle: 'Error Loading Map Data',
      dialogText:
        'An error has occurred while attempting to load map data, please try again. If the error persists, please contact your system administrator.'
    };
  });

  const [mapViewBoundary, setMapViewBoundary] = useState<Feature<Polygon> | undefined>(url.queryParams.mapViewBoundary);
  const [drawnBoundary, setDrawnBoundary] = useState<Feature<Polygon> | undefined>(url.queryParams.drawnBoundary);

  const [type] = useState<string[]>(url.queryParams.type || [SPATIAL_COMPONENT_TYPE.BOUNDARY_CENTROID]);
  const [zoom] = useState<number>(url.queryParams.zoom || MAP_DEFAULT_ZOOM);

  const [markerLayers, setMarkerLayers] = useState<IMarkerLayer[]>([]);
  const [staticLayers, setStaticLayers] = useState<IStaticLayer[]>([]);
  const [staticLayerMap, setStaticLayerMap] = useState<IStaticLayerMap>({})


  const [datasetVisibility, setDatasetVisibility] = useState<IDatasetVisibility>({})

  useEffect(() => {
    if (!mapDataLoader.data) {
      return;
    }
    
    const result = parseSpatialDataByType(mapDataLoader.data, datasetVisibility);
    const id = result.staticLayers[0].dataset_id
    
    staticLayerMap[id] = result.staticLayers[0]
    setStaticLayerMap(staticLayerMap);
    
    const layers: IStaticLayer[] = []
    for(const key in staticLayerMap) {
      layers.push(staticLayerMap[key])
    }


    setMarkerLayers(result.markerLayers);
    setStaticLayers(layers);

    // eslint-disable-next-line react-hooks/exhaustive-deps
  }, [mapDataLoader.data, datasetVisibility]);

  useEffect(() => {
    if (!loadedFromUrl.current) {
      loadedFromUrl.current = true;
      if (drawnBoundary) {
        const searchBoundary = getSearchBoundary(mapViewBoundary, drawnBoundary);
        mapDataLoader.refresh([searchBoundary], type, [], zoom);
      }
    }
  });

  const getSearchBoundary = (boundary1?: Feature<Polygon>, boundary2?: Feature<Polygon>) => {
    return (boundary2 && boundary1 && intersect(boundary2, boundary1)) || boundary1 || boundary2 || ALL_OF_BC_BOUNDARY;
  };

  const onMapViewChange = (bounds: Feature<Polygon>, newZoom: number) => {
    // Store map view boundary
    setMapViewBoundary(bounds);

    // Store map view bounds in URL
    url.appendQueryParams({ mapViewBoundary: bounds, zoom: newZoom });
  };

  const onDrawChange = (features: Feature[]) => {
    // In this case, we have disabled all draw controls except Polygons, and limited it to only 1 at a time, so
    // assuming the type should be safe. This will need to be updated if the draw control options are changed.
    const bounds = features?.[0] as Feature<Polygon> | undefined;

    // Store user drawn boundary
    setDrawnBoundary(bounds);

    // Calculate search boundary based on drawn and map view boundaries
    const searchBoundary = getSearchBoundary(mapViewBoundary, bounds);

    // Store drawn bounds in URL
    url.appendQueryParams({ drawnBoundary: bounds });

    mapDataLoader.refresh([searchBoundary], type, [], zoom);
  };

  const onAreaUpdate = (areas: IFormikAreaUpload[]) => {
    // SET STATIC LAYER
<<<<<<< HEAD
    const layers: IStaticLayerFeature[] = [];
    areas.forEach((area, index) => {
=======
    const staticLayers: IStaticLayer[] = [];
    areas.forEach((area) => {
      const layers: IStaticLayerFeature[] = [];
>>>>>>> f2159378
      area.features.forEach((feature: Feature<Polygon>) => {
        const staticLayerFeature: IStaticLayerFeature = {
          geoJSON: feature,
          tooltip: <AreaToolTip name={area.name} />
        };
        layers.push(staticLayerFeature);
      });
<<<<<<< HEAD
      const staticLayer: IStaticLayer = { dataset_id: area.name, layerName: area.name, features: layers };
      setStaticLayerMap({... staticLayerMap, [area.name]: staticLayer});
      setStaticLayers([staticLayer]);
=======
      const staticLayer: IStaticLayer = { layerName: area.name, features: layers };
      staticLayers.push(staticLayer);
>>>>>>> f2159378
    });

    setStaticLayers(staticLayers);
  };

  const onToggleDataVisibility = (datasets: IDatasetVisibility) => {
    setDatasetVisibility(datasets);
  }

  return (
    <Box display="flex" justifyContent="space-between" width="100%" height="100%">
      <Box flex="0 0 auto" py={4} px={3} width="500px">
        <SideSearchBar mapDataLoader={mapDataLoader} onAreaUpdate={onAreaUpdate} onToggleDataVisibility={onToggleDataVisibility} />
      </Box>
      <Box flex="1 1 auto" height="100%" data-testid="MapContainer">
        <MapContainer
          mapId="boundary_map"
          onBoundsChange={() => onMapViewChange}
          drawControls={{
            initialFeatures: drawnBoundary && [drawnBoundary],
            options: {
              // Disable all controls except for Polygon (and Rectangle, which is just a type of Polygon)
              draw: { circle: false, circlemarker: false, marker: false, polyline: false }
            },
            // Limit drawing to 1 shape at a time
            clearOnDraw: true
          }}
          onDrawChange={onDrawChange}
          scrollWheelZoom={true}
          fullScreenControl={true}
          markerLayers={markerLayers}
          staticLayers={staticLayers}
          // bounds={(shouldUpdateBounds && updatedBounds) || undefined}
        />
      </Box>
    </Box>
  );
};

export default MapPage;<|MERGE_RESOLUTION|>--- conflicted
+++ resolved
@@ -123,14 +123,9 @@
 
   const onAreaUpdate = (areas: IFormikAreaUpload[]) => {
     // SET STATIC LAYER
-<<<<<<< HEAD
-    const layers: IStaticLayerFeature[] = [];
-    areas.forEach((area, index) => {
-=======
     const staticLayers: IStaticLayer[] = [];
     areas.forEach((area) => {
       const layers: IStaticLayerFeature[] = [];
->>>>>>> f2159378
       area.features.forEach((feature: Feature<Polygon>) => {
         const staticLayerFeature: IStaticLayerFeature = {
           geoJSON: feature,
@@ -138,14 +133,8 @@
         };
         layers.push(staticLayerFeature);
       });
-<<<<<<< HEAD
-      const staticLayer: IStaticLayer = { dataset_id: area.name, layerName: area.name, features: layers };
-      setStaticLayerMap({... staticLayerMap, [area.name]: staticLayer});
-      setStaticLayers([staticLayer]);
-=======
-      const staticLayer: IStaticLayer = { layerName: area.name, features: layers };
+      const staticLayer: IStaticLayer = { layerName: area.name, features: layers, dataset_id: "" };
       staticLayers.push(staticLayer);
->>>>>>> f2159378
     });
 
     setStaticLayers(staticLayers);
