import Box from '@material-ui/core/Box';
import Container from '@material-ui/core/Container';
import Grid from '@material-ui/core/Grid';
import Typography from '@material-ui/core/Typography';
import intersect from '@turf/intersect';
import { IMarkerLayer } from 'components/map/components/MarkerCluster';
import { IStaticLayer } from 'components/map/components/StaticLayers';
import MapContainer from 'components/map/MapContainer';
import { ALL_OF_BC_BOUNDARY, MAP_DEFAULT_ZOOM, SPATIAL_COMPONENT_TYPE } from 'constants/spatial';
import { Feature, Polygon } from 'geojson';
import { useApi } from 'hooks/useApi';
import useDataLoader from 'hooks/useDataLoader';
import useDataLoaderError from 'hooks/useDataLoaderError';
import useURL from 'hooks/useURL';
import React, { useEffect, useState } from 'react';
import { parseSpatialDataByType } from 'utils/spatial-utils';

const MapPage: React.FC = () => {
  const api = useApi();

  const url = useURL<{
    mapViewBoundary: Feature<Polygon> | undefined;
    drawnBoundary: Feature<Polygon> | undefined;
    type: string[] | undefined;
    zoom: number | undefined;
  }>();

  const mapDataLoader = useDataLoader((searchBoundary: Feature, searchType: string[], searchZoom: number) =>
    api.search.getSpatialData({ boundary: searchBoundary, type: searchType, zoom: searchZoom })
  );

  useDataLoaderError(mapDataLoader, () => {
    return {
      dialogTitle: 'Error Loading Map Data',
      dialogText:
        'An error has occurred while attempting to load map data, please try again. If the error persists, please contact your system administrator.'
    };
  });

  const [mapViewBoundary, setMapViewBoundary] = useState<Feature<Polygon> | undefined>(url.queryParams.mapViewBoundary);
  const [drawnBoundary, setDrawnBoundary] = useState<Feature<Polygon> | undefined>(url.queryParams.drawnBoundary);

  const [type] = useState<string[]>(
    url.queryParams.type || [SPATIAL_COMPONENT_TYPE.BOUNDARY, SPATIAL_COMPONENT_TYPE.OCCURRENCE]
  );
  const [zoom] = useState<number>(url.queryParams.zoom || MAP_DEFAULT_ZOOM);

  const [markerLayers, setMarkerLayers] = useState<IMarkerLayer[]>([]);
  const [staticLayers, setStaticLayers] = useState<IStaticLayer[]>([]);

  useEffect(() => {
    if (!mapDataLoader.data) {
      return;
    }

<<<<<<< HEAD
    const result = parseSpatialDataByType(mapDataLoader.data);
=======
    const result = parseFeatureCollectionsByType(mapDataLoader.data.map((item) => item.spatial_data));
>>>>>>> 05d9af0e

    setStaticLayers(result.staticLayers);
    setMarkerLayers(result.markerLayers);
  }, [mapDataLoader.data]);

  const getSearchBoundary = (boundary1?: Feature<Polygon>, boundary2?: Feature<Polygon>) => {
    return (boundary2 && boundary1 && intersect(boundary2, boundary1)) || boundary1 || boundary2 || ALL_OF_BC_BOUNDARY;
  };

  const onMapViewChange = (bounds: Feature<Polygon>, newZoom: number) => {
    // Store map view boundary
    setMapViewBoundary(bounds);

    // Calculate search boundary based on drawn and map view boundaries
    const searchBoundary = getSearchBoundary(bounds, drawnBoundary);

    // Store map view bounds in URL
    url.appendQueryParams({ mapViewBoundary: bounds, zoom: newZoom });

    mapDataLoader.refresh(searchBoundary, type, newZoom);
  };

  const onDrawChange = (features: Feature[]) => {
    // In this case, we have disabled all draw controls except Polygons, and limited it to only 1 at a time, so
    // assuming the type should be safe. This will need to be updated if the draw control options are changed.
    const bounds = features?.[0] as Feature<Polygon> | undefined;

    // Store user drawn boundary
    setDrawnBoundary(bounds);

    // Calculate search boundary based on drawn and map view boundaries
    const searchBoundary = getSearchBoundary(mapViewBoundary, bounds);

    // Store drawn bounds in URL
    url.appendQueryParams({ drawnBoundary: bounds });

    mapDataLoader.refresh(searchBoundary, type, zoom);
  };

  // One time map data fetch, on initial page load
  mapDataLoader.load(getSearchBoundary(mapViewBoundary, drawnBoundary), type, zoom);

  return (
    <Box my={4}>
      <Container maxWidth="xl">
        <Box mb={5} display="flex" justifyContent="space-between">
          <Typography variant="h1">Map</Typography>
        </Box>
        <Box>
          <Box mb={4}>
            <Grid item xs={12}>
              <Box mt={2} height={750} data-testid="MapContainer">
                <MapContainer
                  mapId="boundary_map"
                  onBoundsChange={onMapViewChange}
                  drawControls={{
                    initialFeatures: drawnBoundary && [drawnBoundary],
                    options: {
                      // Disable all controls except for Polygon (and Rectangle, which is just a type of Polygon)
                      draw: { circle: false, circlemarker: false, marker: false, polyline: false }
                    },
                    // Limit drawing to 1 shape at a time
                    clearOnDraw: true
                  }}
                  onDrawChange={onDrawChange}
                  scrollWheelZoom={true}
                  fullScreenControl={true}
                  markerLayers={markerLayers}
                  staticLayers={staticLayers}
                />
              </Box>
            </Grid>
          </Box>
        </Box>
      </Container>
    </Box>
  );
};

export default MapPage;<|MERGE_RESOLUTION|>--- conflicted
+++ resolved
@@ -53,11 +53,7 @@
       return;
     }
 
-<<<<<<< HEAD
     const result = parseSpatialDataByType(mapDataLoader.data);
-=======
-    const result = parseFeatureCollectionsByType(mapDataLoader.data.map((item) => item.spatial_data));
->>>>>>> 05d9af0e
 
     setStaticLayers(result.staticLayers);
     setMarkerLayers(result.markerLayers);
