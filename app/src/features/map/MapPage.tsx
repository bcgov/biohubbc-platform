--- conflicted
+++ resolved
@@ -38,54 +38,10 @@
       return;
     }
 
-<<<<<<< HEAD
-    const occurrencesMarkerLayer: IMarkerLayer = { layerName: LAYER_NAME.OCCURRENCES, markers: [] };
-
-    const occurrenceStaticLayer: IStaticLayer = { layerName: LAYER_NAME.OCCURRENCES, features: [] };
-    const boundaryStaticLayer: IStaticLayer = { layerName: LAYER_NAME.BOUNDARIES, features: [] };
-
-    for (const featureCollection of mapDataLoader.data.map((item) => item.spatial_data)) {
-      for (const feature of featureCollection.features) {
-        if (isOccurrenceFeature(feature)) {
-          if (feature.geometry.type === 'GeometryCollection') {
-            // Not expecting or supporting geometry collections
-            continue;
-          }
-
-          occurrencesMarkerLayer.markers.push({
-            position: feature.geometry.coordinates as LatLngTuple,
-            key: feature.id,
-            popup: <OccurrenceFeaturePopup
-              
-              properties={feature.properties}
-            />
-          });
-        }
-
-        if (isBoundaryFeature(feature)) {
-          if (feature.geometry.type === 'GeometryCollection') {
-            continue;
-          }
-
-          boundaryStaticLayer.features.push({
-            geoJSON: feature,
-            key: feature.id,
-            popup: <BoundaryFeaturePopup
-              properties={feature.properties}
-            />
-          });
-        }
-      }
-    }
-
-    setStaticLayers([occurrenceStaticLayer, boundaryStaticLayer]);
-    setMarkerLayers([occurrencesMarkerLayer]);
-=======
-    const result = parseFeatureCollectionsByType(mapDataLoader.data);
+    const result = parseFeatureCollectionsByType(mapDataLoader.data.map((item) => item.spatial_data));
 
     setStaticLayers(result.staticLayers);
     setMarkerLayers(result.markerLayers);
->>>>>>> aeff7aab
   }, [mapDataLoader.data]);
 
   mapDataLoader.load(ALL_OF_BC_BOUNDARY, [SPATIAL_COMPONENT_TYPE.BOUNDARY, SPATIAL_COMPONENT_TYPE.OCCURRENCE]);
