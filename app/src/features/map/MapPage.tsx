--- conflicted
+++ resolved
@@ -108,18 +108,7 @@
               <Box mt={2} height={750} data-testid="MapContainer">
                 <MapContainer
                   mapId="boundary_map"
-<<<<<<< HEAD
-                  onBoundsChange={(bounds: LatLngBounds) => {
-                    const boundary = getFeatureObjectFromLatLngBounds(bounds);
-
-                    mapDataLoader.refresh(boundary, [
-                      SPATIAL_COMPONENT_TYPE.BOUNDARY,
-                      SPATIAL_COMPONENT_TYPE.OCCURRENCE
-                    ]);
-                  }}
-=======
                   onBoundsChange={onMapViewChange}
->>>>>>> f43314d6
                   drawControls={{
                     initialFeatures: drawnBoundary && [drawnBoundary],
                     options: {
