import { Typography } from '@mui/material';
import Box from '@mui/material/Box';
import Button from '@mui/material/Button';
import Grid from '@mui/material/Grid';
import Paper from '@mui/material/Paper';
import intersect from '@turf/intersect';
import simplify from '@turf/simplify';
import { IMarkerLayer } from 'components/map/components/MarkerCluster';
import { IStaticLayer, IStaticLayerFeature } from 'components/map/components/StaticLayers';
import UploadAreaControls from 'components/map/components/UploadAreaControls';
import MapContainer from 'components/map/MapContainer';
import { AreaToolTip, IFormikAreaUpload } from 'components/upload/UploadArea';
import { ALL_OF_BC_BOUNDARY, MAP_DEFAULT_ZOOM, SPATIAL_COMPONENT_TYPE } from 'constants/spatial';
import DatasetSearchForm, {
  DatasetSearchFormInitialValues,
  DatasetSearchFormYupSchema,
  IDatasetSearchForm
} from 'features/datasets/components/DatasetSearchForm';
import { Form, Formik, FormikProps } from 'formik';
import { Feature, Polygon } from 'geojson';
import { useApi } from 'hooks/useApi';
import useDataLoader from 'hooks/useDataLoader';
import useDataLoaderError from 'hooks/useDataLoaderError';
import useURL from 'hooks/useURL';
<<<<<<< HEAD
import React, { useEffect, useRef, useState } from 'react';
=======
import { LatLngBounds, LatLngBoundsExpression, LatLngTuple } from 'leaflet';
import React, { useEffect, useRef, useState } from 'react';
import { calculateUpdatedMapBounds } from 'utils/mapUtils';
>>>>>>> 4c36172a
import { parseSpatialDataByType } from 'utils/spatial-utils';
import yup from 'utils/YupSchema';

export interface IDatasetRequest {
  criteria: {
    boundary: Feature;
    type: string[];
    species?: string[];
    zoom?: number; // TODO include in request params when backend is updated to receive it
    datasetID?: string;
    datasetName?: string;
  };
}

export interface IFindDataset extends IDatasetRequest, IDatasetSearchForm {}

export const DatasetFormInitialValues: IDatasetRequest = {
  criteria: {
    boundary: null as unknown as Feature,
    type: ['Boundary'],
    species: ['species1', 'species2'],
    zoom: 0,
    datasetID: 'abc',
    datasetName: 'Species Observations'
  }
};

export const FindDatasetInitialValues = {
  ...DatasetFormInitialValues,
  ...DatasetSearchFormInitialValues
};

export const DatasetFormYupSchema = yup.object().shape({
  criteria: yup.object().shape({
    boundary: yup.mixed(),
    type: yup.array(),
    species: yup.array(),
    zoom: yup.number().notRequired(),
    datasetID: yup.string(),
    datasetName: yup.string().notRequired()
  })
});

export const FindDatasetYupSchema = yup.object().concat(DatasetFormYupSchema).concat(DatasetSearchFormYupSchema);

const MapPage: React.FC<React.PropsWithChildren> = () => {
  const api = useApi();
  //const dialogContext = useContext(DialogContext);

  const url = useURL<{
    mapViewBoundary: Feature<Polygon> | undefined;
    drawnBoundary: Feature<Polygon> | undefined;
    type: string[] | undefined;
    zoom: number | undefined;
  }>();

  const mapDataLoader = useDataLoader((searchBoundary: Feature, searchType: string[], searchZoom: number) =>
    api.search.getSpatialData({ boundary: searchBoundary, type: searchType, zoom: searchZoom })
  );

  const loadedFromUrl = useRef(false);

  useDataLoaderError(mapDataLoader, () => {
    return {
      dialogTitle: 'Error Loading Map Data',
      dialogText:
        'An error has occurred while attempting to load map data, please try again. If the error persists, please contact your system administrator.'
    };
  });

  const [mapViewBoundary, setMapViewBoundary] = useState<Feature<Polygon> | undefined>(url.queryParams.mapViewBoundary);
  const [drawnBoundary, setDrawnBoundary] = useState<Feature<Polygon> | undefined>(url.queryParams.drawnBoundary);

  const [type] = useState<string[]>(url.queryParams.type || [SPATIAL_COMPONENT_TYPE.BOUNDARY_CENTROID]);
  const [zoom] = useState<number>(url.queryParams.zoom || MAP_DEFAULT_ZOOM);

  const [markerLayers, setMarkerLayers] = useState<IMarkerLayer[]>([]);
  const [staticLayers, setStaticLayers] = useState<IStaticLayer[]>([]);
  const [shouldUpdateBounds, setShouldUpdateBounds] = useState<boolean>(false);
  const [updatedBounds, setUpdatedBounds] = useState<LatLngBoundsExpression | undefined>(undefined);

  useEffect(() => {
    setShouldUpdateBounds(false);
  }, [updatedBounds]);

  useEffect(() => {
    if (!mapDataLoader.data) {
      return;
    }

    const result = parseSpatialDataByType(mapDataLoader.data);

    setStaticLayers([...staticLayers, result.staticLayers[0]]);
    setMarkerLayers(result.markerLayers);
    // eslint-disable-next-line react-hooks/exhaustive-deps
  }, [mapDataLoader.data]);

  useEffect(() => {
    if (!loadedFromUrl.current) {
      loadedFromUrl.current = true;
      if (drawnBoundary) {
        const searchBoundary = getSearchBoundary(mapViewBoundary, drawnBoundary);
        mapDataLoader.refresh(searchBoundary, type, zoom);
      }
    }
  });

  const getSearchBoundary = (boundary1?: Feature<Polygon>, boundary2?: Feature<Polygon>) => {
    return (boundary2 && boundary1 && intersect(boundary2, boundary1)) || boundary1 || boundary2 || ALL_OF_BC_BOUNDARY;
  };

  const onMapViewChange = (bounds: Feature<Polygon>, newZoom: number) => {
    // Store map view boundary
    setMapViewBoundary(bounds);

    // Store map view bounds in URL
    url.appendQueryParams({ mapViewBoundary: bounds, zoom: newZoom });
  };

  const onDrawChange = (features: Feature[]) => {
    // In this case, we have disabled all draw controls except Polygons, and limited it to only 1 at a time, so
    // assuming the type should be safe. This will need to be updated if the draw control options are changed.
    const bounds = features?.[0] as Feature<Polygon> | undefined;

    // Store user drawn boundary
    setDrawnBoundary(bounds);

    // Calculate search boundary based on drawn and map view boundaries
    const searchBoundary = getSearchBoundary(mapViewBoundary, bounds);

    // Store drawn bounds in URL
    url.appendQueryParams({ drawnBoundary: bounds });

    mapDataLoader.refresh(searchBoundary, type, zoom);
  };

<<<<<<< HEAD
  const formikRef = useRef<FormikProps<IFindDataset>>(null);

  // const showFindErrorDialog = (textDialogProps?: Partial<IErrorDialogProps>) => {
  //   dialogContext.setErrorDialog({
  //     dialogTitle: CreateProjectI18N.createErrorTitle,
  //     dialogText: CreateProjectI18N.createErrorText,
  //     ...defaultErrorDialogProps,
  //     ...textDialogProps,
  //     open: true
  //   });
  // };

  /**
   * Handle dataset requests.
   */
  const handleDatasetRequestCreation = async (values: IDatasetRequest) => {
    try {
      await api.search.getSpatialData(values.criteria);

      // if (!response?.satasetID) {
      //   showCreateErrorDialog({
      //     dialogError: 'The response from the server was null, or did not contain a project ID.'
      //   });
      //   return;
      // }
    } catch (error) {
      showCreateErrorDialog({
        //dialogTitle: 'Error Finding Dataset',
        dialogError: 'Some error' //(error as APIError)?.message,
        // dialogErrorDetails: (error as APIError)?.errors
      });
    }
  };

  console.log('formikRef in the map page', formikRef);
=======
  //User uploads boundary for search
  const onAreaUpload = (area: IFormikAreaUpload) => {
    //Get points inside bounds
    const featureArray: Feature[] = [];
    area.features.forEach((feature: Feature<Polygon>) => {
      const newFeature: Feature = {
        type: 'Feature',
        geometry: simplify(feature.geometry, { tolerance: 0.01, highQuality: false }),
        properties: feature.properties
      };
      featureArray.push(newFeature);
    });

    // const geoCollection:Feature<GeometryCollection> = {};
    mapDataLoader.refresh(featureArray[0], type, zoom);

    //SET BOUNDS
    const bounds = calculateUpdatedMapBounds(area.features);
    if (bounds) {
      const newBounds = new LatLngBounds(bounds[0] as LatLngTuple, bounds[1] as LatLngTuple);
      setShouldUpdateBounds(true);
      setUpdatedBounds(newBounds);
    }

    //SET STATIC LAYER
    const layers: IStaticLayerFeature[] = [];
    area.features.forEach((feature: Feature<Polygon>) => {
      const staticLayerFeature: IStaticLayerFeature = {
        geoJSON: feature,
        tooltip: <AreaToolTip name={area.name} />
      };
      layers.push(staticLayerFeature);
    });
    const staticLayer: IStaticLayer = { layerName: area.name, features: layers };
    setStaticLayers([...staticLayers, staticLayer]);
  };
>>>>>>> 4c36172a

  return (
    <Box display="flex" justifyContent="space-between" width="100%" height="100%">
      <Box component={Paper} p={4}>
        <Formik<IFindDataset>
          innerRef={formikRef}
          enableReinitialize={true}
          initialValues={FindDatasetInitialValues}
          validationSchema={FindDatasetYupSchema}
          validateOnBlur={true}
          validateOnChange={false}
          onSubmit={handleDatasetRequestCreation}>
          <>
            <Form noValidate>
              <Box my={5}>
                <Grid container spacing={3}>
                  <Grid item xs={12} md={3}>
                    <Box my={5}>
                      <Grid container spacing={3}>
                        <Grid item xs={12} md={3}>
                          <Typography variant="h3">Map search</Typography>
                        </Grid>
                        <Grid item xs={12} md={9}>
                          <Box component="fieldset" mx={0}>
                            <DatasetSearchForm
                              searchCriteria={{
                                dataset: ['item 1', 'item 2'],
                                species_list: [
                                  { value: 'species1', label: 'species 1' },
                                  { value: 'species2', label: 'species 2' }
                                ]
                              }}
                            />
                          </Box>
                        </Grid>
                      </Grid>
                    </Box>
                  </Grid>
                </Grid>
              </Box>

              <Box mt={5} display="flex" justifyContent="flex-end">
                <Button
                  variant="contained"
                  color="primary"
                  size="large"
                  type="submit"
                  data-testid="dataset-find-button">
                  Find
                </Button>
              </Box>
            </Form>
          </>
        </Formik>
      </Box>
      <Box data-testid="MapContainer">
        <MapContainer
          mapId="boundary_map"
          onBoundsChange={() => onMapViewChange}
          drawControls={{
            initialFeatures: drawnBoundary && [drawnBoundary],
            options: {
              // Disable all controls except for Polygon (and Rectangle, which is just a type of Polygon)
              draw: { circle: false, circlemarker: false, marker: false, polyline: false }
            },
            // Limit drawing to 1 shape at a time
            clearOnDraw: true
          }}
          onDrawChange={onDrawChange}
          scrollWheelZoom={true}
          fullScreenControl={true}
          markerLayers={markerLayers}
          staticLayers={staticLayers}
          bounds={(shouldUpdateBounds && updatedBounds) || undefined}
        />
        <UploadAreaControls onAreaUpload={onAreaUpload} />
      </Box>
    </Box>
  );
};

export default MapPage;
function showCreateErrorDialog(arg0: { dialogError: string }) {
  throw new Error('Function not implemented.');
}<|MERGE_RESOLUTION|>--- conflicted
+++ resolved
@@ -22,13 +22,9 @@
 import useDataLoader from 'hooks/useDataLoader';
 import useDataLoaderError from 'hooks/useDataLoaderError';
 import useURL from 'hooks/useURL';
-<<<<<<< HEAD
-import React, { useEffect, useRef, useState } from 'react';
-=======
 import { LatLngBounds, LatLngBoundsExpression, LatLngTuple } from 'leaflet';
 import React, { useEffect, useRef, useState } from 'react';
 import { calculateUpdatedMapBounds } from 'utils/mapUtils';
->>>>>>> 4c36172a
 import { parseSpatialDataByType } from 'utils/spatial-utils';
 import yup from 'utils/YupSchema';
 
@@ -165,7 +161,6 @@
     mapDataLoader.refresh(searchBoundary, type, zoom);
   };
 
-<<<<<<< HEAD
   const formikRef = useRef<FormikProps<IFindDataset>>(null);
 
   // const showFindErrorDialog = (textDialogProps?: Partial<IErrorDialogProps>) => {
@@ -201,7 +196,7 @@
   };
 
   console.log('formikRef in the map page', formikRef);
-=======
+
   //User uploads boundary for search
   const onAreaUpload = (area: IFormikAreaUpload) => {
     //Get points inside bounds
@@ -238,7 +233,6 @@
     const staticLayer: IStaticLayer = { layerName: area.name, features: layers };
     setStaticLayers([...staticLayers, staticLayer]);
   };
->>>>>>> 4c36172a
 
   return (
     <Box display="flex" justifyContent="space-between" width="100%" height="100%">
@@ -294,7 +288,7 @@
           </>
         </Formik>
       </Box>
-      <Box data-testid="MapContainer">
+      <Box data-testid="MapContainer" width="100%" height="100%">
         <MapContainer
           mapId="boundary_map"
           onBoundsChange={() => onMapViewChange}
