--- conflicted
+++ resolved
@@ -170,14 +170,8 @@
           px: 3,
           position: 'relative',
           zIndex: '999'
-<<<<<<< HEAD
-        }}
-      >
+        }}>
         <SideSearchBar mapDataLoader={mapDataLoader} onAreaUpdate={onAreaUpdate} onToggleDataVisibility={onToggleDataVisibility} />
-=======
-        }}>
-        <SideSearchBar mapDataLoader={mapDataLoader} onAreaUpdate={onAreaUpdate} />
->>>>>>> d23c80f0
       </Paper>
       <Box flex="1 1 auto" height="100%" data-testid="MapContainer">
         <MapContainer
