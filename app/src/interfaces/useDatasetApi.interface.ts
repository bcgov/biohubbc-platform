--- conflicted
+++ resolved
@@ -59,45 +59,6 @@
   keywords: string[];
 }
 
-<<<<<<< HEAD
-export type SubmissionRecord = {
-  submission_id: number;
-  uuid: string;
-  security_review_timestamp: string | null;
-  source_system: string;
-  name: string;
-  description: string;
-  create_date: string;
-  create_user: number;
-  update_date: string | null;
-  update_user: number | null;
-  revision_count: number;
-};
-
-export interface ISubmission {
-  submission_id: number;
-  uuid: string;
-  security_review_timestamp: string;
-}
-
-export interface IFeature {
-  submission_feature_id: number;
-  submission_id: number;
-  feature_type: string;
-  data: any;
-  parent_submission_feature_id: number | null;
-}
-
-export interface IGetSubmissionResponse {
-  submission: ISubmission;
-  features: {
-    dataset: IFeature[];
-    sampleSites: IFeature[];
-    animals: IFeature[];
-    observations: IFeature[];
-  };
-}
-=======
 // export interface ISubmission {
 //   submission_id: number;
 //   uuid: string;
@@ -119,5 +80,4 @@
 //     animals: IFeature[];
 //     observations: IFeature[];
 //   };
-// }
->>>>>>> 79098254
+// }