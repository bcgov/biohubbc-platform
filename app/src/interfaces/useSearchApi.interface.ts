--- conflicted
+++ resolved
@@ -15,7 +15,6 @@
   geometry: Feature[];
 }
 
-<<<<<<< HEAD
 export interface ISpatialData {
   submissionSpatialComponentId: number;
   featureCollection: FeatureCollection;
@@ -25,12 +24,6 @@
  * An interface for Spatial Metadata. Type synonymous with `GeoJsonProperties`.
  */
 export type ISpatialMetadata = Record<string, string>;
-=======
-export type IGetSpatialDataResponse = {
-  submission_spatial_component_id: number;
-  spatial_data: FeatureCollection;
-};
->>>>>>> 05d9af0e
 
 /**
  * An interface for an instance of filter fields for search results
