--- conflicted
+++ resolved
@@ -1,4 +1,4 @@
-import { ISecurityRule, ISubmissionFeatureSecurityRecord } from 'hooks/api/useSecurityApi';
+import { ISecurityRule } from 'hooks/api/useSecurityApi';
 import { useApi } from 'hooks/useApi';
 import useDataLoader, { DataLoader } from 'hooks/useDataLoader';
 import { IGetSubmissionResponse } from 'interfaces/useSubmissionsApi.interface';
@@ -12,16 +12,12 @@
    * @type {DataLoader<[submissionId: number], IGetSubmissionResponse, unknown>}
    * @memberof ISubmissionContext
    */
-<<<<<<< HEAD
-  submissionDataLoader: DataLoader<[submissionUUID: string], IGetSubmissionResponse, unknown>;
+  submissionDataLoader: DataLoader<[submissionId: number], IGetSubmissionResponse, unknown>;
 
   submissionFeatureRulesDataLoader: DataLoader<[features: number[]], any[], unknown>;
 
   securityRulesDataLoader: DataLoader<[], ISecurityRule[], unknown>;
 
-=======
-  submissionDataLoader: DataLoader<[submissionId: number], IGetSubmissionResponse, unknown>;
->>>>>>> 79098254
   /**
    * The submission id.
    *
@@ -31,16 +27,13 @@
   submissionId: number;
 }
 
-<<<<<<< HEAD
-export const SubmissionContext = React.createContext<ISubmissionContext>({
-  submissionDataLoader: {} as DataLoader<[submissionUUID: string], IGetSubmissionResponse, unknown>,
-  submissionFeatureRulesDataLoader: {} as DataLoader<[features: number[]], ISubmissionFeatureSecurityRecord[], unknown>,
-  securityRulesDataLoader: {} as DataLoader<[], ISecurityRule[], unknown>,
-  submissionUUID: ''
-});
-=======
+// export const SubmissionContext = React.createContext<ISubmissionContext>({
+//   submissionDataLoader: {} as DataLoader<[submissionUUID: string], IGetSubmissionResponse, unknown>,
+//   submissionFeatureRulesDataLoader: {} as DataLoader<[features: number[]], ISubmissionFeatureSecurityRecord[], unknown>,
+//   securityRulesDataLoader: {} as DataLoader<[], ISecurityRule[], unknown>,
+//   submissionId: 0
+// });
 export const SubmissionContext = React.createContext<ISubmissionContext | undefined>(undefined);
->>>>>>> 79098254
 
 export const SubmissionContextProvider: React.FC<React.PropsWithChildren> = (props) => {
   const biohubApi = useApi();
@@ -59,14 +52,8 @@
     );
   }
 
-<<<<<<< HEAD
-  const submissionUUID = urlParams['submission_uuid'] as string;
-
-  submissionDataLoader.load(submissionUUID);
   securityRulesDataLoader.load();
-=======
   submissionDataLoader.load(submissionId);
->>>>>>> 79098254
 
   /**
    * Refreshes the current submission object whenever the current submission id changes from the currently loaded submission.
@@ -82,13 +69,9 @@
   const submissionContext: ISubmissionContext = useMemo(() => {
     return {
       submissionDataLoader,
-<<<<<<< HEAD
       submissionFeatureRulesDataLoader,
       securityRulesDataLoader,
-      submissionUUID
-=======
       submissionId
->>>>>>> 79098254
     };
   }, [submissionDataLoader, submissionId]);
 
