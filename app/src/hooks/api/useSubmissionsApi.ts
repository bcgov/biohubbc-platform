import { AxiosInstance } from 'axios';
import { SECURITY_APPLIED_STATUS } from 'interfaces/useDatasetApi.interface';
import {
  IGetSubmissionResponse,
  IListSubmissionsResponse,
  ISubmission,
  SubmissionRecordWithRootFeature
} from 'interfaces/useSubmissionsApi.interface';

/**
 * Returns a set of supported CRUD api methods submissions.
 *
 * @param {AxiosInstance} axios
 * @return {*} object whose properties are supported api methods.
 */
const useSubmissionsApi = (axios: AxiosInstance) => {
  /**
   * Fetch all submissions.
   *
   * @return {*}  {Promise<IListSubmissionsResponse>}
   */
  const listSubmissions = async (): Promise<IListSubmissionsResponse> => {
    const { data } = await axios.get('/api/dwc/submission/list');

    return data;
  };

  /**
   * Fetch the signed URL of a submission by submission ID.
   *
   * @return {*}  {Promise<string>}
   */
  const getSignedUrl = async (submissionId: number): Promise<string> => {
    const { data } = await axios.get<string>(`/api/dwc/submission/${submissionId}/getSignedUrl`);

    return data;
  };

  /** NET-NEW FRONTEND REQUESTS FOR UPDATED SCHEMA **/

  /**
   * Fetch list of all reviewed submissions
   * NOTE: mock implementation
   * TODO: return real data once api endpoint created
   *
   * @async
   * @returns {*} {Promise<ISubmission[]>}
   */
  const listReviewedSubmissions = async (): Promise<ISubmission[]> => {
    const keywords = ['moose', 'caribou', 'deer', 'bear', 'bat'];
    const securityLevel = {
      0: SECURITY_APPLIED_STATUS.SECURED,
      1: SECURITY_APPLIED_STATUS.UNSECURED,
      2: SECURITY_APPLIED_STATUS.SECURED,
      3: SECURITY_APPLIED_STATUS.PARTIALLY_SECURED,
      4: SECURITY_APPLIED_STATUS.PARTIALLY_SECURED
    };
    return keywords.map((keyword, idx) => ({
      submission_id: idx + 1,
      submission_feature_id: idx,
      name: `Dataset - ${keyword}`,
      description: `${keywords[idx] + 1 ?? 'test'} Lorem ipsum dolor sit amet, consectetur adipiscing elit. ${keyword}`,
      submission_date: new Date(Date.now() - 86400000 * (300 * idx)),
      security: securityLevel[idx]
    }));
  };

  /**
   * repackages and retrieves json data from self and each child under submission
   * Note: unknown how this will work with artifacts. SignedURL?
   *
   * @async
   * @returns {Promise<any>} json data repackaged from each level of children
   */
  const getSubmissionDownloadPackage = async (): Promise<any> => {
    return { mockJson: 'mockValue' };
  };

  /**
   * Fetch submission data by submission id.
   *
   * @param {number} submissionId
   * @return {*}  {Promise<IGetSubmissionResponse>}
   */
  const getSubmission = async (submissionId: number): Promise<IGetSubmissionResponse> => {
    const { data } = await axios.get(`api/submission/${submissionId}`);

    return data;
  };

  /**
   * Fetch all submissions that have not completed security review.
   *
   * @return {*}  {Promise<SubmissionRecordWithRootFeature[]>}
   */
  const getUnreviewedSubmissions = async (): Promise<SubmissionRecordWithRootFeature[]> => {
    const { data } = await axios.get(`api/administrative/submission/unreviewed`);

    return data;
  };

  /**
   * Fetch all submissions that have completed security review.
   *
   * @return {*}  {Promise<SubmissionRecordWithRootFeature[]>}
   */
  const getReviewedSubmissions = async (): Promise<SubmissionRecordWithRootFeature[]> => {
    const { data } = await axios.get(`api/administrative/submission/reviewed`);

    return data;
  };

  /**
   * Update (patch) a submission record.
   *
   * @param {number} submissionId
   * @param {{ security_reviewed: boolean }} patch
   * @return {*}
   */
  const updateSubmissionRecord = async (submissionId: number, patch: { security_reviewed: boolean }) => {
    const { data } = await axios.patch(`api/administrative/submission/${submissionId}`, patch);

    return data;
  };

  const getSubmissionFeatureRules = async () => {};

  const applySubmissionFeatureRules = async (
    submissionUUID: string,
    features: number[],
    rules: number[],
    override = false
  ) => {
    console.log(submissionUUID);
    const { data } = await axios.post(`api/administrative/security/apply`, {
      override,
      features,
      rules
    });
    return data;
  };

  return {
    listSubmissions,
    getSignedUrl,
    listReviewedSubmissions,
    getSubmissionDownloadPackage,
    getSubmission,
<<<<<<< HEAD
    applySubmissionFeatureRules,
    getSubmissionFeatureRules
=======
    getUnreviewedSubmissions,
    getReviewedSubmissions,
    updateSubmissionRecord
>>>>>>> 79098254
  };
};

export default useSubmissionsApi;<|MERGE_RESOLUTION|>--- conflicted
+++ resolved
@@ -125,13 +125,7 @@
 
   const getSubmissionFeatureRules = async () => {};
 
-  const applySubmissionFeatureRules = async (
-    submissionUUID: string,
-    features: number[],
-    rules: number[],
-    override = false
-  ) => {
-    console.log(submissionUUID);
+  const applySubmissionFeatureRules = async (features: number[], rules: number[], override = false) => {
     const { data } = await axios.post(`api/administrative/security/apply`, {
       override,
       features,
@@ -146,14 +140,11 @@
     listReviewedSubmissions,
     getSubmissionDownloadPackage,
     getSubmission,
-<<<<<<< HEAD
     applySubmissionFeatureRules,
-    getSubmissionFeatureRules
-=======
+    getSubmissionFeatureRules,
     getUnreviewedSubmissions,
     getReviewedSubmissions,
     updateSubmissionRecord
->>>>>>> 79098254
   };
 };
 
