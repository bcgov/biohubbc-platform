--- conflicted
+++ resolved
@@ -1,10 +1,6 @@
 import { AxiosInstance } from 'axios';
-<<<<<<< HEAD
 import { simsHandlebarsTemplate } from 'hooks/templates/SIMS-handlebar-template';
-import { IListArtifactsResponse } from 'interfaces/useDatasetApi.interface';
-=======
 import { IListArtifactsResponse, IListRelatedDatasetsResponse } from 'interfaces/useDatasetApi.interface';
->>>>>>> 3f20d7d1
 import { IKeywordSearchResponse } from 'interfaces/useSearchApi.interface';
 
 /**
@@ -61,7 +57,6 @@
   };
 
   /**
-<<<<<<< HEAD
    * Fetch the signed handlebar template for a given dataset ID.
    *
    * @param {string} datasetId
@@ -69,8 +64,10 @@
    */
   const getHandlebarsTemplate = async (datasetId: string): Promise<string> => {
     return simsHandlebarsTemplate;
-=======
-   * Fetch a list of datasets related to the given dataset
+  }
+
+  /**
+    * Fetch a list of datasets related to the given dataset
    *
    * @param {string} datasetId
    * @return {*}  {Promise<IRelatedDataset>}
@@ -79,7 +76,6 @@
     const { data } = await axios.get<IListRelatedDatasetsResponse>(`api/dwc/submission/${datasetId}/related`);
 
     return data;
->>>>>>> 3f20d7d1
   };
 
   return {
@@ -87,11 +83,8 @@
     getDatasetEML,
     getDatasetArtifacts,
     getArtifactSignedUrl,
-<<<<<<< HEAD
-    getHandlebarsTemplate
-=======
-    getRelatedDatasets
->>>>>>> 3f20d7d1
+    getHandlebarsTemplate,
+    getRelatedDatasets,
   };
 };
 
