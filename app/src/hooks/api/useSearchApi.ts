--- conflicted
+++ resolved
@@ -3,11 +3,7 @@
 import {
   IGetSearchResultsResponse,
   IGetSpatialDataResponse,
-<<<<<<< HEAD
-  IKeywordSearchResult
-=======
   IKeywordSearchResponse
->>>>>>> 05d9af0e
 } from 'interfaces/useSearchApi.interface';
 
 /**
@@ -31,11 +27,7 @@
   const getSpatialData = async (criteria: {
     boundary: Feature;
     type: string[];
-<<<<<<< HEAD
-    zoom: number; // TODO include in request params when backend is updated to receive it
-=======
     zoom?: number; // TODO include in request params when backend is updated to receive it
->>>>>>> 05d9af0e
   }): Promise<IGetSpatialDataResponse[]> => {
     const { data } = await axios.get(`/api/dwc/spatial/search`, {
       params: { boundary: criteria.boundary, type: criteria.type }
