import { AxiosInstance } from 'axios';
import { Feature } from 'geojson';
import {
  IGetSearchResultsResponse,
  IGetSpatialDataResponse,
  IKeywordSearchResult
} from 'interfaces/useSearchApi.interface';

/**
 * Returns a set of supported api methods for working with search functionality
 *
 * @param {AxiosInstance} axios
 * @return {*} object whose properties are supported api methods.
 */
const useSearchApi = (axios: AxiosInstance) => {
  /**
   * Get search results (spatial)
   *
   * @return {*}  {Promise<IGetSearchResultsResponse[]>}
   */
  const getSearchResults = async (): Promise<IGetSearchResultsResponse[]> => {
    const { data } = await axios.get(`/api/search`);

    return data;
  };

<<<<<<< HEAD
  const getSpatialData = async (criteria: { boundary: Feature; type: string[] }): Promise<IGetSpatialDataResponse> => {
=======
  const getSpatialData = async (criteria: {
    boundary: Feature;
    type: string[];
    zoom: number; // TODO include in request params when backend is updated to receive it
  }): Promise<FeatureCollection[]> => {
>>>>>>> f43314d6
    const { data } = await axios.get(`/api/dwc/spatial/search`, {
      params: { boundary: criteria.boundary, type: criteria.type }
    });
    return data;
  };

  /**
   * Get keyword search results
   *
   * @param searchQuery The keywords to search for
   * @returns {*} {Promise<>}
   */
  const keywordSearch = async (searchQuery: string): Promise<IKeywordSearchResult[]> => {
    const { data } = await axios.get(`api/dwc/eml/search?terms=${searchQuery}`);

    return data;
  };

  return {
    getSearchResults,
    keywordSearch,
    getSpatialData
  };
};

export default useSearchApi;

/**
 * Returns a set of supported api methods for working with public search functionality.
 *
 * @param {AxiosInstance} axios
 * @return {*} object whose properties are supported api methods.
 */
export const usePublicSearchApi = (axios: AxiosInstance) => {
  /**
   * Get public search results (spatial)
   *
   * @return {*}  {Promise<IGetSearchResultsResponse[]>}
   */
  const getSearchResults = async (): Promise<IGetSearchResultsResponse[]> => {
    const { data } = await axios.get(`/api/public/search`);

    return data;
  };

  return {
    getSearchResults
  };
};<|MERGE_RESOLUTION|>--- conflicted
+++ resolved
@@ -24,15 +24,11 @@
     return data;
   };
 
-<<<<<<< HEAD
-  const getSpatialData = async (criteria: { boundary: Feature; type: string[] }): Promise<IGetSpatialDataResponse> => {
-=======
   const getSpatialData = async (criteria: {
     boundary: Feature;
     type: string[];
     zoom: number; // TODO include in request params when backend is updated to receive it
-  }): Promise<FeatureCollection[]> => {
->>>>>>> f43314d6
+  }): Promise<IGetSpatialDataResponse[]> => {
     const { data } = await axios.get(`/api/dwc/spatial/search`, {
       params: { boundary: criteria.boundary, type: criteria.type }
     });
