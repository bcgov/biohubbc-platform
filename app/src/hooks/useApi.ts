--- conflicted
+++ resolved
@@ -4,12 +4,8 @@
 import useAxios from './api/useAxios';
 import useCodesApi from './api/useCodesApi';
 import useN8NApi from './api/useN8NApi';
-<<<<<<< HEAD
 import useSubmissionsApi from './api/useSubmissionsApi'
-import { usePublicSearchApi } from './api/useSearchApi';
-=======
 import useSearchApi, { usePublicSearchApi } from './api/useSearchApi';
->>>>>>> 45caa690
 import useUserApi from './api/useUserApi';
 
 /**
@@ -43,12 +39,8 @@
     user,
     admin,
     n8n,
-<<<<<<< HEAD
     submissions,
-    public: publicApis
-=======
     public: publicApis,
     search
->>>>>>> 45caa690
   };
 };