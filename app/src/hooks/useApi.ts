--- conflicted
+++ resolved
@@ -35,11 +35,9 @@
 
   const dataset = useDatasetApi(apiAxios);
 
-<<<<<<< HEAD
   const artifact = useArtifactApi(apiAxios);
-=======
+
   const security = useSecurityApi(apiAxios);
->>>>>>> 80ff67dd
 
   return {
     user,
