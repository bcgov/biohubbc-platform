version: "3.5"

services:
  ## Build postgres docker image
  db:
    image: ${DOCKER_PROJECT_NAME}-db-${DOCKER_NAMESPACE}-img
    container_name: ${DOCKER_PROJECT_NAME}-db-${DOCKER_NAMESPACE}-container
    build:
      context: ./database/.docker/db
      dockerfile: Dockerfile
      args:
        - POSTGRES_VERSION=${POSTGRES_VERSION}
        - POSTGIS_VERSION=${POSTGIS_VERSION}
        - TZ=${DB_TZ}
    ports:
      - ${DB_PORT}:5432
    healthcheck:
      test: ["CMD-SHELL", "pg_isready -U $DB_ADMIN -p 5432 -d $DB_DATABASE"]
      interval: 5s
      timeout: 5s
      retries: 30
    environment:
      - NODE_ENV=${NODE_ENV}
      - POSTGRES_USER=${DB_ADMIN}
      - POSTGRES_PASSWORD=${DB_ADMIN_PASS}
      - POSTGRES_DB=${DB_DATABASE}
      - PORT=5432
    networks:
      - biohubbc-network
    volumes:
      - postgres:/var/lib/postgresql/data

  ## Build the api docker image
  api:
    image: ${DOCKER_PROJECT_NAME}-api-${DOCKER_NAMESPACE}-img
    container_name: ${DOCKER_PROJECT_NAME}-api-${DOCKER_NAMESPACE}-container
    build:
      context: ./api
      dockerfile: ./.docker/api/Dockerfile
    ports:
      - ${API_PORT}:${API_PORT}
    environment:
      - NODE_ENV=${NODE_ENV}
<<<<<<< HEAD
      - BACKBONE_ELASTICSEARCH_URL=${BACKBONE_ELASTICSEARCH_URL}
      - SIMS_ELASTICSEARCH_URL=${SIMS_ELASTICSEARCH_URL}
=======
      - ELASTICSEARCH_URL=${ELASTICSEARCH_URL}
      - ELASTICSEARCH_EML_INDEX=${ELASTICSEARCH_EML_INDEX}
      - S3_KEY_PREFIX=${S3_KEY_PREFIX}
>>>>>>> 9e3cb111
      - TZ=${API_TZ}
      - API_HOST=${API_HOST}
      - API_PORT=${API_PORT}
      - DB_HOST=${DB_HOST}
      - DB_USER_API=${DB_USER_API}
      - DB_USER_API_PASS=${DB_USER_API_PASS}
      - DB_PORT=5432
      - DB_DATABASE=${DB_DATABASE}
      - DB_SCHEMA=${DB_SCHEMA}
      - KEYCLOAK_HOST=${KEYCLOAK_HOST}
      - KEYCLOAK_REALM=${KEYCLOAK_REALM}
      - KEYCLOAK_CLIENT_ID=${KEYCLOAK_CLIENT_ID}
      - KEYCLOAK_ADMIN_USERNAME=${KEYCLOAK_ADMIN_USERNAME}
      - KEYCLOAK_ADMIN_PASSWORD=${KEYCLOAK_ADMIN_PASSWORD}
      - OBJECT_STORE_URL=${OBJECT_STORE_URL}
      - OBJECT_STORE_ACCESS_KEY_ID=${OBJECT_STORE_ACCESS_KEY_ID}
      - OBJECT_STORE_SECRET_KEY_ID=${OBJECT_STORE_SECRET_KEY_ID}
      - OBJECT_STORE_BUCKET_NAME=${OBJECT_STORE_BUCKET_NAME}
      - MAX_REQ_BODY_SIZE=${MAX_REQ_BODY_SIZE}
      - MAX_UPLOAD_NUM_FILES=${MAX_UPLOAD_NUM_FILES}
      - MAX_UPLOAD_FILE_SIZE=${MAX_UPLOAD_FILE_SIZE}
      - LOG_LEVEL=${LOG_LEVEL}
      - CLAMAV_PORT=${CLAMAV_PORT}
      - CLAMAV_HOST=${CLAMAV_HOST}
      - ENABLE_FILE_VIRUS_SCAN=${ENABLE_FILE_VIRUS_SCAN}
      - GCNOTIFY_SECRET_API_KEY=${GCNOTIFY_SECRET_API_KEY}
      - GCNOTIFY_ADMIN_EMAIL=${GCNOTIFY_ADMIN_EMAIL}
      - GCNOTIFY_ONBOARDING_REQUEST_EMAIL_TEMPLATE=${GCNOTIFY_ONBOARDING_REQUEST_EMAIL_TEMPLATE}
      - GCNOTIFY_ONBOARDING_REQUEST_SMS_TEMPLATE=${GCNOTIFY_ONBOARDING_REQUEST_SMS_TEMPLATE}
      - GCNOTIFY_EMAIL_URL=${GCNOTIFY_EMAIL_URL}
      - GCNOTIFY_SMS_URL=${GCNOTIFY_SMS_URL}
      - APP_HOST=${APP_HOST}
    volumes:
      - ./api:/opt/app-root/src
      - /opt/app-root/src/node_modules # prevents local node_modules overriding container node_modules
    networks:
      - biohubbc-network
    depends_on:
      - db
      - db_setup

  # Build the clamav docker image
  clamav:
    image: mkodockx/docker-clamav:latest
    container_name: ${DOCKER_PROJECT_NAME}-clamav-${DOCKER_NAMESPACE}-container
    ports:
      - ${CLAMAV_PORT}:3310
    networks:
      - biohubbc-network

  # Build the n8n nginx proxy docker image
  n8n_nginx:
    image: ${DOCKER_PROJECT_NAME}-n8n-nginx-${DOCKER_NAMESPACE}-img
    container_name: ${DOCKER_PROJECT_NAME}-n8n-nginx-${DOCKER_NAMESPACE}-container
    build:
      context: ./.docker/nginx/n8n
      dockerfile: Dockerfile
    restart: always
    ports:
      - ${N8N_PROXY_PORT}:5100
    networks:
      - biohubbc-network
    depends_on:
      - n8n

  ## Build the n8n workflow automation image
  n8n:
    image: n8nio/n8n:0.144.0
    container_name: ${DOCKER_PROJECT_NAME}-n8n-${DOCKER_NAMESPACE}-container
    expose:
      - 5678
    environment:
      - NODE_ENV=${NODE_ENV}
      - N8N_HOST=${N8N_HOST}
      - N8N_PROTOCOL=${N8N_PROTOCOL}
      - N8N_PORT=5678
      - WEBHOOK_TUNNEL_URL=${WEBHOOK_TUNNEL_URL}
      - DB_TYPE=${N8N_DB_TYPE}
      - DB_POSTGRESDB_HOST=${DB_HOST}
      - DB_POSTGRESDB_USER=${DB_ADMIN}
      - DB_POSTGRESDB_PASSWORD=${DB_ADMIN_PASS}
      - DB_POSTGRESDB_PORT=${DB_PORT}
      - DB_POSTGRESDB_DATABASE=${DB_DATABASE}
      - DB_POSTGRESDB_SCHEMA=${N8N_DB_SCHEMA}
      - N8N_BASIC_AUTH_ACTIVE=${N8N_BASIC_AUTH_ACTIVE}
      - N8N_BASIC_AUTH_USER=${N8N_BASIC_AUTH_USER}
      - N8N_BASIC_AUTH_PASSWORD=${N8N_BASIC_AUTH_PASSWORD}
      - N8N_ENCRYPTION_KEY=${N8N_ENCRYPTION_KEY}
      - N8N_API_HOST=${N8N_API_HOST}
      - N8N_API_PORT=${API_PORT}
    networks:
      - biohubbc-network
    volumes:
      - ./n8n/.n8n:/home/node/.n8n
    depends_on:
      - api
      - app
    restart: always # n8n doesnt always start after db_setup is done, and can fail. Always restart to help resolve this.
    command: ["n8n", "start"]

  ## Run the n8n setup
  n8n_setup:
    image: ${DOCKER_PROJECT_NAME}-n8n-setup-${DOCKER_NAMESPACE}-img
    container_name: ${DOCKER_PROJECT_NAME}-n8n-setup-${DOCKER_NAMESPACE}-container
    build:
      context: ./n8n
      dockerfile: ./.docker/n8n/Dockerfile.setup
    environment:
      - NODE_ENV=${NODE_ENV}
      - DB_TYPE=${N8N_DB_TYPE}
      - DB_POSTGRESDB_HOST=${DB_HOST}
      - DB_POSTGRESDB_USER=${DB_ADMIN}
      - DB_POSTGRESDB_PASSWORD=${DB_ADMIN_PASS}
      - DB_POSTGRESDB_PORT=${DB_PORT}
      - DB_POSTGRESDB_DATABASE=${DB_DATABASE}
      - DB_POSTGRESDB_SCHEMA=${N8N_DB_SCHEMA}
      - N8N_ENCRYPTION_KEY=${N8N_ENCRYPTION_KEY}
    volumes:
      - /opt/app-root/src/node_modules # prevents local node_modules overriding container node_modules
      - ./n8n:/opt/app-root/src
    networks:
      - biohubbc-network
    depends_on:
      - n8n

  ## Export the n8n credentials and workflows
  n8n_export:
    image: ${DOCKER_PROJECT_NAME}-n8n-export-${DOCKER_NAMESPACE}-img
    container_name: ${DOCKER_PROJECT_NAME}-n8n-export-${DOCKER_NAMESPACE}-container
    build:
      context: ./n8n
      dockerfile: ./.docker/n8n/Dockerfile.export
    environment:
      - NODE_ENV=${NODE_ENV}
      - DB_TYPE=${N8N_DB_TYPE}
      - DB_POSTGRESDB_HOST=${DB_HOST}
      - DB_POSTGRESDB_USER=${DB_ADMIN}
      - DB_POSTGRESDB_PASSWORD=${DB_ADMIN_PASS}
      - DB_POSTGRESDB_PORT=${DB_PORT}
      - DB_POSTGRESDB_DATABASE=${DB_DATABASE}
      - DB_POSTGRESDB_SCHEMA=${N8N_DB_SCHEMA}
      - N8N_ENCRYPTION_KEY=${N8N_ENCRYPTION_KEY}
    volumes:
      - /opt/app-root/src/node_modules # prevents local node_modules overriding container node_modules
      - ./n8n:/opt/app-root/src
    networks:
      - biohubbc-network
    depends_on:
      - n8n

  ## Build the app docker image
  app:
    image: ${DOCKER_PROJECT_NAME}-app-${DOCKER_NAMESPACE}-img
    container_name: ${DOCKER_PROJECT_NAME}-app-${DOCKER_NAMESPACE}-container
    build:
      context: ./app
      dockerfile: ./.docker/app/Dockerfile
    stdin_open: true
    ports:
      - ${APP_PORT}:${APP_PORT}
    environment:
      - NODE_ENV=${NODE_ENV}
      - REACT_APP_NODE_ENV=${NODE_ENV}
      - PORT=${APP_PORT}
      - REACT_APP_API_HOST=http://${API_HOST}
      - REACT_APP_API_PORT=${API_PORT}
      - REACT_APP_MAX_UPLOAD_NUM_FILES=${MAX_UPLOAD_NUM_FILES}
      - REACT_APP_MAX_UPLOAD_FILE_SIZE=${MAX_UPLOAD_FILE_SIZE}
      - REACT_APP_SITEMINDER_LOGOUT_URL=${SITEMINDER_LOGOUT_URL}
      - REACT_APP_N8N_HOST=${N8N_HOST}
      - REACT_APP_N8N_PORT=${N8N_PROXY_PORT}
      - REACT_APP_KEYCLOAK_HOST=${KEYCLOAK_HOST}
      - REACT_APP_KEYCLOAK_REALM=${KEYCLOAK_REALM}
      - REACT_APP_KEYCLOAK_CLIENT_ID=${KEYCLOAK_CLIENT_ID}
    volumes:
      - ./app:/opt/app-root/src
      - /opt/app-root/src/node_modules # prevents local node_modules overriding container node_modules
    networks:
      - biohubbc-network

  ## Run the database migrations and seeding
  db_setup:
    image: ${DOCKER_PROJECT_NAME}-db-setup-${DOCKER_NAMESPACE}-img
    container_name: ${DOCKER_PROJECT_NAME}-db-setup-${DOCKER_NAMESPACE}-container
    build:
      context: ./database
      dockerfile: ./.docker/db/Dockerfile.setup
    environment:
      - NODE_ENV=${NODE_ENV}
      - DB_HOST=${DB_HOST}
      - DB_ADMIN=${DB_ADMIN}
      - DB_ADMIN_PASS=${DB_ADMIN_PASS}
      - DB_PORT=5432
      - DB_DATABASE=${DB_DATABASE}
      - DB_SCHEMA=${DB_SCHEMA}
      - DB_USER_API=${DB_USER_API}
      - DB_USER_API_PASS=${DB_USER_API_PASS}
      - DB_SCHEMA_DAPI_V1=${DB_SCHEMA_DAPI_V1}
    volumes:
      - /opt/app-root/src/node_modules # prevents local node_modules overriding container node_modules
    networks:
      - biohubbc-network
    depends_on:
      db:
        condition: service_healthy
    command: ["npm", "run", "setup"]

  ## Run the database migrations
  db_migrate:
    image: ${DOCKER_PROJECT_NAME}-db-migrate-${DOCKER_NAMESPACE}-img
    container_name: ${DOCKER_PROJECT_NAME}-db-migrate-${DOCKER_NAMESPACE}-container
    build:
      context: ./database
      dockerfile: ./.docker/db/Dockerfile.migrate
    environment:
      - NODE_ENV=${NODE_ENV}
      - DB_HOST=${DB_HOST}
      - DB_ADMIN=${DB_ADMIN}
      - DB_ADMIN_PASS=${DB_ADMIN_PASS}
      - DB_PORT=5432
      - DB_DATABASE=${DB_DATABASE}
      - DB_SCHEMA=${DB_SCHEMA}
      - DB_USER_API=${DB_USER_API}
      - DB_USER_API_PASS=${DB_USER_API_PASS}
      - DB_SCHEMA_DAPI_V1=${DB_SCHEMA_DAPI_V1}
    volumes:
      - /opt/app-root/src/node_modules # prevents local node_modules overriding container node_modules
    networks:
      - biohubbc-network
    depends_on:
      db:
        condition: service_healthy
    command: ["npm", "run", "migrate-latest"]

  ## Rollback the latest database migrations
  db_rollback:
    image: ${DOCKER_PROJECT_NAME}-db-rollback-${DOCKER_NAMESPACE}-img
    container_name: ${DOCKER_PROJECT_NAME}-db-rollback-${DOCKER_NAMESPACE}-container
    build:
      context: ./database
      dockerfile: ./.docker/db/Dockerfile.rollback
    environment:
      - NODE_ENV=${NODE_ENV}
      - DB_HOST=${DB_HOST}
      - DB_ADMIN=${DB_ADMIN}
      - DB_ADMIN_PASS=${DB_ADMIN_PASS}
      - DB_PORT=5432
      - DB_DATABASE=${DB_DATABASE}
      - DB_SCHEMA=${DB_SCHEMA}
      - DB_USER_API=${DB_USER_API}
      - DB_USER_API_PASS=${DB_USER_API_PASS}
      - DB_SCHEMA_DAPI_V1=${DB_SCHEMA_DAPI_V1}
    volumes:
      - /opt/app-root/src/node_modules # prevents local node_modules overriding container node_modules
    networks:
      - biohubbc-network
    depends_on:
      db:
        condition: service_healthy
    command: ["npm", "run", "migrate-rollback"]

networks:
  biohubbc-network:
    driver: bridge

volumes:
  postgres:
    name: ${DOCKER_PROJECT_NAME}-db-${DOCKER_NAMESPACE}-vol<|MERGE_RESOLUTION|>--- conflicted
+++ resolved
@@ -41,14 +41,9 @@
       - ${API_PORT}:${API_PORT}
     environment:
       - NODE_ENV=${NODE_ENV}
-<<<<<<< HEAD
-      - BACKBONE_ELASTICSEARCH_URL=${BACKBONE_ELASTICSEARCH_URL}
-      - SIMS_ELASTICSEARCH_URL=${SIMS_ELASTICSEARCH_URL}
-=======
       - ELASTICSEARCH_URL=${ELASTICSEARCH_URL}
       - ELASTICSEARCH_EML_INDEX=${ELASTICSEARCH_EML_INDEX}
       - S3_KEY_PREFIX=${S3_KEY_PREFIX}
->>>>>>> 9e3cb111
       - TZ=${API_TZ}
       - API_HOST=${API_HOST}
       - API_PORT=${API_PORT}
