import { faker } from '@faker-js/faker';
// @ts-ignore ignore error over missing geojson-random declaration (.d.ts) file
import random from 'geojson-random';
import { Knex } from 'knex';

// Disable mock data seeding by default. Set `ENABLE_MOCK_FEATURE_DATA=true` to enable.
const ENABLE_MOCK_FEATURE_SEEDING = Boolean(process.env.ENABLE_MOCK_FEATURE_SEEDING === 'true' || false);
const NUM_MOCK_FEATURE_SUBMISSIONS = Number(process.env.NUM_MOCK_FEATURE_SUBMISSIONS || 0);

/**
 * Search query for performance testing.
 *
 * -- Select feature_submissions on multiple conditions (AND)
 * SELECT * FROM submission_feature WHERE submission_feature_id IN (
 *     SELECT DISTINCT t1.submission_feature_id FROM submission_feature t1
 *     WHERE EXISTS (
 *         SELECT 1 FROM search_string t3 WHERE t3.submission_feature_id = t1.submission_feature_id AND t3.value LIKE '%cor%'
 *     ) AND EXISTS (
 *         SELECT 1 FROM search_string t4 WHERE t4.submission_feature_id = t1.submission_feature_id AND t4.value LIKE '%arx%'
 *     ) AND EXISTS (
 *         SELECT 1 FROM search_number t5 WHERE t5.submission_feature_id = t1.submission_feature_id AND t5.feature_property_id = (SELECT feature_property_id FROM feature_property fp WHERE fp.name = 'count') AND t5.value > 40 AND t5.value < 50
 *     ) AND EXISTS (
 *         SELECT 1 FROM search_datetime t7 WHERE t7.submission_feature_id = t1.submission_feature_id AND t7.value > '2023-08-01' AND t7.value < '2024-04-01' AND t7.feature_property_id = (SELECT feature_property_id FROM feature_property WHERE name = 'start_date')
 *     ) AND EXISTS (
 *         SELECT 1 FROM search_datetime t8 WHERE t8.submission_feature_id = t1.submission_feature_id AND t8.value > '2023-08-01' AND t8.value < '2024-04-01' AND t8.feature_property_id = (SELECT feature_property_id FROM feature_property WHERE name = 'end_date')
 *     ) AND EXISTS (
 *         SELECT 1 FROM search_spatial t9 WHERE t9.submission_feature_id = t1.submission_feature_id AND public.ST_INTERSECTS(t9.value, public.ST_GeomFromGeoJSON('{"coordinates":[[[-128.12596524778567,50.90095573861839],[-128.6951954392062,50.75063500834236],[-127.71373499792975,49.63640480052965],[-125.38308025753057,48.53083459202276],[-123.3647465830768,48.15806226354249],[-122.94623399379441,48.36504151433127],[-123.37439502763095,49.13209156231335],[-124.66835857611437,49.81654191782255],[-126.6572708981094,50.607171392416745],[-127.89342678974776,50.9888374217299],[-128.12596524778567,50.90095573861839]]],"type":"Polygon"}'))
 *     )
 * );
 */

/**
 * Inserts mock submission/feature data, geared towards performance testing.
 *
 * @export
 * @param {Knex} knex
 * @return {*}  {Promise<void>}
 */
export async function seed(knex: Knex): Promise<void> {
  if (!ENABLE_MOCK_FEATURE_SEEDING) {
    return knex.raw(`SELECT null;`); // dummy query to appease knex
  }

  await knex.raw(`
    SET SCHEMA 'biohub';
    SET SEARCH_PATH = 'biohub','public';
  `);

  for (let i = 0; i < NUM_MOCK_FEATURE_SUBMISSIONS; i++) {
    await insertRecord(knex);
  }
}

/**
 * Insert a single submission record, a single dataset record, and 50 observation records.
 *
 * @param {Knex} knex
 */
const insertRecord = async (knex: Knex) => {
  // Submission (1)
  const isReviewed = Math.random() > 0.5; // Mark half of submissions as reviewed
  const isPublished = isReviewed && Math.random() > 0.5; // Mark half of reviewed submissions as published
  const submission_id = await insertSubmissionRecord(knex, isReviewed, isPublished);

  // Dataset (1)
  const parent_submission_feature_id1 = await insertDatasetRecord(knex, { submission_id });

  // Sample Sites (10)
  for (let i = 0; i < 10; i++) {
    const parent_submission_feature_id2 = await insertSampleSiteRecord(knex, {
      submission_id,
      parent_submission_feature_id: parent_submission_feature_id1
    });

    // Animals (2 per sample site)
    for (let i = 0; i < 2; i++) {
      await insertAnimalRecord(knex, { submission_id, parent_submission_feature_id: parent_submission_feature_id2 });
    }

    // Observations (20 per sample site)
    for (let i = 0; i < 20; i++) {
      await insertObservationRecord(knex, {
        submission_id,
        parent_submission_feature_id: parent_submission_feature_id2
      });
    }
  }
};

export const insertSubmissionRecord = async (
  knex: Knex,
  includeSecurityReview = false,
  includePublishTimestamp = false
): Promise<number> => {
  const response = await knex.raw(`${insertSubmission(includeSecurityReview, includePublishTimestamp)}`);
  const submission_id = response.rows[0].submission_id;

  return submission_id;
};

export const insertDatasetRecord = async (knex: Knex, options: { submission_id: number }): Promise<number> => {
  const response = await knex.raw(
    `${insertSubmissionFeature({
      submission_id: options.submission_id,
      parent_submission_feature_id: null,
      feature_type: 'dataset',
      data: {
        name: `Survey ${faker.animal.type()} ${faker.commerce.department()}}`,
        start_date: faker.date.past().toISOString(),
        end_date: faker.date.future().toISOString(),
        geometry: random.point(
          1, // number of features in feature collection
          [-135.878906, 48.617424, -114.433594, 60.664785] // bbox constraint
        )['features'][0]['geometry']
      }
    })}`
  );
  const submission_feature_id = response.rows[0].submission_feature_id;

  await knex.raw(`${insertSearchString({ submission_feature_id })}`);
  await knex.raw(`${insertSearchString({ submission_feature_id })}`);
  await knex.raw(`${insertSearchString({ submission_feature_id })}`);
  await knex.raw(`${insertSearchString({ submission_feature_id })}`);
  await knex.raw(`${insertSearchString({ submission_feature_id })}`);

  await knex.raw(`${insertSearchNumber({ submission_feature_id })}`);
  await knex.raw(`${insertSearchNumber({ submission_feature_id })}`);
  await knex.raw(`${insertSearchNumber({ submission_feature_id })}`);
  await knex.raw(`${insertSearchNumber({ submission_feature_id })}`);

  //   await knex.raw(`${insertSearchStringTaxonomy({ submission_feature_id })}`);
  //   await knex.raw(`${insertSearchStringTaxonomy({ submission_feature_id })}`);
  //   await knex.raw(`${insertSearchStringTaxonomy({ submission_feature_id })}`);

  await knex.raw(`${insertSearchStartDatetime({ submission_feature_id })}`);
  await knex.raw(`${insertSearchEndDatetime({ submission_feature_id })}`);

  await knex.raw(`${insertSpatialPolygon({ submission_feature_id })}`);

  return submission_feature_id;
};

export const insertSampleSiteRecord = async (
  knex: Knex,
  options: { submission_id: number; parent_submission_feature_id: number }
): Promise<number> => {
  const response = await knex.raw(
    `${insertSubmissionFeature({
      submission_id: options.submission_id,
      parent_submission_feature_id: options.parent_submission_feature_id,
      feature_type: 'sample_site',
      data: {
        name: `Sample Site ${faker.lorem.words(3)}`,
        description: faker.lorem.words({ min: 5, max: 100 }),
        geometry: random.point(
          1, // number of features in feature collection
          [-135.878906, 48.617424, -114.433594, 60.664785] // bbox constraint
        )['features'][0]['geometry']
      }
    })}`
  );
  const submission_feature_id = response.rows[0].submission_feature_id;

  await knex.raw(`${insertSearchString({ submission_feature_id })}`);
  await knex.raw(`${insertSearchString({ submission_feature_id })}`);

  await knex.raw(`${insertSpatialPolygon({ submission_feature_id })}`);

  return submission_feature_id;
};

export const insertObservationRecord = async (
  knex: Knex,
  options: { submission_id: number; parent_submission_feature_id: number }
): Promise<number> => {
  const response = await knex.raw(
    `${insertSubmissionFeature({
      submission_id: options.submission_id,
      parent_submission_feature_id: options.parent_submission_feature_id,
      feature_type: 'observation',
      data: {
        taxonomy: faker.number.int({ min: 10000, max: 99999 }),
        geometry: random.point(
          1, // number of features in feature collection
          [-135.878906, 48.617424, -114.433594, 60.664785] // bbox constraint
        )['features'][0]['geometry'],
        count: faker.number.int({ min: 0, max: 100 })
      }
    })}`
  );
  const submission_feature_id = response.rows[0].submission_feature_id;

  await knex.raw(`${insertSearchString({ submission_feature_id })}`);
  await knex.raw(`${insertSearchString({ submission_feature_id })}`);
  await knex.raw(`${insertSearchString({ submission_feature_id })}`);
  await knex.raw(`${insertSearchString({ submission_feature_id })}`);
  await knex.raw(`${insertSearchString({ submission_feature_id })}`);

  await knex.raw(`${insertSearchNumber({ submission_feature_id })}`);
  await knex.raw(`${insertSearchNumber({ submission_feature_id })}`);
  await knex.raw(`${insertSearchNumber({ submission_feature_id })}`);
  await knex.raw(`${insertSearchNumber({ submission_feature_id })}`);

  await knex.raw(`${insertSearchStringTaxonomy({ submission_feature_id })}`);

  //   await knex.raw(`${insertSearchStartDatetime({ submission_feature_id })}`);
  //   await knex.raw(`${insertSearchEndDatetime({ submission_feature_id })}`);

  await knex.raw(`${insertSpatialPoint({ submission_feature_id })}`);

  return submission_feature_id;
};

const insertAnimalRecord = async (
  knex: Knex,
  options: { submission_id: number; parent_submission_feature_id: number }
): Promise<number> => {
  const response = await knex.raw(
    `${insertSubmissionFeature({
      submission_id: options.submission_id,
      parent_submission_feature_id: options.parent_submission_feature_id,
      feature_type: 'animal',
      data: {
        species: faker.animal.type(),
        count: faker.number.int({ min: 0, max: 100 }),
        taxonomy: faker.number.int({ min: 10000, max: 99999 }),
        start_date: faker.date.past().toISOString(),
        end_date: faker.date.future().toISOString()
      }
    })}`
  );
  const submission_feature_id = response.rows[0].submission_feature_id;

  await knex.raw(`${insertSearchString({ submission_feature_id })}`);
  await knex.raw(`${insertSearchString({ submission_feature_id })}`);
  await knex.raw(`${insertSearchString({ submission_feature_id })}`);
  await knex.raw(`${insertSearchString({ submission_feature_id })}`);
  await knex.raw(`${insertSearchString({ submission_feature_id })}`);

  await knex.raw(`${insertSearchNumber({ submission_feature_id })}`);
  await knex.raw(`${insertSearchNumber({ submission_feature_id })}`);
  await knex.raw(`${insertSearchNumber({ submission_feature_id })}`);
  await knex.raw(`${insertSearchNumber({ submission_feature_id })}`);

  await knex.raw(`${insertSearchStringTaxonomy({ submission_feature_id })}`);

  await knex.raw(`${insertSearchStartDatetime({ submission_feature_id })}`);
  await knex.raw(`${insertSearchEndDatetime({ submission_feature_id })}`);

  await knex.raw(`${insertSpatialPoint({ submission_feature_id })}`);

  return submission_feature_id;
};

export const insertSubmission = (includeSecurityReviewTimestamp: boolean, includePublishTimestamp: boolean) => {
  const securityReviewTimestamp = includeSecurityReviewTimestamp ? `$$${faker.date.past().toISOString()}$$` : null;
  // Only generate a non-null publish timestamp if the security timestamp is non-null (to confirm to database constraints)
  const publishTimestamp =
    includePublishTimestamp && !!securityReviewTimestamp ? `$$${faker.date.past().toISOString()}$$` : null;

  return `
<<<<<<< HEAD
    INSERT INTO submission
    (
        uuid,
        system_user_id,
        source_system,
        name,
        description,
        security_review_timestamp,
        publish_timestamp
    )
    values
    (
        public.gen_random_uuid(),
        (SELECT system_user_id from system_user where user_identifier = 'SIMS'),
        'SIMS',
        $$${faker.company.name()}$$,
        $$${faker.lorem.words({ min: 5, max: 100 })}$$,
        ${securityReviewTimestamp},
        ${publishTimestamp}
    )
    RETURNING submission_id;
=======
  INSERT INTO submission
  (
      uuid,
      name,
      description,
      security_review_timestamp,
      publish_timestamp,
      system_user_id,
      source_system
  )
  values
  (
      public.gen_random_uuid(),
      $$${faker.company.name()}$$,
      $$${faker.lorem.words({ min: 5, max: 100 })}$$,
      ${securityReviewTimestamp},
      ${publishTimestamp},
      (SELECT system_user_id from system_user where user_identifier = 'SIMS'),
      'SIMS'
  )
  RETURNING submission_id;
>>>>>>> 9189a721
`;
};

export const insertSubmissionFeature = (options: {
  submission_id: number;
  parent_submission_feature_id: number | null;
  feature_type: 'dataset' | 'sample_site' | 'observation' | 'animal' | 'artifact';
  data: { [key: string]: any };
}) => `
    INSERT INTO submission_feature
    (
        submission_id,
        parent_submission_feature_id,
        feature_type_id,
        source_id,
        data,
        record_effective_date
    )
    values
    (
        ${options.submission_id},
        ${options.parent_submission_feature_id},
        (select feature_type_id from feature_type where name = '${options.feature_type}'),
        public.gen_random_uuid(),
        ${options.data ? `$$${JSON.stringify(options.data)}$$` : null},
        now()
    )
    RETURNING submission_feature_id;
`;

const insertSearchString = (options: { submission_feature_id: number }) => `
    INSERT INTO search_string
    (
        submission_feature_id,
        feature_property_id,
        value
    )
    values
    (
        ${options.submission_feature_id},
        (select feature_property_id from feature_property where name = 'name'),
        $$${faker.lorem.words(3)}$$
    );
`;

const insertSearchNumber = (options: { submission_feature_id: number }) => `
    INSERT INTO search_number
    (
        submission_feature_id,
        feature_property_id,
        value
    )
    values
    (
        ${options.submission_feature_id},
        (select feature_property_id from feature_property where name = 'count'),
        $$${faker.number.int({ min: 0, max: 100 })}$$
    );
`;

const insertSearchStringTaxonomy = (options: { submission_feature_id: number }) => `
    INSERT INTO search_string
    (
        submission_feature_id,
        feature_property_id,
        value
    )
    values
    (
        ${options.submission_feature_id},
        (select feature_property_id from feature_property where name = 'taxonomy'),
        $$${faker.number.int({ min: 10000, max: 99999 })}$$
    );
`;

const insertSearchStartDatetime = (options: { submission_feature_id: number }) => `
    INSERT INTO search_datetime
    (
        submission_feature_id,
        feature_property_id,
        value
    )
    values
    (
        ${options.submission_feature_id},
        (select feature_property_id from feature_property where name = 'start_date'),
        $$${faker.date.past().toISOString()}$$
    );
`;

const insertSearchEndDatetime = (options: { submission_feature_id: number }) => `
    INSERT INTO search_datetime
    (
        submission_feature_id,
        feature_property_id,
        value
    )
    values
    (
        ${options.submission_feature_id},
        (select feature_property_id from feature_property where name = 'end_date'),
        $$${faker.date.future().toISOString()}$$
    );
`;

const insertSpatialPolygon = (options: { submission_feature_id: number }) =>
  `
    INSERT INTO search_spatial
    (
        submission_feature_id,
        feature_property_id,
        value
    )
    values
    (
        ${options.submission_feature_id},
        (select feature_property_id from feature_property where name = 'geometry'),
        public.ST_GeomFromGeoJSON(
            '${JSON.stringify(
              random.polygon(
                1, // number of features in feature collection
                randomIntFromInterval(4, 30), // number of coordinates
                1, // degrees freedom
                [-135.878906, 48.617424, -114.433594, 60.664785] // bbox constraint
              )['features'][0]['geometry']
            )}'
        )
    );
`;

const insertSpatialPoint = (options: { submission_feature_id: number }) =>
  `
    INSERT INTO search_spatial
    (
        submission_feature_id,
        feature_property_id,
        value
    )
    values
    (
        ${options.submission_feature_id},
        (select feature_property_id from feature_property where name = 'geometry'),
        public.ST_GeomFromGeoJSON(
            '${JSON.stringify(
              random.point(
                1, // number of features in feature collection
                [-135.878906, 48.617424, -114.433594, 60.664785] // bbox constraint
              )['features'][0]['geometry']
            )}'
        )
    );
`;

const randomIntFromInterval = (min: number, max: number) => {
  return Math.floor(Math.random() * (max - min + 1) + min);
};<|MERGE_RESOLUTION|>--- conflicted
+++ resolved
@@ -259,29 +259,6 @@
     includePublishTimestamp && !!securityReviewTimestamp ? `$$${faker.date.past().toISOString()}$$` : null;
 
   return `
-<<<<<<< HEAD
-    INSERT INTO submission
-    (
-        uuid,
-        system_user_id,
-        source_system,
-        name,
-        description,
-        security_review_timestamp,
-        publish_timestamp
-    )
-    values
-    (
-        public.gen_random_uuid(),
-        (SELECT system_user_id from system_user where user_identifier = 'SIMS'),
-        'SIMS',
-        $$${faker.company.name()}$$,
-        $$${faker.lorem.words({ min: 5, max: 100 })}$$,
-        ${securityReviewTimestamp},
-        ${publishTimestamp}
-    )
-    RETURNING submission_id;
-=======
   INSERT INTO submission
   (
       uuid,
@@ -303,7 +280,6 @@
       'SIMS'
   )
   RETURNING submission_id;
->>>>>>> 9189a721
 `;
 };
 
