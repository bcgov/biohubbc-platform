--- conflicted
+++ resolved
@@ -254,14 +254,10 @@
 
 export const insertSubmission = (includeSecurityReviewTimestamp: boolean, includePublishTimestamp: boolean) => {
   const securityReviewTimestamp = includeSecurityReviewTimestamp ? `$$${faker.date.past().toISOString()}$$` : null;
-<<<<<<< HEAD
-  const publishTimestamp = includePublishTimestamp ? `$$${faker.date.past().toISOString()}$$` : null;
-=======
   // Only generate a non-null publish timestamp if the security timestamp is non-null (to confirm to database constraints)
   const publishTimestamp =
     includePublishTimestamp && !!securityReviewTimestamp ? `$$${faker.date.past().toISOString()}$$` : null;
 
->>>>>>> c21daafe
   return `
     INSERT INTO submission
     (
