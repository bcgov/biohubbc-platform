--- conflicted
+++ resolved
@@ -64,11 +64,7 @@
                 description: {
                   description: 'The description of the record.',
                   type: 'string',
-<<<<<<< HEAD
-                  maxLength: 250
-=======
                   maxLength: 3000
->>>>>>> 04582f94
                 },
                 file_name: {
                   description: 'The original name of the artifact.',
