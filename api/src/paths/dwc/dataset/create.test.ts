import chai, { expect } from 'chai';
import { describe } from 'mocha';
import OpenAPIRequestValidator, { OpenAPIRequestValidatorArgs } from 'openapi-request-validator';
import OpenAPIResponseValidator, { OpenAPIResponseValidatorArgs } from 'openapi-response-validator';
import sinon from 'sinon';
import sinonChai from 'sinon-chai';
import * as db from '../../../database/db';
import { HTTPError } from '../../../errors/http-error';
import { DarwinCoreService } from '../../../services/dwc-service';
import * as fileUtils from '../../../utils/file-utils';
import * as keycloakUtils from '../../../utils/keycloak-utils';
import { getMockDBConnection, getRequestHandlerMocks } from '../../../__mocks__/db';
import * as create from './create';
import { POST } from './create';

chai.use(sinonChai);

describe('create', () => {
  describe('openApiSchema', () => {
    describe('request validation', () => {
      const requestValidator = new OpenAPIRequestValidator((POST.apiDoc as unknown) as OpenAPIRequestValidatorArgs);

      describe('should throw an error when', () => {
        describe('media', () => {
          it('is undefined', async () => {
            const request = {
              headers: { 'content-type': 'multipart/form-data' },
              body: { media: undefined, data_package_id: '64f47e65-f306-410e-82fa-115f9916910b' }
            };

            const response = requestValidator.validateRequest(request);

            expect(response.status).to.equal(400);
            expect(response.errors[0].message).to.equal("must have required property 'media'");
          });

          it('is null', async () => {
            const request = {
              headers: { 'content-type': 'multipart/form-data' },
              body: { media: null, data_package_id: '64f47e65-f306-410e-82fa-115f9916910b' }
            };

            const response = requestValidator.validateRequest(request);

            expect(response.status).to.equal(400);
            expect(response.errors[0].message).to.equal('must be string');
          });
        });

        describe('data_package_id', () => {
          it('is invalid type', async () => {
            const request = {
              headers: { 'content-type': 'multipart/form-data' },
              body: { media: 'file', data_package_id: 123 }
            };

            const response = requestValidator.validateRequest(request);

            expect(response.status).to.equal(400);
            expect(response.errors[0].message).to.equal('must be string');
          });

          it('is invalid format', async () => {
            const request = {
              headers: { 'content-type': 'multipart/form-data' },
              body: { media: 'file', data_package_id: 'not a uuid' }
            };

            const response = requestValidator.validateRequest(request);

            expect(response.status).to.equal(400);
            expect(response.errors[0].message).to.equal('must match format "uuid"');
          });
        });
      });

      describe('should succeed when', () => {
        it('required values are valid', async () => {
          const request = {
            headers: { 'content-type': 'multipart/form-data' },
            body: { media: 'file', data_package_id: '64f47e65-f306-410e-82fa-115f9916910b' }
          };

          const response = requestValidator.validateRequest(request);

          expect(response).to.be.undefined;
        });

        it('required and optional values are valid', async () => {
          const request = {
            headers: { 'content-type': 'multipart/form-data' },
            body: { media: 'file', data_package_id: '64f47e65-f306-410e-82fa-115f9916910b' }
          };

          const response = requestValidator.validateRequest(request);

          expect(response).to.be.undefined;
        });
      });
    });

    describe('response validation', () => {
      const responseValidator = new OpenAPIResponseValidator((POST.apiDoc as unknown) as OpenAPIResponseValidatorArgs);

      describe('should throw an error when', () => {
        it('returns a null response', async () => {
          const apiResponse = null;
          const response = responseValidator.validateResponse(200, apiResponse);

          expect(response.message).to.equal('The response was not valid.');
          expect(response.errors[0].message).to.equal('must be object');
        });

        it('returns an empty response', async () => {
          const apiResponse = {};
          const response = responseValidator.validateResponse(200, apiResponse);

          expect(response.message).to.equal('The response was not valid.');
          expect(response.errors[0].message).to.equal("must have required property 'data_package_id'");
        });

        describe('data_package_id', () => {
          it('is undefined', async () => {
            const apiResponse = { data_package_id: undefined };
            const response = responseValidator.validateResponse(200, apiResponse);

            expect(response.message).to.equal('The response was not valid.');
            expect(response.errors[0].message).to.equal("must have required property 'data_package_id'");
          });

          it('is null', async () => {
            const apiResponse = { data_package_id: null };
            const response = responseValidator.validateResponse(200, apiResponse);

            expect(response.message).to.equal('The response was not valid.');
            expect(response.errors[0].message).to.equal('must be string');
          });

          it('is invalid type', async () => {
            const apiResponse = { data_package_id: 123 };
            const response = responseValidator.validateResponse(200, apiResponse);

            expect(response.message).to.equal('The response was not valid.');
            expect(response.errors[0].message).to.equal('must be string');
          });

          // Skipped as the response validator doesn't currently seem to support format checks
          it.skip('is invalid format', async () => {
            const apiResponse = { data_package_id: 'not a uuid' };
            const response = responseValidator.validateResponse(200, apiResponse);

            expect(response.message).to.equal('The response was not valid.');
            expect(response.errors[0].message).to.equal('must match format "uuid"');
          });
        });
      });

      describe('should succeed when', () => {
        it('required values are valid', async () => {
          const apiResponse = { data_package_id: '64f47e65-f306-410e-82fa-115f9916910b' };
          const response = responseValidator.validateResponse(200, apiResponse);

          expect(response).to.equal(undefined);
        });
      });
    });
  });

  describe('submitDataset', () => {
    afterEach(() => {
      sinon.restore();
    });

    it('throws an error when req.files is empty', async () => {
      const { mockReq, mockRes, mockNext } = getRequestHandlerMocks();

      mockReq.files = [];
      mockReq.body = {
        media: 'file',
        data_package_id: '123-456-789'
      };

      const requestHandler = create.submitDataset();

      try {
        await requestHandler(mockReq, mockRes, mockNext);
        expect.fail();
      } catch (actualError) {
        expect((actualError as HTTPError).status).to.equal(400);
        expect((actualError as HTTPError).message).to.equal('Missing required `media`');
      }
    });

    it('throws an error when media file is detected to be malicious', async () => {
      const { mockReq, mockRes, mockNext } = getRequestHandlerMocks();

      mockReq.files = [({ originalname: 'file' } as unknown) as Express.Multer.File];
      mockReq.body = {
        media: 'file',
        data_package_id: '123-456-789'
      };

      sinon.stub(fileUtils, 'scanFileForVirus').resolves(false);

      const requestHandler = create.submitDataset();

      try {
        await requestHandler(mockReq, mockRes, mockNext);
        expect.fail();
      } catch (actualError) {
        expect((actualError as HTTPError).status).to.equal(400);
        expect((actualError as HTTPError).message).to.equal('Malicious content detected, upload cancelled');
      }
    });

    it('throws an error when ingestNewDwCADataPackage fails', async () => {
      const dbConnectionObj = getMockDBConnection();
      sinon.stub(db, 'getDBConnection').returns(dbConnectionObj);

      const { mockReq, mockRes, mockNext } = getRequestHandlerMocks();

      mockReq.files = [({ originalname: 'file' } as unknown) as Express.Multer.File];
      mockReq.body = {
        media: 'file',
        data_package_id: '123-456-789'
      };

      sinon.stub(fileUtils, 'scanFileForVirus').resolves(true);
      sinon.stub(keycloakUtils, 'getKeycloakSource').resolves(true);

      sinon.stub(DarwinCoreService.prototype, 'ingestNewDwCADataPackage').throws(new Error('test error'));

      const requestHandler = create.submitDataset();

      try {
        await requestHandler(mockReq, mockRes, mockNext);
        expect.fail();
      } catch (actualError) {
        expect((actualError as Error).message).to.equal('test error');
      }
    });

    it('throws an error when scrapeAndUploadOccurrences fails', async () => {
      const dbConnectionObj = getMockDBConnection();
      sinon.stub(db, 'getDBConnection').returns(dbConnectionObj);

      const { mockReq, mockRes, mockNext } = getRequestHandlerMocks();

      mockReq.files = [({ originalname: 'file' } as unknown) as Express.Multer.File];
      mockReq.body = {
        media: 'test',
        data_package_id: '123-456-789'
      };

      sinon.stub(fileUtils, 'scanFileForVirus').resolves(true);

      sinon.stub(keycloakUtils, 'getKeycloakSource').resolves(true);

      sinon
        .stub(DarwinCoreService.prototype, 'tempValidateSubmission')
        .resolves({ validation: true, mediaState: { fileName: '', fileErrors: [], isValid: true }, csvState: [] });

      sinon
        .stub(DarwinCoreService.prototype, 'tempValidateSubmission')
        .resolves({ validation: true, mediaState: { fileName: '', fileErrors: [], isValid: true }, csvState: [] });

      sinon
        .stub(DarwinCoreService.prototype, 'ingestNewDwCADataPackage')
        .resolves({ dataPackageId: '123-456-789', submissionId: 1 });

      sinon.stub(DarwinCoreService.prototype, 'scrapeAndUploadOccurrences').throws(new Error('test error'));

      const requestHandler = create.submitDataset();

      try {
        await requestHandler(mockReq, mockRes, mockNext);
        expect.fail();
      } catch (actualError) {
        expect((actualError as Error).message).to.equal('test error');
      }
    });

    it('returns 200', async () => {
      const dbConnectionObj = getMockDBConnection();
      sinon.stub(db, 'getDBConnection').returns(dbConnectionObj);

      const { mockReq, mockRes, mockNext } = getRequestHandlerMocks();

      const mockFile = ({ originalname: 'file' } as unknown) as Express.Multer.File;

      mockReq.files = [mockFile];
      mockReq.body = {
        media: 'test',
        data_package_id: '123-456-789'
      };

      const scanFileForVirusStub = sinon.stub(fileUtils, 'scanFileForVirus').resolves(true);

<<<<<<< HEAD
      sinon.stub(keycloakUtils, 'getKeycloakSource').resolves(true);

=======
>>>>>>> 1b613afc
      sinon
        .stub(DarwinCoreService.prototype, 'tempValidateSubmission')
        .resolves({ validation: true, mediaState: { fileName: '', fileErrors: [], isValid: true }, csvState: [] });

      const ingestNewDwCADataPackageStub = sinon
        .stub(DarwinCoreService.prototype, 'ingestNewDwCADataPackage')
        .resolves({ dataPackageId: '123-456-789', submissionId: 1 });

      const scrapeAndUploadOccurrencesStub = sinon
        .stub(DarwinCoreService.prototype, 'scrapeAndUploadOccurrences')
        .resolves();

      const requestHandler = create.submitDataset();

      await requestHandler(mockReq, mockRes, mockNext);

      expect(scanFileForVirusStub).to.have.been.calledOnceWith(mockFile);
      expect(ingestNewDwCADataPackageStub).to.have.been.calledOnceWith(mockFile);
      expect(scrapeAndUploadOccurrencesStub).to.have.been.calledOnceWith(1);

      expect(mockRes.statusValue).to.equal(200);
      expect(mockRes.jsonValue).to.eql({ data_package_id: '123-456-789' });
    });
  });
});<|MERGE_RESOLUTION|>--- conflicted
+++ resolved
@@ -296,11 +296,8 @@
 
       const scanFileForVirusStub = sinon.stub(fileUtils, 'scanFileForVirus').resolves(true);
 
-<<<<<<< HEAD
       sinon.stub(keycloakUtils, 'getKeycloakSource').resolves(true);
 
-=======
->>>>>>> 1b613afc
       sinon
         .stub(DarwinCoreService.prototype, 'tempValidateSubmission')
         .resolves({ validation: true, mediaState: { fileName: '', fileErrors: [], isValid: true }, csvState: [] });
