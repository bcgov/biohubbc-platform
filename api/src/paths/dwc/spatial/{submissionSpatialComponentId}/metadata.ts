import { RequestHandler } from 'express';
import { Operation } from 'express-openapi';
import { getAPIUserDBConnection, getDBConnection } from '../../../../database/db';
import { defaultErrorResponses } from '../../../../openapi/schemas/http-responses';
<<<<<<< HEAD
// import { authorizeRequestHandler } from '../../../../request-handlers/security/authorization';
=======
>>>>>>> 76f3813c
import { SpatialService } from '../../../../services/spatial-service';
import { getLogger } from '../../../../utils/logger';

const defaultLog = getLogger('paths/dwc/eml/get');

<<<<<<< HEAD
export const GET: Operation = [
  // authorizeRequestHandler(() => {
  //   return {
  //     and: [
  //       {
  //         discriminator: 'SystemUser'
  //       }
  //     ]
  //   };
  // }),
  getSpatialMetadataById()
];
=======
export const GET: Operation = [getSpatialMetadataById()];
>>>>>>> 76f3813c

GET.apiDoc = {
  description: 'Retrieves spatial component metadata based on submission spatial component id',
  tags: ['spatial'],
  security: [
    {
      OptionalBearer: []
    }
  ],
  parameters: [
    {
      description: 'spatial component submission id',
      in: 'path',
      name: 'submissionSpatialComponentId',
      schema: {
        type: 'integer',
        minimum: 1
      },
      required: true
    }
  ],
  responses: {
    200: {
      description: 'Spatial metadata response object.',
      content: {
        'application/json': {
          schema: {
            type: 'object',
            properties: {}
          }
        }
      }
    },
    ...defaultErrorResponses
  }
};

/**
 * Retrieves dataset metadata from Elastic Search.
 *
 * @returns {RequestHandler}
 */
export function getSpatialMetadataById(): RequestHandler {
  return async (req, res) => {
    const submissionSpatialComponentId = Number(req.params.submissionSpatialComponentId);

    const connection = req['keycloak_token'] ? getDBConnection(req['keycloak_token']) : getAPIUserDBConnection();

    try {
      await connection.open();

      const spatialService = new SpatialService(connection);

      const response = await spatialService.findSpatialMetadataBySubmissionSpatialComponentId(
        submissionSpatialComponentId
      );

      await connection.commit();

      res.status(200).json(response);
    } catch (error) {
      defaultLog.error({ label: 'getSpatialMetadataById', message: 'error', error });
      await connection.rollback();
      throw error;
    } finally {
      connection.release();
    }
  };
}<|MERGE_RESOLUTION|>--- conflicted
+++ resolved
@@ -2,31 +2,13 @@
 import { Operation } from 'express-openapi';
 import { getAPIUserDBConnection, getDBConnection } from '../../../../database/db';
 import { defaultErrorResponses } from '../../../../openapi/schemas/http-responses';
-<<<<<<< HEAD
-// import { authorizeRequestHandler } from '../../../../request-handlers/security/authorization';
-=======
->>>>>>> 76f3813c
+import { authorizeRequestHandler } from '../../../../request-handlers/security/authorization';
 import { SpatialService } from '../../../../services/spatial-service';
 import { getLogger } from '../../../../utils/logger';
 
 const defaultLog = getLogger('paths/dwc/eml/get');
 
-<<<<<<< HEAD
-export const GET: Operation = [
-  // authorizeRequestHandler(() => {
-  //   return {
-  //     and: [
-  //       {
-  //         discriminator: 'SystemUser'
-  //       }
-  //     ]
-  //   };
-  // }),
-  getSpatialMetadataById()
-];
-=======
 export const GET: Operation = [getSpatialMetadataById()];
->>>>>>> 76f3813c
 
 GET.apiDoc = {
   description: 'Retrieves spatial component metadata based on submission spatial component id',
