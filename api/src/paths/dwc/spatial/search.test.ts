--- conflicted
+++ resolved
@@ -161,15 +161,9 @@
           const response = responseValidator.validateResponse(200, apiResponse);
 
           expect(response.message).to.equal('The response was not valid.');
-<<<<<<< HEAD
           expect(response.errors[0].path).to.equal('0/featureCollection');
           expect(response.errors[0].message).to.equal("must have required property 'features'");
           expect(response.errors[1].path).to.equal('0/featureCollection/type');
-=======
-          expect(response.errors[0].path).to.equal('0');
-          expect(response.errors[0].message).to.equal("must have required property 'spatial_data'");
-          expect(response.errors[1].path).to.equal('0/type');
->>>>>>> 05d9af0e
           expect(response.errors[1].message).to.equal('must be equal to one of the allowed values');
         });
 
