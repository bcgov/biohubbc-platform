import { RequestHandler } from 'express';
import { Operation } from 'express-openapi';
import { SOURCE_SYSTEM } from '../../../constants/database';
import { getServiceAccountDBConnection } from '../../../database/db';
import { HTTP400 } from '../../../errors/http-error';
import { defaultErrorResponses } from '../../../openapi/schemas/http-responses';
import { authorizeRequestHandler } from '../../../request-handlers/security/authorization';
import { ISecurityRequest, SubmissionJobQueueService } from '../../../services/submission-job-queue-service';
import { scanFileForVirus } from '../../../utils/file-utils';
import { getKeycloakSource } from '../../../utils/keycloak-utils';
import { getLogger } from '../../../utils/logger';

const defaultLog = getLogger('paths/dwc/submission/queue');

export const POST: Operation = [
  authorizeRequestHandler(() => {
    return {
      and: [
        {
          validServiceClientIDs: [SOURCE_SYSTEM['SIMS-SVC-4464']],
          discriminator: 'ServiceClient'
        }
      ]
    };
  }),
  queueForProcess()
];

POST.apiDoc = {
  description: 'Submit DwCA to be queued and processed',
  tags: ['dwca'],
  security: [
    {
      Bearer: []
    }
  ],
  requestBody: {
    content: {
      'multipart/form-data': {
        schema: {
          type: 'object',
          required: ['media', 'data_package_id'],
          properties: {
            media: {
              type: 'string',
              format: 'binary',
              description: 'A Darwin Core ARchive (DwCA) data package.'
            },
            data_package_id: {
              type: 'string',
              format: 'uuid',
              description: 'A unique identifier for this Darwin Care Archive (DwCA) data package.'
            },
            security_request: {
              type: 'object',
              description: 'An object containing information for a security request.',
              required: ['first_nations_id', 'proprietor_type_id', 'survey_id', 'rational', 'proprietor_name'],
              properties: {
                first_nations_id: {
                  type: 'string'
                },
                proprietor_type_id: {
                  type: 'string'
                },
                survey_id: {
                  type: 'string'
                },
                rational: {
                  type: 'string'
                },
                proprietor_name: {
                  type: 'string',
                },
                disa_required: {
                  type: 'string',
                  nullable: true
                }
              }
            }
          }
        }
      }
    }
  },
  responses: {
    200: {
      description: 'Submission OK',
      content: {
        'application/json': {
          schema: {
            type: 'object',
            required: ['queue_id'],
            properties: {
              queue_id: {
                type: 'integer'
              }
            }
          }
        }
      }
    },
    ...defaultErrorResponses
  }
};

export function queueForProcess(): RequestHandler {
  return async (req, res) => {
    if (!req.files?.length) {
      throw new HTTP400('Missing required `media`');
    }

    if (req.files?.length !== 1) {
      // no media objects included
      throw new HTTP400('Too many files uploaded, expected 1');
    }

<<<<<<< HEAD
    let securityRequest: ISecurityRequest | undefined;
    if (req.body.security_request) {
      const first_nations_id = Number(req.body.security_request.first_nations_id);
      if (isNaN(first_nations_id) || first_nations_id < 0) {
        throw new HTTP400('First nations id is a required field');
      }

      const proprietor_type_id = Number(req.body.security_request.proprietor_type_id);
      if (isNaN(proprietor_type_id) || proprietor_type_id < 0) {
        throw new HTTP400('Proprietor type id is a required field');
      }

      const survey_id = Number(req.body.security_request.survey_id);
      if (isNaN(survey_id) || survey_id < 0) {
        throw new HTTP400('Survey id is a required field');
      }

      const rational = req.body.security_request.rational;
      if (!rational) {
        throw new HTTP400('Rational is a required field');
      }

      const proprietor_name = Number(req.body.security_request.proprietor_name);
      if (isNaN(proprietor_name) || proprietor_name < 0) {
        throw new HTTP400('Proprietor name is a required field');
      }

      const disa_required = !!req.body.security_request.disa_required

      securityRequest = {
        first_nations_id,
        proprietor_type_id,
        survey_id,
        rational, 
        proprietor_name,
        disa_required
      }
    }

    const file: Express.Multer.File = req.files![0];
=======
    const file: Express.Multer.File = req.files[0];
>>>>>>> 12ae2da5
    const sourceSystem = getKeycloakSource(req['keycloak_token']);

    if (!(await scanFileForVirus(file))) {
      throw new HTTP400('Malicious content detected, upload cancelled');
    }

    if (!sourceSystem) {
      throw new HTTP400('Failed to identify known submission source system', [
        'token did not contain a clientId/azp or clientId/azp value is unknown'
      ]);
    }

    const id = req.body.data_package_id;
    const connection = getServiceAccountDBConnection(sourceSystem);

    try {
      await connection.open();
      const service = new SubmissionJobQueueService(connection);
      const queueRecord = await service.intake(id, file, securityRequest);
      await connection.commit();
      res.status(200).json(queueRecord);
    } catch (error) {
      defaultLog.error({ label: 'queueForProcess', message: 'error', error });
      await connection.rollback();
      throw error;
    } finally {
      connection.release();
    }
  };
}<|MERGE_RESOLUTION|>--- conflicted
+++ resolved
@@ -114,7 +114,6 @@
       throw new HTTP400('Too many files uploaded, expected 1');
     }
 
-<<<<<<< HEAD
     let securityRequest: ISecurityRequest | undefined;
     if (req.body.security_request) {
       const first_nations_id = Number(req.body.security_request.first_nations_id);
@@ -154,10 +153,7 @@
       }
     }
 
-    const file: Express.Multer.File = req.files![0];
-=======
     const file: Express.Multer.File = req.files[0];
->>>>>>> 12ae2da5
     const sourceSystem = getKeycloakSource(req['keycloak_token']);
 
     if (!(await scanFileForVirus(file))) {
