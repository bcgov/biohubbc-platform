import { RequestHandler } from 'express';
import { Operation } from 'express-openapi';
import { SOURCE_SYSTEM } from '../../../constants/database';
import { getServiceAccountDBConnection } from '../../../database/db';
import { HTTP400 } from '../../../errors/http-error';
import { defaultErrorResponses } from '../../../openapi/schemas/http-responses';
import { SUBMISSION_MESSAGE_TYPE, SUBMISSION_STATUS_TYPE } from '../../../repositories/submission-repository';
import { authorizeRequestHandler } from '../../../request-handlers/security/authorization';
import { DarwinCoreService } from '../../../services/dwc-service';
import { SubmissionService } from '../../../services/submission-service';
import { scanFileForVirus } from '../../../utils/file-utils';
import { getKeycloakSource } from '../../../utils/keycloak-utils';
import { getLogger } from '../../../utils/logger';

const defaultLog = getLogger('paths/dwc/submission/create');

export const POST: Operation = [
  authorizeRequestHandler(() => {
    return {
      and: [
        {
          validServiceClientIDs: [SOURCE_SYSTEM['SIMS-SVC']],
          discriminator: 'ServiceClient'
        }
      ]
    };
  }),
  submitDataset()
];

POST.apiDoc = {
  description: 'Submit a new Darwin Core Archive (DwCA) data package.',
  tags: ['dwc'],
  security: [
    {
      Bearer: []
    }
  ],
  requestBody: {
    content: {
      'multipart/form-data': {
        schema: {
          type: 'object',
          required: ['media', 'data_package_id'],
          properties: {
            media: {
              type: 'string',
              format: 'binary',
              description:
                'A Darwin Core Archive (DwCA) data package. A zipped archive that must contain the following files: `eml.xml`, `event.csv`, `occurrence.csv`, `taxon.csv`, and can optionally include: `measurementorfact.csv`, `resourcerelationship.csv`, `meta.xml`.'
            },
            data_package_id: {
              type: 'string',
              format: 'uuid',
              description:
                'The unique identifier for this Darwin Core Archive (DwCA) data package. If one is not provided, one will be generated.'
            }
          }
        }
      }
    }
  },
  responses: {
    200: {
      description: 'Submission OK.',
      content: {
        'application/json': {
          schema: {
            type: 'object',
            required: ['data_package_id'],
            properties: {
              data_package_id: {
                type: 'string',
                format: 'uuid',
                description: 'The unique identifier this Darwin Core Archive (DwCA) data package.'
              }
            }
          }
        }
      }
    },
    ...defaultErrorResponses
  }
};

export function submitDataset(): RequestHandler {
  return async (req, res) => {
    if (!req?.files?.length) {
      throw new HTTP400('Missing required `media`');
    }

    const file: Express.Multer.File = req.files[0];

    if (!(await scanFileForVirus(file))) {
      throw new HTTP400('Malicious content detected, upload cancelled');
    }

    const sourceSystem = getKeycloakSource(req['keycloak_token']);

    if (!sourceSystem) {
      throw new HTTP400('Failed to identify known submission source system', [
        'token did not contain a clientId/azp or clientId/azp value is unknown'
      ]);
    }

    const connection = getServiceAccountDBConnection(sourceSystem);

    try {
      await connection.open();

      const darwinCoreService = new DarwinCoreService(connection);

      const { dataPackageId, submissionId } = await darwinCoreService.ingestNewDwCADataPackage(file, {
        dataPackageId: req.body.data_package_id
      });

      // return after creating the submission
      res.status(200).json({ data_package_id: dataPackageId });

      await darwinCoreService.tempValidateSubmission(submissionId);

<<<<<<< HEAD
      await darwinCoreService.convertSubmissionEMLtoJSON(submissionId);

      //await darwinCoreService.scrapeAndUploadOccurrences(submissionId);
=======
      // await darwinCoreService.scrapeAndUploadOccurrences(submissionId);
>>>>>>> 0ee4be39

      try {
        await darwinCoreService.transformAndUploadMetaData(submissionId, dataPackageId);
      } catch (error) {
        const submissionService = new SubmissionService(connection);

        await submissionService.insertSubmissionStatusAndMessage(
          submissionId,
          SUBMISSION_STATUS_TYPE.REJECTED,
          SUBMISSION_MESSAGE_TYPE.MISCELLANEOUS,
          'Failed to transform and upload metadata'
        );
      }

      try {
        const dwcArchive = await darwinCoreService.getSubmissionRecordAndConvertToDWCArchive(submissionId);
        await darwinCoreService.normalizeSubmissionDWCA(submissionId, dwcArchive);
      } catch (error) {
        const submissionService = new SubmissionService(connection);

        await submissionService.insertSubmissionStatusAndMessage(
          submissionId,
          SUBMISSION_STATUS_TYPE.REJECTED,
          SUBMISSION_MESSAGE_TYPE.MISCELLANEOUS,
          'Failed to normalize dwca file'
        );
      }

      await connection.commit();
    } catch (error) {
      defaultLog.error({ label: 'submitDataset', message: 'error', error });
      await connection.rollback();
      throw error;
    } finally {
      connection.release();
    }
  };
}<|MERGE_RESOLUTION|>--- conflicted
+++ resolved
@@ -119,13 +119,9 @@
 
       await darwinCoreService.tempValidateSubmission(submissionId);
 
-<<<<<<< HEAD
       await darwinCoreService.convertSubmissionEMLtoJSON(submissionId);
 
-      //await darwinCoreService.scrapeAndUploadOccurrences(submissionId);
-=======
       // await darwinCoreService.scrapeAndUploadOccurrences(submissionId);
->>>>>>> 0ee4be39
 
       try {
         await darwinCoreService.transformAndUploadMetaData(submissionId, dataPackageId);
