--- conflicted
+++ resolved
@@ -121,28 +121,14 @@
 
       await darwinCoreService.scrapeAndUploadOccurrences(submissionId);
 
-<<<<<<< HEAD
-      //TODO: create a generic function that inserts the submissionStatus AND inserts a submissionMessage
-=======
->>>>>>> 3caa038f
       try {
         await darwinCoreService.transformAndUploadMetaData(submissionId, dataPackageId);
       } catch (error) {
         const submissionService = new SubmissionService(connection);
 
-<<<<<<< HEAD
-        const submissionStatusId = await submissionService.insertSubmissionStatus(
-          submissionId,
-          SUBMISSION_STATUS_TYPE.REJECTED
-        );
-
-        await submissionService.insertSubmissionMessage(
-          submissionStatusId.submission_status_id,
-=======
         await submissionService.insertSubmissionStatusAndMessage(
           submissionId,
           SUBMISSION_STATUS_TYPE.REJECTED,
->>>>>>> 3caa038f
           SUBMISSION_MESSAGE_TYPE.MISCELLANEOUS,
           'Failed to transform and upload metadata'
         );
