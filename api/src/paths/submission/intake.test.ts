--- conflicted
+++ resolved
@@ -163,30 +163,10 @@
           revision_count: 1
         }
       ]);
+
       const calculateAndAddRegionsForSubmissionStub = sinon
         .stub(RegionService.prototype, 'calculateAndAddRegionsForSubmission')
         .resolves();
-
-      const findSubmissionFeaturesStub = sinon.stub(SubmissionService.prototype, 'findSubmissionFeatures').resolves([
-        {
-          submission_feature_id: 2,
-          submission_id: submissionId,
-          feature_type_id: 3,
-          uuid: '321-645-978',
-          source_id: '4',
-          data: {
-            filename: 'test-file.txt'
-          },
-          parent_submission_feature_id: null,
-          record_effective_date: '',
-          record_end_date: null,
-          create_date: '',
-          create_user: 1,
-          update_date: null,
-          update_user: null,
-          revision_count: 1
-        }
-      ]);
 
       const requestHandler = intake.submissionIntake();
 
@@ -198,7 +178,6 @@
         properties: {
           name: 'dataset two'
         },
-<<<<<<< HEAD
         child_features: []
       };
 
@@ -207,16 +186,6 @@
         name: 'test submission',
         description: 'a test submission',
         content: feature1
-=======
-        features: []
->>>>>>> 9189a721
-      };
-
-      mockReq.body = {
-        id: '564-987-789',
-        name: 'test submission',
-        description: 'a test submission',
-        features: [feature1]
       };
 
       await requestHandler(mockReq, mockRes, mockNext);
@@ -235,10 +204,7 @@
         submissionId: submissionId,
         featureTypeNames: ['artifact']
       });
-<<<<<<< HEAD
-
-=======
->>>>>>> 9189a721
+
       expect(calculateAndAddRegionsForSubmissionStub).to.have.been.calledOnce;
       expect(mockRes.statusValue).to.eql(200);
       expect(mockRes.jsonValue).to.eql({
