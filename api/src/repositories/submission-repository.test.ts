import chai, { expect } from 'chai';
import { describe } from 'mocha';
import { QueryResult } from 'pg';
import sinon from 'sinon';
import sinonChai from 'sinon-chai';
import { ApiExecuteSQLError, ApiGeneralError } from '../errors/api-error';
import { EMLFile } from '../utils/media/eml/eml-file';
import { getMockDBConnection } from '../__mocks__/db';
import { SECURITY_APPLIED_STATUS } from './security-repository';
import {
  ISourceTransformModel,
  ISpatialComponentCount,
  SubmissionRecord,
  SubmissionRepository,
  SubmissionWithSecurityRecord,
  SUBMISSION_MESSAGE_TYPE,
  SUBMISSION_STATUS_TYPE
} from './submission-repository';
import { simsHandlebarsTemplate_DETAILS, simsHandlebarsTemplate_HEADER } from './templates/SIMS-handlebar-template';

chai.use(sinonChai);

describe('SubmissionRepository', () => {
  describe('insertSubmissionRecord', () => {
    afterEach(() => {
      sinon.restore();
    });

    it('should throw an error when insert sql fails', async () => {
      const mockQueryResponse = { rowCount: 0 } as any as Promise<QueryResult<any>>;

      const mockDBConnection = getMockDBConnection({
        sql: () => mockQueryResponse
      });

      const submissionRepository = new SubmissionRepository(mockDBConnection);

      try {
        await submissionRepository.insertSubmissionRecord({ uuid: '', source_transform_id: 1 });
        expect.fail();
      } catch (actualError) {
        expect((actualError as ApiGeneralError).message).to.equal('Failed to insert submission record');
      }
    });

    it('should succeed with valid data', async () => {
      const mockQueryResponse = { rowCount: 1, rows: [{ submission_id: 1 }] } as any as Promise<QueryResult<any>>;

      const mockDBConnection = getMockDBConnection({
        sql: () => mockQueryResponse
      });

      const submissionRepository = new SubmissionRepository(mockDBConnection);

      const response = await submissionRepository.insertSubmissionRecord({
        uuid: 'uuid',
        source_transform_id: 1
      });

      expect(response.submission_id).to.equal(1);
    });
  });

  describe('updateSubmissionMetadataEMLSource', () => {
    afterEach(() => {
      sinon.restore();
    });

    it('should throw an error when update sql fails', async () => {
      const mockQueryResponse = { rowCount: 0 } as any as Promise<QueryResult<any>>;

      const mockDBConnection = getMockDBConnection({
        sql: () => mockQueryResponse
      });

      const submissionRepository = new SubmissionRepository(mockDBConnection);

      try {
        await submissionRepository.updateSubmissionMetadataEMLSource(1, 1, {
          emlFile: Buffer.from('')
        } as unknown as EMLFile);

        expect.fail();
      } catch (actualError) {
        expect((actualError as ApiGeneralError).message).to.equal('Failed to update submission Metadata source');
      }
    });

    it('should succeed with valid data', async () => {
      const mockQueryResponse = { rowCount: 1, rows: [{ submission_metadata_id: 1 }] } as any as Promise<
        QueryResult<any>
      >;

      const mockDBConnection = getMockDBConnection({
        sql: () => mockQueryResponse
      });

      const submissionRepository = new SubmissionRepository(mockDBConnection);

      const response = await submissionRepository.updateSubmissionMetadataEMLSource(1, 1, {
        emlFile: Buffer.from('')
      } as unknown as EMLFile);

      expect(response.submission_metadata_id).to.equal(1);
    });
  });

  describe('updateSubmissionMetadataEMLJSONSource', () => {
    afterEach(() => {
      sinon.restore();
    });

    it('should throw an error when update sql fails', async () => {
      const mockQueryResponse = { rowCount: 0 } as any as Promise<QueryResult<any>>;

      const mockDBConnection = getMockDBConnection({
        sql: () => mockQueryResponse
      });

      const submissionRepository = new SubmissionRepository(mockDBConnection);
      try {
        await submissionRepository.updateSubmissionMetadataEMLJSONSource(1, 1, 'string');

        expect.fail();
      } catch (actualError) {
        expect((actualError as ApiGeneralError).message).to.equal('Failed to update submission Metadata eml json');
      }
    });

    it('should succeed with valid data', async () => {
      const mockQueryResponse = { rowCount: 1, rows: [{ submission_metadata_id: 1 }] } as any as Promise<
        QueryResult<any>
      >;

      const mockDBConnection = getMockDBConnection({
        sql: () => mockQueryResponse
      });

      const submissionRepository = new SubmissionRepository(mockDBConnection);

      const response = await submissionRepository.updateSubmissionMetadataEMLJSONSource(1, 1, 'string');

      expect(response.submission_metadata_id).to.equal(1);
    });
  });

  describe('getSubmissionRecordBySubmissionId', () => {
    afterEach(() => {
      sinon.restore();
    });

    it('should throw an error when insert sql fails', async () => {
      const mockQueryResponse = { rowCount: 0 } as any as Promise<QueryResult<any>>;

      const mockDBConnection = getMockDBConnection({
        sql: () => mockQueryResponse
      });

      const submissionRepository = new SubmissionRepository(mockDBConnection);

      try {
        await submissionRepository.getSubmissionRecordBySubmissionId(1);
        expect.fail();
      } catch (actualError) {
        expect((actualError as ApiGeneralError).message).to.equal('Failed to get submission record');
      }
    });

    it('should succeed with valid data', async () => {
      const mockResponse = {
        source_transform_id: 'test',
        input_file_name: 'test',
        input_key: 'test',
        record_effective_date: 'test',
        eml_source: 'test',
        darwin_core_source: 'test',
        uuid: 'test'
      };
      const mockQueryResponse = { rowCount: 1, rows: [mockResponse] } as any as Promise<QueryResult<any>>;

      const mockDBConnection = getMockDBConnection({
        sql: () => mockQueryResponse
      });

      const submissionRepository = new SubmissionRepository(mockDBConnection);

      const response = await submissionRepository.getSubmissionRecordBySubmissionId(1);

      expect(response).to.eql(mockResponse);
    });
  });

  describe('getSubmissionIdByRecordByUUID', () => {
    afterEach(() => {
      sinon.restore();
    });

    it('should succeed with valid data', async () => {
      const mockQueryResponse = { rowCount: 1, rows: [{ submission_id: 1 }] } as any as Promise<QueryResult<any>>;

      const mockDBConnection = getMockDBConnection({
        sql: () => mockQueryResponse
      });

      const submissionRepository = new SubmissionRepository(mockDBConnection);

      const response = await submissionRepository.getSubmissionIdByUUID('test_uuid');

      expect(response?.submission_id).to.equal(1);
    });

    it('should return null', async () => {
      const mockQueryResponse = { rowCount: 0, rows: [] } as any as Promise<QueryResult<any>>;

      const mockDBConnection = getMockDBConnection({
        sql: () => mockQueryResponse
      });

      const submissionRepository = new SubmissionRepository(mockDBConnection);

      const response = await submissionRepository.getSubmissionIdByUUID('test_uuid');

      expect(response).to.be.null;
    });
  });

  describe('getSubmissionRecordEMLJSONByDatasetId', () => {
    afterEach(() => {
      sinon.restore();
    });

    it('should return a query result', async () => {
      const mockQueryResponse = { rowCount: 0, rows: [] } as any as Promise<QueryResult<any>>;

      const mockDBConnection = getMockDBConnection({
        sql: () => mockQueryResponse
      });

      const submissionRepository = new SubmissionRepository(mockDBConnection);

      const response = await submissionRepository.getSubmissionRecordEMLJSONByDatasetId('111-222-333');

      expect(response).to.equal(mockQueryResponse);
    });
  });

  describe('getSpatialComponentCountByDatasetId', () => {
    afterEach(() => {
      sinon.restore();
    });

    it('should succeed with valid data', async () => {
      const mockResponse = [{ spatial_type: 'occurrence', count: 10 }] as ISpatialComponentCount[];

      const mockQueryResponse = {
        rowCount: 1,
        rows: mockResponse
      } as any as Promise<QueryResult<any>>;

      const mockDBConnection = getMockDBConnection({ sql: () => mockQueryResponse });

      const submissionRepository = new SubmissionRepository(mockDBConnection);

      const response = await submissionRepository.getSpatialComponentCountByDatasetId('111-222-333');

      expect(response).to.eql(mockResponse);
    });
  });

  describe('getSourceTransformRecordBySystemUserId', () => {
    afterEach(() => {
      sinon.restore();
    });

    it('should throw an error when insert sql fails', async () => {
      const mockQueryResponse = { rowCount: 0 } as any as Promise<QueryResult<any>>;

      const mockDBConnection = getMockDBConnection({ knex: () => mockQueryResponse });

      const submissionRepository = new SubmissionRepository(mockDBConnection);

      try {
        await submissionRepository.getSourceTransformRecordBySystemUserId(1);
        expect.fail();
      } catch (actualError) {
        expect((actualError as ApiGeneralError).message).to.equal('Failed to get submission source transform record');
      }
    });

    it('should succeed with valid data, without optional version parameter', async () => {
      const mockResponse = {
        source_transform_id: 1
      } as unknown as ISourceTransformModel;

      const mockQueryResponse = { rowCount: 1, rows: [mockResponse] } as any as Promise<QueryResult<any>>;

      const mockDBConnection = getMockDBConnection({ knex: () => mockQueryResponse });

      const submissionRepository = new SubmissionRepository(mockDBConnection);

      const response = await submissionRepository.getSourceTransformRecordBySystemUserId(1);

      expect(response).to.eql(mockResponse);
    });

    it('should succeed with valid data, with optional version parameter', async () => {
      const mockResponse = {
        source_transform_id: 1
      } as unknown as ISourceTransformModel;

      const mockQueryResponse = { rowCount: 1, rows: [mockResponse] } as any as Promise<QueryResult<any>>;

      const mockDBConnection = getMockDBConnection({ knex: () => mockQueryResponse });

      const submissionRepository = new SubmissionRepository(mockDBConnection);

      const response = await submissionRepository.getSourceTransformRecordBySystemUserId(1, 'v1');

      expect(response).to.eql(mockResponse);
    });
  });

  describe('getSubmissionMetadataJson', () => {
    afterEach(() => {
      sinon.restore();
    });

    it('should throw an error when insert sql fails', async () => {
      const mockQueryResponse = { rowCount: 0 } as any as Promise<QueryResult<any>>;

      const mockDBConnection = getMockDBConnection({ query: () => mockQueryResponse });

      const submissionRepository = new SubmissionRepository(mockDBConnection);

      try {
        await submissionRepository.getSubmissionMetadataJson(1, 'transform sql');
        expect.fail();
      } catch (actualError) {
        expect((actualError as ApiGeneralError).message).to.equal('Failed to transform submission eml to json');
      }
    });

    it('should succeed with valid data, without optional version parameter', async () => {
      const mockResponse = {
        result_data: 'transformed eml'
      };

      const mockQueryResponse = { rowCount: 1, rows: [mockResponse] } as any as Promise<QueryResult<any>>;

      const mockDBConnection = getMockDBConnection({ query: () => mockQueryResponse });

      const submissionRepository = new SubmissionRepository(mockDBConnection);

      const response = await submissionRepository.getSubmissionMetadataJson(1, 'transform sql');

      expect(response).to.eql('transformed eml');
    });
  });

  describe('getSourceTransformRecordBySourceTransformId', () => {
    afterEach(() => {
      sinon.restore();
    });

    it('should throw an error when insert sql fails', async () => {
      const mockQueryResponse = { rowCount: 0 } as any as Promise<QueryResult<any>>;

      const mockDBConnection = getMockDBConnection({ sql: () => mockQueryResponse });

      const submissionRepository = new SubmissionRepository(mockDBConnection);

      try {
        await submissionRepository.getSourceTransformRecordBySourceTransformId(1);
        expect.fail();
      } catch (actualError) {
        expect((actualError as ApiGeneralError).message).to.equal('Failed to get submission source transform record');
      }
    });

    it('should succeed with valid data, without optional version parameter', async () => {
      const mockResponse = {
        source_transform_id: 1
      } as unknown as ISourceTransformModel;

      const mockQueryResponse = { rowCount: 1, rows: [mockResponse] } as any as Promise<QueryResult<any>>;

      const mockDBConnection = getMockDBConnection({ sql: () => mockQueryResponse });

      const submissionRepository = new SubmissionRepository(mockDBConnection);

      const response = await submissionRepository.getSourceTransformRecordBySourceTransformId(1);

      expect(response).to.eql(mockResponse);
    });
  });

  describe('insertSubmissionStatus', () => {
    afterEach(() => {
      sinon.restore();
    });

    it('should throw an error when insert sql fails', async () => {
      const mockQueryResponse = { rowCount: 0 } as any as Promise<QueryResult<any>>;

      const mockDBConnection = getMockDBConnection({
        sql: () => mockQueryResponse
      });

      const submissionRepository = new SubmissionRepository(mockDBConnection);

      try {
        await submissionRepository.insertSubmissionStatus(1, SUBMISSION_STATUS_TYPE.INGESTED);
        expect.fail();
      } catch (actualError) {
        expect((actualError as ApiGeneralError).message).to.equal('Failed to insert submission status record');
      }
    });

    it('should succeed with valid data', async () => {
      const mockResponse = {
        submission_status_id: 1,
        submission_status_type_id: 2
      };
      const mockQueryResponse = { rowCount: 1, rows: [mockResponse] } as any as Promise<QueryResult<any>>;

      const mockDBConnection = getMockDBConnection({
        sql: () => mockQueryResponse
      });

      const submissionRepository = new SubmissionRepository(mockDBConnection);

      const response = await submissionRepository.insertSubmissionStatus(1, SUBMISSION_STATUS_TYPE.INGESTED);

      expect(response).to.eql(mockResponse);
    });
  });

  describe('insertSubmissionMessage', () => {
    afterEach(() => {
      sinon.restore();
    });

    it('should throw an error when insert sql fails', async () => {
      const mockQueryResponse = { rowCount: 0 } as any as Promise<QueryResult<any>>;

      const mockDBConnection = getMockDBConnection({
        sql: () => mockQueryResponse
      });

      const submissionRepository = new SubmissionRepository(mockDBConnection);

      try {
        await submissionRepository.insertSubmissionMessage(1, SUBMISSION_MESSAGE_TYPE.ERROR, 'some message');
        expect.fail();
      } catch (actualError) {
        expect((actualError as ApiGeneralError).message).to.equal('Failed to insert submission message record');
      }
    });

    it('should succeed with valid data', async () => {
      const mockResponse = {
        submission_status_id: 1,
        submission_message_type_id: 2
      };
      const mockQueryResponse = { rowCount: 1, rows: [mockResponse] } as any as Promise<QueryResult<any>>;

      const mockDBConnection = getMockDBConnection({
        sql: () => mockQueryResponse
      });

      const submissionRepository = new SubmissionRepository(mockDBConnection);

      const response = await submissionRepository.insertSubmissionMessage(1, SUBMISSION_MESSAGE_TYPE.ERROR, '');

      expect(response).to.eql(mockResponse);
    });
  });

  describe('insertSubmissionRecordWithPotentialConflict', () => {
    it('should insert or retrieve a submission successfully', async () => {
      const mockQueryResponse = {
        rowCount: 1,
        rows: [
          {
            uuid: 'aaaa',
            source_transform_id: 1,
            submission_id: 20
          }
        ]
      } as any as Promise<QueryResult<any>>;

      const mockDBConnection = getMockDBConnection({ sql: async () => mockQueryResponse });

      const submissionRepository = new SubmissionRepository(mockDBConnection);

      const response = await submissionRepository.insertSubmissionRecordWithPotentialConflict('aaaa');

      expect(response).to.eql({
        uuid: 'aaaa',
        source_transform_id: 1,
        submission_id: 20
      });
    });

    it('should throw an error', async () => {
      const mockQueryResponse = { rowCount: 0, rows: undefined } as any as Promise<QueryResult<any>>;

      const mockDBConnection = getMockDBConnection({ sql: async () => mockQueryResponse });

      const submissionRepository = new SubmissionRepository(mockDBConnection);

      try {
        await submissionRepository.insertSubmissionRecordWithPotentialConflict('aaaa');
        expect.fail();
      } catch (actualError) {
        expect((actualError as ApiExecuteSQLError).message).to.equal('Failed to get or insert submission record');
      }
    });
  });

  describe('listSubmissionRecords', () => {
    afterEach(() => {
      sinon.restore();
    });

    it('should succeed with valid data', async () => {
      const mockResponse = {
        submission_status: 'Submission Data Ingested',
        submission_id: 1,
        source_transform_id: 'SIMS',
        uuid: '2267501d-c6a9-43b5-b951-2324faff6397',
        record_effective_date: '2022-05-24T18:41:42.211Z',
        delete_timestamp: null,
        input_key: 'biohub/1/moose_aerial_stratifiedrandomblock_composition_recruitment_survey_2.5_withdata.zip',
        input_file_name: 'moose_aerial_stratifiedrandomblock_composition_recruitment_survey_2.5_withdata.zip',
        eml_source: null,
        eml_json_source: null,
        darwin_core_source: 'test',
        create_date: '2022-05-24T18:41:42.056Z',
        create_user: 15,
        update_date: '2022-05-24T18:41:42.056Z',
        update_user: 15,
        revision_count: 1
      };
      const mockQueryResponse = { rowCount: 1, rows: [mockResponse] } as any as Promise<QueryResult<any>>;

      const mockDBConnection = getMockDBConnection({ sql: async () => mockQueryResponse });

      const submissionRepository = new SubmissionRepository(mockDBConnection);

      const response = await submissionRepository.listSubmissionRecords();

      expect(response).to.eql([mockResponse]);
    });
  });

  describe('getSourceTransformRecordBySubmissionId', () => {
    afterEach(() => {
      sinon.restore();
    });

    it('should throw an error when insert sql fails', async () => {
      const mockQueryResponse = { rowCount: 0 } as any as Promise<QueryResult<any>>;

      const mockDBConnection = getMockDBConnection({ sql: () => mockQueryResponse });

      const submissionRepository = new SubmissionRepository(mockDBConnection);

      try {
        await submissionRepository.getSourceTransformRecordBySubmissionId(1);
        expect.fail();
      } catch (actualError) {
        expect((actualError as ApiGeneralError).message).to.equal('Failed to get submission source transform record');
      }
    });

    it('should succeed with valid data', async () => {
      const mockResponse = {
        source_transform_id: 1
      };

      const mockQueryResponse = { rowCount: 1, rows: [mockResponse] } as any as Promise<QueryResult<any>>;

      const mockDBConnection = getMockDBConnection({ sql: () => mockQueryResponse });

      const submissionRepository = new SubmissionRepository(mockDBConnection);

      const response = await submissionRepository.getSourceTransformRecordBySubmissionId(1);

      expect(response).to.eql(mockResponse);
    });
  });

  describe('getSubmissionJobQueue', () => {
    afterEach(() => {
      sinon.restore();
    });

    it('should throw an error when insert sql fails', async () => {
      const mockQueryResponse = { rowCount: 0 } as any as Promise<QueryResult<any>>;

      const mockDBConnection = getMockDBConnection({ sql: () => mockQueryResponse });

      const submissionRepository = new SubmissionRepository(mockDBConnection);

      try {
        await submissionRepository.getSubmissionJobQueue(1);
        expect.fail();
      } catch (actualError) {
        expect((actualError as ApiGeneralError).message).to.equal(
          'Failed to get submission job queue from submission id'
        );
      }
    });

    it('should succeed with valid data', async () => {
      const mockResponse = {
        id: 1
      };

      const mockQueryResponse = { rowCount: 1, rows: [mockResponse] } as any as Promise<QueryResult<any>>;

      const mockDBConnection = getMockDBConnection({ sql: () => mockQueryResponse });

      const submissionRepository = new SubmissionRepository(mockDBConnection);

      const response = await submissionRepository.getSubmissionJobQueue(1);

      expect(response).to.eql(mockResponse);
    });
  });

  describe('insertSubmissionMetadataRecord', () => {
    afterEach(() => {
      sinon.restore();
    });

    it('should throw an error when insert sql fails', async () => {
      const mockQueryResponse = { rowCount: 0 } as any as Promise<QueryResult<any>>;

      const mockDBConnection = getMockDBConnection({ sql: () => mockQueryResponse });

      const submissionRepository = new SubmissionRepository(mockDBConnection);

      const submissionData = { submission_id: 1, eml_source: '', eml_json_source: '' };

      try {
        await submissionRepository.insertSubmissionMetadataRecord(submissionData);
        expect.fail();
      } catch (actualError) {
        expect((actualError as ApiGeneralError).message).to.equal('Failed to insert submission metadata record');
      }
    });

    it('should succeed with valid data', async () => {
      const mockResponse = {
        id: 1
      };

      const mockQueryResponse = { rowCount: 1, rows: [mockResponse] } as any as Promise<QueryResult<any>>;

      const mockDBConnection = getMockDBConnection({ sql: () => mockQueryResponse });

      const submissionRepository = new SubmissionRepository(mockDBConnection);

      const submissionData = { submission_id: 1, eml_source: '', eml_json_source: '' };

      const response = await submissionRepository.insertSubmissionMetadataRecord(submissionData);

      expect(response).to.eql(mockResponse);
    });
  });

  describe('insertSubmissionObservationRecord', () => {
    afterEach(() => {
      sinon.restore();
    });

    it('should throw an error when insert sql fails', async () => {
      const mockQueryResponse = { rowCount: 0 } as any as Promise<QueryResult<any>>;

      const mockDBConnection = getMockDBConnection({ sql: () => mockQueryResponse });

      const submissionRepository = new SubmissionRepository(mockDBConnection);

      const submissionData = {
        submission_id: 1,
        darwin_core_source: '',
        submission_security_request: '',
        foi_reason: ''
      };
      try {
        await submissionRepository.insertSubmissionObservationRecord(submissionData);
        expect.fail();
      } catch (actualError) {
        expect((actualError as ApiGeneralError).message).to.equal('Failed to insert submission observation record');
      }
    });

    it('should succeed with valid data', async () => {
      const mockResponse = {
        id: 1
      };

      const mockQueryResponse = { rowCount: 1, rows: [mockResponse] } as any as Promise<QueryResult<any>>;

      const mockDBConnection = getMockDBConnection({ sql: () => mockQueryResponse });

      const submissionRepository = new SubmissionRepository(mockDBConnection);

      const submissionData = {
        submission_id: 1,
        darwin_core_source: '',
        submission_security_request: '',
        foi_reason: ''
      };

      const response = await submissionRepository.insertSubmissionObservationRecord(submissionData);

      expect(response).to.eql(mockResponse);
    });
  });

  describe('updateSubmissionMetadataRecordEndDate', () => {
    afterEach(() => {
      sinon.restore();
    });

    it('should succeed with valid data', async () => {
      const mockResponse = {
        id: 1
      };

      const mockQueryResponse = { rowCount: 1, rows: [mockResponse] } as any as Promise<QueryResult<any>>;

      const mockDBConnection = getMockDBConnection({ sql: () => mockQueryResponse });

      const submissionRepository = new SubmissionRepository(mockDBConnection);

      const response = await submissionRepository.updateSubmissionMetadataRecordEndDate(1);

      expect(response).to.eql(1);
    });
  });

  describe('updateSubmissionMetadataRecordEffectiveDate', () => {
    afterEach(() => {
      sinon.restore();
    });

    it('should throw an error when insert sql fails', async () => {
      const mockQueryResponse = { rowCount: 0 } as any as Promise<QueryResult<any>>;

      const mockDBConnection = getMockDBConnection({ sql: () => mockQueryResponse });

      const submissionRepository = new SubmissionRepository(mockDBConnection);

      try {
        await submissionRepository.updateSubmissionMetadataRecordEffectiveDate(1);
        expect.fail();
      } catch (actualError) {
        expect((actualError as ApiGeneralError).message).to.equal(
          'Failed to update record_effective_timestamp submission metadata record'
        );
      }
    });

    it('should succeed with valid data', async () => {
      const mockResponse = {
        id: 1
      };

      const mockQueryResponse = { rowCount: 1, rows: [mockResponse] } as any as Promise<QueryResult<any>>;

      const mockDBConnection = getMockDBConnection({ sql: () => mockQueryResponse });

      const submissionRepository = new SubmissionRepository(mockDBConnection);

      const response = await submissionRepository.updateSubmissionMetadataRecordEffectiveDate(1);

      expect(response).to.eql(1);
    });
  });

  describe('updateSubmissionObservationRecordEndDate', () => {
    afterEach(() => {
      sinon.restore();
    });

    it('should succeed with valid data', async () => {
      const mockResponse = {
        id: 1
      };

      const mockQueryResponse = { rowCount: 1, rows: [mockResponse] } as any as Promise<QueryResult<any>>;

      const mockDBConnection = getMockDBConnection({ sql: () => mockQueryResponse });

      const submissionRepository = new SubmissionRepository(mockDBConnection);

      const response = await submissionRepository.updateSubmissionObservationRecordEndDate(1);

      expect(response).to.eql(1);
    });
  });

  describe('updateSubmissionMetadataWithSearchKeys', () => {
    beforeEach(() => {
      sinon.restore();
    });

    it('should succeed with valid data', async () => {
      const mockResponse = {
        id: 1
      };

      const mockQueryResponse = { rowCount: 1, rows: [mockResponse] } as any as Promise<QueryResult<any>>;

      const mockDBConnection = getMockDBConnection({ sql: () => mockQueryResponse });

      const submissionRepository = new SubmissionRepository(mockDBConnection);

      const response = await submissionRepository.updateSubmissionMetadataWithSearchKeys(1, '');

      expect(response).to.eql(1);
    });
  });

  describe('getArtifactForReviewCountForSubmissionUUID', () => {
    beforeEach(() => {
      sinon.restore();
    });

    it('should succeed with valid data', async () => {
      const mockResponse = {
        dataset_id: 'UUID',
        submission_id: 1,
        artifacts_to_review: 1,
        last_updated: '2023-05-25'
      };

      const mockQueryResponse = { rowCount: 1, rows: [mockResponse] } as any as Promise<QueryResult<any>>;

      const mockDBConnection = getMockDBConnection({ knex: () => mockQueryResponse });

      const submissionRepository = new SubmissionRepository(mockDBConnection);

      const response = await submissionRepository.getArtifactForReviewCountForSubmissionUUID('');

      expect(response).to.eql(mockResponse);
    });
  });

  describe('getDatasetsForReview', () => {
    beforeEach(() => {
      sinon.restore();
    });

    it('should succeed with valid data', async () => {
      const mockResponse = [
        {
          dataset_id: 'UUID',
          submission_id: 1,
          submitter_system: 'sims',
          dataset_name: 'Project Name',
          keywords: [],
          related_projects: []
        }
      ];

      const mockQueryResponse = { rowCount: 1, rows: mockResponse } as any as Promise<QueryResult<any>>;

      const mockDBConnection = getMockDBConnection({ knex: () => mockQueryResponse });

      const submissionRepository = new SubmissionRepository(mockDBConnection);

      const response = await submissionRepository.getDatasetsForReview(['']);

      expect(response).to.eql(mockResponse);
    });
  });

  describe('getHandleBarsTemplateByDatasetId', () => {
    beforeEach(() => {
      sinon.restore();
    });

    it('should succeed with valid data', async () => {
      const mockResponse = {
        header: simsHandlebarsTemplate_HEADER,
        details: simsHandlebarsTemplate_DETAILS
      };
      const mockDBConnection = getMockDBConnection();

      const submissionRepository = new SubmissionRepository(mockDBConnection);

      const response = await submissionRepository.getHandleBarsTemplateByDatasetId('uuid');

      expect(response).to.eql(mockResponse);
    });
  });

  describe('getUnreviewedSubmissionsForAdmins', () => {
    beforeEach(() => {
      sinon.restore();
    });

    it('should succeed with valid data', async () => {
      const mockSubmissionRecords: SubmissionRecord[] = [
        {
          submission_id: 1,
          uuid: '123-456-789',
          security_review_timestamp: null,
          source_system: 'SIMS',
          name: 'name',
          description: 'description',
          create_date: '2023-12-12',
          create_user: 1,
          update_date: null,
          update_user: null,
          revision_count: 0
        },
        {
          submission_id: 2,
          uuid: '789-456-123',
          security_review_timestamp: null,
          source_system: 'SIMS',
          name: 'name',
          description: 'description',
          create_date: '2023-12-12',
          create_user: 1,
          update_date: '2023-12-12',
          update_user: 1,
          revision_count: 1
        }
      ];

      const mockResponse = { rowCount: 2, rows: mockSubmissionRecords } as unknown as Promise<QueryResult<any>>;

      const mockDBConnection = getMockDBConnection({ sql: async () => mockResponse });

      const submissionRepository = new SubmissionRepository(mockDBConnection);

      const response = await submissionRepository.getUnreviewedSubmissionsForAdmins();

      expect(response).to.eql(mockSubmissionRecords);
    });
  });

  describe('getReviewedSubmissionsForAdmins', () => {
    beforeEach(() => {
      sinon.restore();
    });

    it('should succeed with valid data', async () => {
      const mockSubmissionRecords: SubmissionRecord[] = [
        {
          submission_id: 1,
          uuid: '123-456-789',
          security_review_timestamp: '2023-12-12',
          source_system: 'SIMS',
          name: 'name',
          description: 'description',
          create_date: '2023-12-12',
          create_user: 1,
          update_date: null,
          update_user: null,
          revision_count: 0
        },
        {
          submission_id: 2,
          uuid: '789-456-123',
          security_review_timestamp: '2023-12-12',
          source_system: 'SIMS',
          name: 'name',
          description: 'description',
          create_date: '2023-12-12',
          create_user: 1,
          update_date: '2023-12-12',
          update_user: 1,
          revision_count: 1
        }
      ];

      const mockResponse = { rowCount: 2, rows: mockSubmissionRecords } as unknown as Promise<QueryResult<any>>;

      const mockDBConnection = getMockDBConnection({ sql: async () => mockResponse });

      const submissionRepository = new SubmissionRepository(mockDBConnection);

      const response = await submissionRepository.getReviewedSubmissionsForAdmins();

      expect(response).to.eql(mockSubmissionRecords);
    });
  });

<<<<<<< HEAD
  describe('createMessages', () => {
=======
  describe('getReviewedSubmissionsWithSecurity', () => {
>>>>>>> 49636ee2
    beforeEach(() => {
      sinon.restore();
    });

<<<<<<< HEAD
    it('should create messages and return void', async () => {
      const mockMessages = [
        {
          submission_id: 1,
          submission_message_type_id: 2,
          label: 'label1',
          message: 'message1',
          data: null
        },
        {
          submission_id: 2,
          submission_message_type_id: 3,
          label: 'label2',
          message: 'message2',
          data: {
            dataField: 'dataField'
          }
        }
      ];

      const mockQueryResponse = { rowCount: 2, rows: [] } as any as Promise<QueryResult<any>>;

      const mockDBConnection = getMockDBConnection({ knex: () => mockQueryResponse });

      const submissionRepository = new SubmissionRepository(mockDBConnection);

      const response = await submissionRepository.createMessages(mockMessages);

      expect(response).to.be.undefined;
=======
    it('should succeed with valid data', async () => {
      const mockSubmissionRecords: SubmissionWithSecurityRecord[] = [
        {
          submission_id: 1,
          uuid: '123-456-789',
          security: SECURITY_APPLIED_STATUS.SECURED,
          security_review_timestamp: '2023-12-12',
          source_system: 'SIMS',
          name: 'name',
          description: 'description',
          create_date: '2023-12-12',
          create_user: 1,
          update_date: null,
          update_user: null,
          revision_count: 0
        },
        {
          submission_id: 2,
          uuid: '789-456-123',
          security: SECURITY_APPLIED_STATUS.PARTIALLY_SECURED,
          security_review_timestamp: '2023-12-12',
          source_system: 'SIMS',
          name: 'name',
          description: 'description',
          create_date: '2023-12-12',
          create_user: 1,
          update_date: '2023-12-12',
          update_user: 1,
          revision_count: 1
        },
        {
          submission_id: 3,
          security: SECURITY_APPLIED_STATUS.UNSECURED,
          uuid: '999-456-123',
          security_review_timestamp: '2023-12-12',
          source_system: 'SIMS',
          name: 'name',
          description: 'description',
          create_date: '2023-12-12',
          create_user: 1,
          update_date: '2023-12-12',
          update_user: 1,
          revision_count: 1
        }
      ];

      const mockResponse = { rowCount: 2, rows: mockSubmissionRecords } as unknown as Promise<QueryResult<any>>;

      const mockDBConnection = getMockDBConnection({ sql: async () => mockResponse });

      const submissionRepository = new SubmissionRepository(mockDBConnection);

      const response = await submissionRepository.getReviewedSubmissionsForAdmins();

      expect(response).to.eql(mockSubmissionRecords);
>>>>>>> 49636ee2
    });
  });
});<|MERGE_RESOLUTION|>--- conflicted
+++ resolved
@@ -994,46 +994,11 @@
     });
   });
 
-<<<<<<< HEAD
-  describe('createMessages', () => {
-=======
   describe('getReviewedSubmissionsWithSecurity', () => {
->>>>>>> 49636ee2
     beforeEach(() => {
       sinon.restore();
     });
 
-<<<<<<< HEAD
-    it('should create messages and return void', async () => {
-      const mockMessages = [
-        {
-          submission_id: 1,
-          submission_message_type_id: 2,
-          label: 'label1',
-          message: 'message1',
-          data: null
-        },
-        {
-          submission_id: 2,
-          submission_message_type_id: 3,
-          label: 'label2',
-          message: 'message2',
-          data: {
-            dataField: 'dataField'
-          }
-        }
-      ];
-
-      const mockQueryResponse = { rowCount: 2, rows: [] } as any as Promise<QueryResult<any>>;
-
-      const mockDBConnection = getMockDBConnection({ knex: () => mockQueryResponse });
-
-      const submissionRepository = new SubmissionRepository(mockDBConnection);
-
-      const response = await submissionRepository.createMessages(mockMessages);
-
-      expect(response).to.be.undefined;
-=======
     it('should succeed with valid data', async () => {
       const mockSubmissionRecords: SubmissionWithSecurityRecord[] = [
         {
@@ -1089,7 +1054,43 @@
       const response = await submissionRepository.getReviewedSubmissionsForAdmins();
 
       expect(response).to.eql(mockSubmissionRecords);
->>>>>>> 49636ee2
+    });
+  });
+
+  describe('createMessages', () => {
+    beforeEach(() => {
+      sinon.restore();
+    });
+
+    it('should create messages and return void', async () => {
+      const mockMessages = [
+        {
+          submission_id: 1,
+          submission_message_type_id: 2,
+          label: 'label1',
+          message: 'message1',
+          data: null
+        },
+        {
+          submission_id: 2,
+          submission_message_type_id: 3,
+          label: 'label2',
+          message: 'message2',
+          data: {
+            dataField: 'dataField'
+          }
+        }
+      ];
+
+      const mockQueryResponse = { rowCount: 2, rows: [] } as any as Promise<QueryResult<any>>;
+
+      const mockDBConnection = getMockDBConnection({ knex: () => mockQueryResponse });
+
+      const submissionRepository = new SubmissionRepository(mockDBConnection);
+
+      const response = await submissionRepository.createMessages(mockMessages);
+
+      expect(response).to.be.undefined;
     });
   });
 });