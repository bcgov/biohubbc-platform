import chai, { expect } from 'chai';
import { Knex } from 'knex';
import { describe } from 'mocha';
import { QueryResult } from 'pg';
import sinon from 'sinon';
import sinonChai from 'sinon-chai';
import { ApiExecuteSQLError, ApiGeneralError } from '../errors/api-error';
import { EMLFile } from '../utils/media/eml/eml-file';
import { getMockDBConnection } from '../__mocks__/db';
import { SECURITY_APPLIED_STATUS } from './security-repository';
import {
  ISourceTransformModel,
  ISpatialComponentCount,
  PatchSubmissionRecord,
  SubmissionRecord,
  SubmissionRecordPublished,
  SubmissionRecordWithSecurity,
  SubmissionRepository,
  SUBMISSION_MESSAGE_TYPE,
  SUBMISSION_STATUS_TYPE
} from './submission-repository';
import { simsHandlebarsTemplate_DETAILS, simsHandlebarsTemplate_HEADER } from './templates/SIMS-handlebar-template';

chai.use(sinonChai);

describe('SubmissionRepository', () => {
  describe('insertSubmissionRecord', () => {
    afterEach(() => {
      sinon.restore();
    });

    it('should throw an error when insert sql fails', async () => {
      const mockQueryResponse = { rowCount: 0 } as any as Promise<QueryResult<any>>;

      const mockDBConnection = getMockDBConnection({
        sql: () => mockQueryResponse
      });

      const submissionRepository = new SubmissionRepository(mockDBConnection);

      try {
        await submissionRepository.insertSubmissionRecord({ uuid: '', source_transform_id: 1 });
        expect.fail();
      } catch (actualError) {
        expect((actualError as ApiGeneralError).message).to.equal('Failed to insert submission record');
      }
    });

    it('should succeed with valid data', async () => {
      const mockQueryResponse = { rowCount: 1, rows: [{ submission_id: 1 }] } as any as Promise<QueryResult<any>>;

      const mockDBConnection = getMockDBConnection({
        sql: () => mockQueryResponse
      });

      const submissionRepository = new SubmissionRepository(mockDBConnection);

      const response = await submissionRepository.insertSubmissionRecord({
        uuid: 'uuid',
        source_transform_id: 1
      });

      expect(response.submission_id).to.equal(1);
    });
  });

  describe('updateSubmissionMetadataEMLSource', () => {
    afterEach(() => {
      sinon.restore();
    });

    it('should throw an error when update sql fails', async () => {
      const mockQueryResponse = { rowCount: 0 } as any as Promise<QueryResult<any>>;

      const mockDBConnection = getMockDBConnection({
        sql: () => mockQueryResponse
      });

      const submissionRepository = new SubmissionRepository(mockDBConnection);

      try {
        await submissionRepository.updateSubmissionMetadataEMLSource(1, 1, {
          emlFile: Buffer.from('')
        } as unknown as EMLFile);

        expect.fail();
      } catch (actualError) {
        expect((actualError as ApiGeneralError).message).to.equal('Failed to update submission Metadata source');
      }
    });

    it('should succeed with valid data', async () => {
      const mockQueryResponse = { rowCount: 1, rows: [{ submission_metadata_id: 1 }] } as any as Promise<
        QueryResult<any>
      >;

      const mockDBConnection = getMockDBConnection({
        sql: () => mockQueryResponse
      });

      const submissionRepository = new SubmissionRepository(mockDBConnection);

      const response = await submissionRepository.updateSubmissionMetadataEMLSource(1, 1, {
        emlFile: Buffer.from('')
      } as unknown as EMLFile);

      expect(response.submission_metadata_id).to.equal(1);
    });
  });

  describe('updateSubmissionMetadataEMLJSONSource', () => {
    afterEach(() => {
      sinon.restore();
    });

    it('should throw an error when update sql fails', async () => {
      const mockQueryResponse = { rowCount: 0 } as any as Promise<QueryResult<any>>;

      const mockDBConnection = getMockDBConnection({
        sql: () => mockQueryResponse
      });

      const submissionRepository = new SubmissionRepository(mockDBConnection);
      try {
        await submissionRepository.updateSubmissionMetadataEMLJSONSource(1, 1, 'string');

        expect.fail();
      } catch (actualError) {
        expect((actualError as ApiGeneralError).message).to.equal('Failed to update submission Metadata eml json');
      }
    });

    it('should succeed with valid data', async () => {
      const mockQueryResponse = { rowCount: 1, rows: [{ submission_metadata_id: 1 }] } as any as Promise<
        QueryResult<any>
      >;

      const mockDBConnection = getMockDBConnection({
        sql: () => mockQueryResponse
      });

      const submissionRepository = new SubmissionRepository(mockDBConnection);

      const response = await submissionRepository.updateSubmissionMetadataEMLJSONSource(1, 1, 'string');

      expect(response.submission_metadata_id).to.equal(1);
    });
  });

  describe('getSubmissionRecordBySubmissionId', () => {
    afterEach(() => {
      sinon.restore();
    });

    it('should throw an error when insert sql fails', async () => {
      const mockQueryResponse = { rowCount: 0 } as any as Promise<QueryResult<any>>;

      const mockDBConnection = getMockDBConnection({
        sql: () => mockQueryResponse
      });

      const submissionRepository = new SubmissionRepository(mockDBConnection);

      try {
        await submissionRepository.getSubmissionRecordBySubmissionId(1);
        expect.fail();
      } catch (actualError) {
        expect((actualError as ApiGeneralError).message).to.equal('Failed to get submission record');
      }
    });

    it('should succeed with valid data', async () => {
      const mockResponse = {
        source_transform_id: 'test',
        input_file_name: 'test',
        input_key: 'test',
        record_effective_date: 'test',
        eml_source: 'test',
        darwin_core_source: 'test',
        uuid: 'test'
      };
      const mockQueryResponse = { rowCount: 1, rows: [mockResponse] } as any as Promise<QueryResult<any>>;

      const mockDBConnection = getMockDBConnection({
        sql: () => mockQueryResponse
      });

      const submissionRepository = new SubmissionRepository(mockDBConnection);

      const response = await submissionRepository.getSubmissionRecordBySubmissionId(1);

      expect(response).to.eql(mockResponse);
    });
  });

  describe('getSubmissionIdByRecordByUUID', () => {
    afterEach(() => {
      sinon.restore();
    });

    it('should succeed with valid data', async () => {
      const mockQueryResponse = { rowCount: 1, rows: [{ submission_id: 1 }] } as any as Promise<QueryResult<any>>;

      const mockDBConnection = getMockDBConnection({
        sql: () => mockQueryResponse
      });

      const submissionRepository = new SubmissionRepository(mockDBConnection);

      const response = await submissionRepository.getSubmissionIdByUUID('test_uuid');

      expect(response?.submission_id).to.equal(1);
    });

    it('should return null', async () => {
      const mockQueryResponse = { rowCount: 0, rows: [] } as any as Promise<QueryResult<any>>;

      const mockDBConnection = getMockDBConnection({
        sql: () => mockQueryResponse
      });

      const submissionRepository = new SubmissionRepository(mockDBConnection);

      const response = await submissionRepository.getSubmissionIdByUUID('test_uuid');

      expect(response).to.be.null;
    });
  });

  describe('getSubmissionRecordEMLJSONByDatasetId', () => {
    afterEach(() => {
      sinon.restore();
    });

    it('should return a query result', async () => {
      const mockQueryResponse = { rowCount: 0, rows: [] } as any as Promise<QueryResult<any>>;

      const mockDBConnection = getMockDBConnection({
        sql: () => mockQueryResponse
      });

      const submissionRepository = new SubmissionRepository(mockDBConnection);

      const response = await submissionRepository.getSubmissionRecordEMLJSONByDatasetId('111-222-333');

      expect(response).to.equal(mockQueryResponse);
    });
  });

  describe('getSpatialComponentCountByDatasetId', () => {
    afterEach(() => {
      sinon.restore();
    });

    it('should succeed with valid data', async () => {
      const mockResponse = [{ spatial_type: 'occurrence', count: 10 }] as ISpatialComponentCount[];

      const mockQueryResponse = {
        rowCount: 1,
        rows: mockResponse
      } as any as Promise<QueryResult<any>>;

      const mockDBConnection = getMockDBConnection({ sql: () => mockQueryResponse });

      const submissionRepository = new SubmissionRepository(mockDBConnection);

      const response = await submissionRepository.getSpatialComponentCountByDatasetId('111-222-333');

      expect(response).to.eql(mockResponse);
    });
  });

  describe('getSourceTransformRecordBySystemUserId', () => {
    afterEach(() => {
      sinon.restore();
    });

    it('should throw an error when insert sql fails', async () => {
      const mockQueryResponse = { rowCount: 0 } as any as Promise<QueryResult<any>>;

      const mockDBConnection = getMockDBConnection({ knex: () => mockQueryResponse });

      const submissionRepository = new SubmissionRepository(mockDBConnection);

      try {
        await submissionRepository.getSourceTransformRecordBySystemUserId(1);
        expect.fail();
      } catch (actualError) {
        expect((actualError as ApiGeneralError).message).to.equal('Failed to get submission source transform record');
      }
    });

    it('should succeed with valid data, without optional version parameter', async () => {
      const mockResponse = {
        source_transform_id: 1
      } as unknown as ISourceTransformModel;

      const mockQueryResponse = { rowCount: 1, rows: [mockResponse] } as any as Promise<QueryResult<any>>;

      const mockDBConnection = getMockDBConnection({ knex: () => mockQueryResponse });

      const submissionRepository = new SubmissionRepository(mockDBConnection);

      const response = await submissionRepository.getSourceTransformRecordBySystemUserId(1);

      expect(response).to.eql(mockResponse);
    });

    it('should succeed with valid data, with optional version parameter', async () => {
      const mockResponse = {
        source_transform_id: 1
      } as unknown as ISourceTransformModel;

      const mockQueryResponse = { rowCount: 1, rows: [mockResponse] } as any as Promise<QueryResult<any>>;

      const mockDBConnection = getMockDBConnection({ knex: () => mockQueryResponse });

      const submissionRepository = new SubmissionRepository(mockDBConnection);

      const response = await submissionRepository.getSourceTransformRecordBySystemUserId(1, 'v1');

      expect(response).to.eql(mockResponse);
    });
  });

  describe('getSubmissionMetadataJson', () => {
    afterEach(() => {
      sinon.restore();
    });

    it('should throw an error when insert sql fails', async () => {
      const mockQueryResponse = { rowCount: 0 } as any as Promise<QueryResult<any>>;

      const mockDBConnection = getMockDBConnection({ query: () => mockQueryResponse });

      const submissionRepository = new SubmissionRepository(mockDBConnection);

      try {
        await submissionRepository.getSubmissionMetadataJson(1, 'transform sql');
        expect.fail();
      } catch (actualError) {
        expect((actualError as ApiGeneralError).message).to.equal('Failed to transform submission eml to json');
      }
    });

    it('should succeed with valid data, without optional version parameter', async () => {
      const mockResponse = {
        result_data: 'transformed eml'
      };

      const mockQueryResponse = { rowCount: 1, rows: [mockResponse] } as any as Promise<QueryResult<any>>;

      const mockDBConnection = getMockDBConnection({ query: () => mockQueryResponse });

      const submissionRepository = new SubmissionRepository(mockDBConnection);

      const response = await submissionRepository.getSubmissionMetadataJson(1, 'transform sql');

      expect(response).to.eql('transformed eml');
    });
  });

  describe('getSourceTransformRecordBySourceTransformId', () => {
    afterEach(() => {
      sinon.restore();
    });

    it('should throw an error when insert sql fails', async () => {
      const mockQueryResponse = { rowCount: 0 } as any as Promise<QueryResult<any>>;

      const mockDBConnection = getMockDBConnection({ sql: () => mockQueryResponse });

      const submissionRepository = new SubmissionRepository(mockDBConnection);

      try {
        await submissionRepository.getSourceTransformRecordBySourceTransformId(1);
        expect.fail();
      } catch (actualError) {
        expect((actualError as ApiGeneralError).message).to.equal('Failed to get submission source transform record');
      }
    });

    it('should succeed with valid data, without optional version parameter', async () => {
      const mockResponse = {
        source_transform_id: 1
      } as unknown as ISourceTransformModel;

      const mockQueryResponse = { rowCount: 1, rows: [mockResponse] } as any as Promise<QueryResult<any>>;

      const mockDBConnection = getMockDBConnection({ sql: () => mockQueryResponse });

      const submissionRepository = new SubmissionRepository(mockDBConnection);

      const response = await submissionRepository.getSourceTransformRecordBySourceTransformId(1);

      expect(response).to.eql(mockResponse);
    });
  });

  describe('insertSubmissionStatus', () => {
    afterEach(() => {
      sinon.restore();
    });

    it('should throw an error when insert sql fails', async () => {
      const mockQueryResponse = { rowCount: 0 } as any as Promise<QueryResult<any>>;

      const mockDBConnection = getMockDBConnection({
        sql: () => mockQueryResponse
      });

      const submissionRepository = new SubmissionRepository(mockDBConnection);

      try {
        await submissionRepository.insertSubmissionStatus(1, SUBMISSION_STATUS_TYPE.INGESTED);
        expect.fail();
      } catch (actualError) {
        expect((actualError as ApiGeneralError).message).to.equal('Failed to insert submission status record');
      }
    });

    it('should succeed with valid data', async () => {
      const mockResponse = {
        submission_status_id: 1,
        submission_status_type_id: 2
      };
      const mockQueryResponse = { rowCount: 1, rows: [mockResponse] } as any as Promise<QueryResult<any>>;

      const mockDBConnection = getMockDBConnection({
        sql: () => mockQueryResponse
      });

      const submissionRepository = new SubmissionRepository(mockDBConnection);

      const response = await submissionRepository.insertSubmissionStatus(1, SUBMISSION_STATUS_TYPE.INGESTED);

      expect(response).to.eql(mockResponse);
    });
  });

  describe('insertSubmissionMessage', () => {
    afterEach(() => {
      sinon.restore();
    });

    it('should throw an error when insert sql fails', async () => {
      const mockQueryResponse = { rowCount: 0 } as any as Promise<QueryResult<any>>;

      const mockDBConnection = getMockDBConnection({
        sql: () => mockQueryResponse
      });

      const submissionRepository = new SubmissionRepository(mockDBConnection);

      try {
        await submissionRepository.insertSubmissionMessage(1, SUBMISSION_MESSAGE_TYPE.ERROR, 'some message');
        expect.fail();
      } catch (actualError) {
        expect((actualError as ApiGeneralError).message).to.equal('Failed to insert submission message record');
      }
    });

    it('should succeed with valid data', async () => {
      const mockResponse = {
        submission_status_id: 1,
        submission_message_type_id: 2
      };
      const mockQueryResponse = { rowCount: 1, rows: [mockResponse] } as any as Promise<QueryResult<any>>;

      const mockDBConnection = getMockDBConnection({
        sql: () => mockQueryResponse
      });

      const submissionRepository = new SubmissionRepository(mockDBConnection);

      const response = await submissionRepository.insertSubmissionMessage(1, SUBMISSION_MESSAGE_TYPE.ERROR, '');

      expect(response).to.eql(mockResponse);
    });
  });

  describe('insertSubmissionRecordWithPotentialConflict', () => {
    it('should insert or retrieve a submission successfully', async () => {
      const mockQueryResponse = {
        rowCount: 1,
        rows: [{ submission_id: 20 }]
      } as any as Promise<QueryResult<any>>;

      const mockDBConnection = getMockDBConnection({ sql: async () => mockQueryResponse });

      const submissionRepository = new SubmissionRepository(mockDBConnection);

      const response = await submissionRepository.insertSubmissionRecordWithPotentialConflict(
        '123-456-789',
        'submission name',
<<<<<<< HEAD
=======
        'submission desc',
>>>>>>> c21daafe
        'source system'
      );

      expect(response).to.eql({ submission_id: 20 });
    });

    it('should throw an error', async () => {
      const mockQueryResponse = { rowCount: 0, rows: undefined } as any as Promise<QueryResult<any>>;

      const mockDBConnection = getMockDBConnection({ sql: async () => mockQueryResponse });

      const submissionRepository = new SubmissionRepository(mockDBConnection);

      try {
        await submissionRepository.insertSubmissionRecordWithPotentialConflict(
          '123-456-789',
          'submission name',
<<<<<<< HEAD
=======
          'submission desc',
>>>>>>> c21daafe
          'source system'
        );
        expect.fail();
      } catch (actualError) {
        expect((actualError as ApiExecuteSQLError).message).to.equal('Failed to get or insert submission record');
      }
    });
  });

  describe('listSubmissionRecords', () => {
    afterEach(() => {
      sinon.restore();
    });

    it('should succeed with valid data', async () => {
      const mockResponse = {
        submission_status: 'Submission Data Ingested',
        submission_id: 1,
        source_transform_id: 'SIMS',
        uuid: '2267501d-c6a9-43b5-b951-2324faff6397',
        record_effective_date: '2022-05-24T18:41:42.211Z',
        delete_timestamp: null,
        input_key: 'biohub/1/moose_aerial_stratifiedrandomblock_composition_recruitment_survey_2.5_withdata.zip',
        input_file_name: 'moose_aerial_stratifiedrandomblock_composition_recruitment_survey_2.5_withdata.zip',
        eml_source: null,
        eml_json_source: null,
        darwin_core_source: 'test',
        create_date: '2022-05-24T18:41:42.056Z',
        create_user: 15,
        update_date: '2022-05-24T18:41:42.056Z',
        update_user: 15,
        revision_count: 1
      };
      const mockQueryResponse = { rowCount: 1, rows: [mockResponse] } as any as Promise<QueryResult<any>>;

      const mockDBConnection = getMockDBConnection({ sql: async () => mockQueryResponse });

      const submissionRepository = new SubmissionRepository(mockDBConnection);

      const response = await submissionRepository.listSubmissionRecords();

      expect(response).to.eql([mockResponse]);
    });
  });

  describe('getSourceTransformRecordBySubmissionId', () => {
    afterEach(() => {
      sinon.restore();
    });

    it('should throw an error when insert sql fails', async () => {
      const mockQueryResponse = { rowCount: 0 } as any as Promise<QueryResult<any>>;

      const mockDBConnection = getMockDBConnection({ sql: () => mockQueryResponse });

      const submissionRepository = new SubmissionRepository(mockDBConnection);

      try {
        await submissionRepository.getSourceTransformRecordBySubmissionId(1);
        expect.fail();
      } catch (actualError) {
        expect((actualError as ApiGeneralError).message).to.equal('Failed to get submission source transform record');
      }
    });

    it('should succeed with valid data', async () => {
      const mockResponse = {
        source_transform_id: 1
      };

      const mockQueryResponse = { rowCount: 1, rows: [mockResponse] } as any as Promise<QueryResult<any>>;

      const mockDBConnection = getMockDBConnection({ sql: () => mockQueryResponse });

      const submissionRepository = new SubmissionRepository(mockDBConnection);

      const response = await submissionRepository.getSourceTransformRecordBySubmissionId(1);

      expect(response).to.eql(mockResponse);
    });
  });

  describe('getSubmissionJobQueue', () => {
    afterEach(() => {
      sinon.restore();
    });

    it('should throw an error when insert sql fails', async () => {
      const mockQueryResponse = { rowCount: 0 } as any as Promise<QueryResult<any>>;

      const mockDBConnection = getMockDBConnection({ sql: () => mockQueryResponse });

      const submissionRepository = new SubmissionRepository(mockDBConnection);

      try {
        await submissionRepository.getSubmissionJobQueue(1);
        expect.fail();
      } catch (actualError) {
        expect((actualError as ApiGeneralError).message).to.equal(
          'Failed to get submission job queue from submission id'
        );
      }
    });

    it('should succeed with valid data', async () => {
      const mockResponse = {
        id: 1
      };

      const mockQueryResponse = { rowCount: 1, rows: [mockResponse] } as any as Promise<QueryResult<any>>;

      const mockDBConnection = getMockDBConnection({ sql: () => mockQueryResponse });

      const submissionRepository = new SubmissionRepository(mockDBConnection);

      const response = await submissionRepository.getSubmissionJobQueue(1);

      expect(response).to.eql(mockResponse);
    });
  });

  describe('insertSubmissionMetadataRecord', () => {
    afterEach(() => {
      sinon.restore();
    });

    it('should throw an error when insert sql fails', async () => {
      const mockQueryResponse = { rowCount: 0 } as any as Promise<QueryResult<any>>;

      const mockDBConnection = getMockDBConnection({ sql: () => mockQueryResponse });

      const submissionRepository = new SubmissionRepository(mockDBConnection);

      const submissionData = { submission_id: 1, eml_source: '', eml_json_source: '' };

      try {
        await submissionRepository.insertSubmissionMetadataRecord(submissionData);
        expect.fail();
      } catch (actualError) {
        expect((actualError as ApiGeneralError).message).to.equal('Failed to insert submission metadata record');
      }
    });

    it('should succeed with valid data', async () => {
      const mockResponse = {
        id: 1
      };

      const mockQueryResponse = { rowCount: 1, rows: [mockResponse] } as any as Promise<QueryResult<any>>;

      const mockDBConnection = getMockDBConnection({ sql: () => mockQueryResponse });

      const submissionRepository = new SubmissionRepository(mockDBConnection);

      const submissionData = { submission_id: 1, eml_source: '', eml_json_source: '' };

      const response = await submissionRepository.insertSubmissionMetadataRecord(submissionData);

      expect(response).to.eql(mockResponse);
    });
  });

  describe('insertSubmissionObservationRecord', () => {
    afterEach(() => {
      sinon.restore();
    });

    it('should throw an error when insert sql fails', async () => {
      const mockQueryResponse = { rowCount: 0 } as any as Promise<QueryResult<any>>;

      const mockDBConnection = getMockDBConnection({ sql: () => mockQueryResponse });

      const submissionRepository = new SubmissionRepository(mockDBConnection);

      const submissionData = {
        submission_id: 1,
        darwin_core_source: '',
        submission_security_request: '',
        foi_reason: ''
      };
      try {
        await submissionRepository.insertSubmissionObservationRecord(submissionData);
        expect.fail();
      } catch (actualError) {
        expect((actualError as ApiGeneralError).message).to.equal('Failed to insert submission observation record');
      }
    });

    it('should succeed with valid data', async () => {
      const mockResponse = {
        id: 1
      };

      const mockQueryResponse = { rowCount: 1, rows: [mockResponse] } as any as Promise<QueryResult<any>>;

      const mockDBConnection = getMockDBConnection({ sql: () => mockQueryResponse });

      const submissionRepository = new SubmissionRepository(mockDBConnection);

      const submissionData = {
        submission_id: 1,
        darwin_core_source: '',
        submission_security_request: '',
        foi_reason: ''
      };

      const response = await submissionRepository.insertSubmissionObservationRecord(submissionData);

      expect(response).to.eql(mockResponse);
    });
  });

  describe('updateSubmissionMetadataRecordEndDate', () => {
    afterEach(() => {
      sinon.restore();
    });

    it('should succeed with valid data', async () => {
      const mockResponse = {
        id: 1
      };

      const mockQueryResponse = { rowCount: 1, rows: [mockResponse] } as any as Promise<QueryResult<any>>;

      const mockDBConnection = getMockDBConnection({ sql: () => mockQueryResponse });

      const submissionRepository = new SubmissionRepository(mockDBConnection);

      const response = await submissionRepository.updateSubmissionMetadataRecordEndDate(1);

      expect(response).to.eql(1);
    });
  });

  describe('updateSubmissionMetadataRecordEffectiveDate', () => {
    afterEach(() => {
      sinon.restore();
    });

    it('should throw an error when insert sql fails', async () => {
      const mockQueryResponse = { rowCount: 0 } as any as Promise<QueryResult<any>>;

      const mockDBConnection = getMockDBConnection({ sql: () => mockQueryResponse });

      const submissionRepository = new SubmissionRepository(mockDBConnection);

      try {
        await submissionRepository.updateSubmissionMetadataRecordEffectiveDate(1);
        expect.fail();
      } catch (actualError) {
        expect((actualError as ApiGeneralError).message).to.equal(
          'Failed to update record_effective_timestamp submission metadata record'
        );
      }
    });

    it('should succeed with valid data', async () => {
      const mockResponse = {
        id: 1
      };

      const mockQueryResponse = { rowCount: 1, rows: [mockResponse] } as any as Promise<QueryResult<any>>;

      const mockDBConnection = getMockDBConnection({ sql: () => mockQueryResponse });

      const submissionRepository = new SubmissionRepository(mockDBConnection);

      const response = await submissionRepository.updateSubmissionMetadataRecordEffectiveDate(1);

      expect(response).to.eql(1);
    });
  });

  describe('updateSubmissionObservationRecordEndDate', () => {
    afterEach(() => {
      sinon.restore();
    });

    it('should succeed with valid data', async () => {
      const mockResponse = {
        id: 1
      };

      const mockQueryResponse = { rowCount: 1, rows: [mockResponse] } as any as Promise<QueryResult<any>>;

      const mockDBConnection = getMockDBConnection({ sql: () => mockQueryResponse });

      const submissionRepository = new SubmissionRepository(mockDBConnection);

      const response = await submissionRepository.updateSubmissionObservationRecordEndDate(1);

      expect(response).to.eql(1);
    });
  });

  describe('updateSubmissionMetadataWithSearchKeys', () => {
    beforeEach(() => {
      sinon.restore();
    });

    it('should succeed with valid data', async () => {
      const mockResponse = {
        id: 1
      };

      const mockQueryResponse = { rowCount: 1, rows: [mockResponse] } as any as Promise<QueryResult<any>>;

      const mockDBConnection = getMockDBConnection({ sql: () => mockQueryResponse });

      const submissionRepository = new SubmissionRepository(mockDBConnection);

      const response = await submissionRepository.updateSubmissionMetadataWithSearchKeys(1, '');

      expect(response).to.eql(1);
    });
  });

  describe('getArtifactForReviewCountForSubmissionUUID', () => {
    beforeEach(() => {
      sinon.restore();
    });

    it('should succeed with valid data', async () => {
      const mockResponse = {
        dataset_id: 'UUID',
        submission_id: 1,
        artifacts_to_review: 1,
        last_updated: '2023-05-25'
      };

      const mockQueryResponse = { rowCount: 1, rows: [mockResponse] } as any as Promise<QueryResult<any>>;

      const mockDBConnection = getMockDBConnection({ knex: () => mockQueryResponse });

      const submissionRepository = new SubmissionRepository(mockDBConnection);

      const response = await submissionRepository.getArtifactForReviewCountForSubmissionUUID('');

      expect(response).to.eql(mockResponse);
    });
  });

  describe('getDatasetsForReview', () => {
    beforeEach(() => {
      sinon.restore();
    });

    it('should succeed with valid data', async () => {
      const mockResponse = [
        {
          dataset_id: 'UUID',
          submission_id: 1,
          submitter_system: 'sims',
          dataset_name: 'Project Name',
          keywords: [],
          related_projects: []
        }
      ];

      const mockQueryResponse = { rowCount: 1, rows: mockResponse } as any as Promise<QueryResult<any>>;

      const mockDBConnection = getMockDBConnection({ knex: () => mockQueryResponse });

      const submissionRepository = new SubmissionRepository(mockDBConnection);

      const response = await submissionRepository.getDatasetsForReview(['']);

      expect(response).to.eql(mockResponse);
    });
  });

  describe('getHandleBarsTemplateByDatasetId', () => {
    beforeEach(() => {
      sinon.restore();
    });

    it('should succeed with valid data', async () => {
      const mockResponse = {
        header: simsHandlebarsTemplate_HEADER,
        details: simsHandlebarsTemplate_DETAILS
      };
      const mockDBConnection = getMockDBConnection();

      const submissionRepository = new SubmissionRepository(mockDBConnection);

      const response = await submissionRepository.getHandleBarsTemplateByDatasetId('uuid');

      expect(response).to.eql(mockResponse);
    });
  });

  describe('getUnreviewedSubmissionsForAdmins', () => {
    beforeEach(() => {
      sinon.restore();
    });

    it('should succeed with valid data', async () => {
      const mockSubmissionRecords: SubmissionRecord[] = [
        {
          submission_id: 1,
          uuid: '123-456-789',
          security_review_timestamp: null,
          submitted_timestamp: '2023-12-12',
          source_system: 'SIMS',
          name: 'name',
          description: 'description',
          publish_timestamp: '2023-12-12',
          create_date: '2023-12-12',
          create_user: 1,
          update_date: null,
          update_user: null,
          revision_count: 0
        },
        {
          submission_id: 2,
          uuid: '789-456-123',
          security_review_timestamp: null,
          submitted_timestamp: '2023-12-12',
          source_system: 'SIMS',
          name: 'name',
          description: 'description',
          publish_timestamp: '2023-12-12',
          create_date: '2023-12-12',
          create_user: 1,
          update_date: '2023-12-12',
          update_user: 1,
          revision_count: 1
        }
      ];

      const mockResponse = { rowCount: 2, rows: mockSubmissionRecords } as unknown as Promise<QueryResult<any>>;

      const mockDBConnection = getMockDBConnection({ sql: async () => mockResponse });

      const submissionRepository = new SubmissionRepository(mockDBConnection);

      const response = await submissionRepository.getUnreviewedSubmissionsForAdmins();

      expect(response).to.eql(mockSubmissionRecords);
    });
  });

  describe('getReviewedSubmissionsForAdmins', () => {
    beforeEach(() => {
      sinon.restore();
    });

    it('should succeed with valid data', async () => {
      const mockSubmissionRecords: SubmissionRecord[] = [
        {
          submission_id: 1,
          uuid: '123-456-789',
          security_review_timestamp: '2023-12-12',
          submitted_timestamp: '2023-12-12',
          source_system: 'SIMS',
          name: 'name',
          description: 'description',
          publish_timestamp: '2023-12-12',
          create_date: '2023-12-12',
          create_user: 1,
          update_date: null,
          update_user: null,
          revision_count: 0
        },
        {
          submission_id: 2,
          uuid: '789-456-123',
          security_review_timestamp: '2023-12-12',
          submitted_timestamp: '2023-12-12',
          source_system: 'SIMS',
          name: 'name',
          description: 'description',
          publish_timestamp: '2023-12-12',
          create_date: '2023-12-12',
          create_user: 1,
          update_date: '2023-12-12',
          update_user: 1,
          revision_count: 1
        }
      ];

      const mockResponse = { rowCount: 2, rows: mockSubmissionRecords } as unknown as Promise<QueryResult<any>>;

      const mockDBConnection = getMockDBConnection({ sql: async () => mockResponse });

      const submissionRepository = new SubmissionRepository(mockDBConnection);

      const response = await submissionRepository.getReviewedSubmissionsForAdmins();

      expect(response).to.eql(mockSubmissionRecords);
    });
  });

  describe('getReviewedSubmissionsWithSecurity', () => {
    beforeEach(() => {
      sinon.restore();
    });

    it('should succeed with valid data', async () => {
      const mockSubmissionRecords: SubmissionRecordWithSecurity[] = [
        {
          submission_id: 1,
          uuid: '123-456-789',
          security: SECURITY_APPLIED_STATUS.SECURED,
          security_review_timestamp: '2023-12-12',
          submitted_timestamp: '2023-12-12',
          source_system: 'SIMS',
          name: 'name',
          description: 'description',
          publish_timestamp: '2023-12-12',
          create_date: '2023-12-12',
          create_user: 1,
          update_date: null,
          update_user: null,
          revision_count: 0
        },
        {
          submission_id: 2,
          uuid: '789-456-123',
          security: SECURITY_APPLIED_STATUS.PARTIALLY_SECURED,
          security_review_timestamp: '2023-12-12',
          submitted_timestamp: '2023-12-12',
          source_system: 'SIMS',
          name: 'name',
          description: 'description',
          create_date: '2023-12-12',
          publish_timestamp: '2023-12-12',

          create_user: 1,
          update_date: '2023-12-12',
          update_user: 1,
          revision_count: 1
        },
        {
          submission_id: 3,
          security: SECURITY_APPLIED_STATUS.UNSECURED,
          uuid: '999-456-123',
          security_review_timestamp: '2023-12-12',
          submitted_timestamp: '2023-12-12',
          source_system: 'SIMS',
          name: 'name',
          description: 'description',
          create_date: '2023-12-12',
          publish_timestamp: '2023-12-12',
          create_user: 1,
          update_date: '2023-12-12',
          update_user: 1,
          revision_count: 1
        }
      ];

      const mockResponse = { rowCount: 2, rows: mockSubmissionRecords } as unknown as Promise<QueryResult<any>>;

      const mockDBConnection = getMockDBConnection({ sql: async () => mockResponse });

      const submissionRepository = new SubmissionRepository(mockDBConnection);

      const response = await submissionRepository.getReviewedSubmissionsForAdmins();

      expect(response).to.eql(mockSubmissionRecords);
    });
  });

  describe('getMessages', () => {
    beforeEach(() => {
      sinon.restore();
    });

    it('should get messages', async () => {
      const mockQueryResponse = { rowCount: 1, rows: [{ message: 'message' }] } as any as Promise<QueryResult<any>>;

      const mockDBConnection = getMockDBConnection({ sql: () => mockQueryResponse });

      const submissionRepository = new SubmissionRepository(mockDBConnection);

      const response = await submissionRepository.getMessages(1);

      expect(response).to.eql([{ message: 'message' }]);
    });
  });

  describe('createMessages', () => {
    beforeEach(() => {
      sinon.restore();
    });

    it('should throw an error when insert sql fails', async () => {
      const mockMessages = [
        {
          submission_id: 1,
          submission_message_type_id: 2,
          label: 'label1',
          message: 'message1',
          data: null
        },
        {
          submission_id: 2,
          submission_message_type_id: 3,
          label: 'label2',
          message: 'message2',
          data: {
            dataField: 'dataField'
          }
        }
      ];

      const mockQueryResponse = { rowCount: 0 } as any as Promise<QueryResult<any>>;

      const mockDBConnection = getMockDBConnection({ knex: () => mockQueryResponse });

      const submissionRepository = new SubmissionRepository(mockDBConnection);

      try {
        await submissionRepository.createMessages(mockMessages);
        expect.fail();
      } catch (actualError) {
        expect((actualError as ApiGeneralError).message).to.equal('Failed to create submission messages');
      }
    });

    it('should create messages and return void', async () => {
      const mockMessages = [
        {
          submission_id: 1,
          submission_message_type_id: 2,
          label: 'label1',
          message: 'message1',
          data: null
        },
        {
          submission_id: 2,
          submission_message_type_id: 3,
          label: 'label2',
          message: 'message2',
          data: {
            dataField: 'dataField'
          }
        }
      ];

      const mockQueryResponse = { rowCount: 2, rows: [] } as any as Promise<QueryResult<any>>;

      const mockDBConnection = getMockDBConnection({ knex: () => mockQueryResponse });

      const submissionRepository = new SubmissionRepository(mockDBConnection);

      const response = await submissionRepository.createMessages(mockMessages);

      expect(response).to.be.undefined;
    });
  });

  describe('patchSubmissionRecord', () => {
    beforeEach(() => {
      sinon.restore();
    });

    describe('generates the correct sql for each combination of patch parameters', () => {
      const setReviewNow = 'CASE WHEN security_review_timestamp IS NULL THEN NOW() ELSE security_review_timestamp END';
      const setReviewNull =
        'CASE WHEN security_review_timestamp IS NOT NULL THEN NULL ELSE security_review_timestamp END';
      const setPublishNow = 'CASE WHEN publish_timestamp IS NULL THEN NOW() ELSE publish_timestamp END';
      const setPublishNull = 'CASE WHEN publish_timestamp IS NOT NULL THEN NULL ELSE publish_timestamp END';

      const mockResponse = { rowCount: 1, rows: [{}] } as unknown as Promise<QueryResult<any>>;

      const knexStub: sinon.SinonStub = sinon.stub().resolves(mockResponse);

      const mockDBConnection = getMockDBConnection({ knex: knexStub });

      const submissionRepository = new SubmissionRepository(mockDBConnection);

      beforeEach(() => {
        knexStub.resetHistory();
      });

      it('{ security_reviewed: true }', async () => {
        const patch: PatchSubmissionRecord = { security_reviewed: true };

        await submissionRepository.patchSubmissionRecord(1, patch);

        const queryBuilder = knexStub.getCall(0).firstArg as Knex.QueryBuilder;
        const sqlString = queryBuilder.toSQL().toNative().sql;

        expect(sqlString).to.include(setReviewNow);
      });

      it('{ security_reviewed: false }', async () => {
        const patch: PatchSubmissionRecord = { security_reviewed: false };

        await submissionRepository.patchSubmissionRecord(1, patch);

        const queryBuilder = knexStub.getCall(0).firstArg as Knex.QueryBuilder;
        const sqlString = queryBuilder.toSQL().toNative().sql;

        expect(sqlString).to.include(setReviewNull);
      });

      it('{ security_reviewed: true, published: undefined }', async () => {
        const patch: PatchSubmissionRecord = { security_reviewed: true, published: undefined };

        await submissionRepository.patchSubmissionRecord(1, patch);

        const queryBuilder = knexStub.getCall(0).firstArg as Knex.QueryBuilder;
        const sqlString = queryBuilder.toSQL().toNative().sql;

        expect(sqlString).to.include(setReviewNow);
      });

      it('{ security_reviewed: false, published: undefined }', async () => {
        const patch: PatchSubmissionRecord = { security_reviewed: false, published: undefined };

        await submissionRepository.patchSubmissionRecord(1, patch);

        const queryBuilder = knexStub.getCall(0).firstArg as Knex.QueryBuilder;
        const sqlString = queryBuilder.toSQL().toNative().sql;

        expect(sqlString).to.include(setReviewNull);
      });

      it('{ published: true }', async () => {
        const patch: PatchSubmissionRecord = { published: true };

        await submissionRepository.patchSubmissionRecord(1, patch);

        const queryBuilder = knexStub.getCall(0).firstArg as Knex.QueryBuilder;
        const sqlString = queryBuilder.toSQL().toNative().sql;

        expect(sqlString).to.include(setPublishNow);
      });

      it('{ published: false }', async () => {
        const patch: PatchSubmissionRecord = { published: false };

        await submissionRepository.patchSubmissionRecord(1, patch);

        const queryBuilder = knexStub.getCall(0).firstArg as Knex.QueryBuilder;
        const sqlString = queryBuilder.toSQL().toNative().sql;

        expect(sqlString).to.include(setPublishNull);
      });

      it('{ security_reviewed: undefined, published: true }', async () => {
        const patch: PatchSubmissionRecord = { security_reviewed: undefined, published: true };

        await submissionRepository.patchSubmissionRecord(1, patch);

        const queryBuilder = knexStub.getCall(0).firstArg as Knex.QueryBuilder;
        const sqlString = queryBuilder.toSQL().toNative().sql;

        expect(sqlString).to.include(setPublishNow);
      });

      it('{ security_reviewed: undefined, published: false }', async () => {
        const patch: PatchSubmissionRecord = { security_reviewed: undefined, published: false };

        await submissionRepository.patchSubmissionRecord(1, patch);

        const queryBuilder = knexStub.getCall(0).firstArg as Knex.QueryBuilder;
        const sqlString = queryBuilder.toSQL().toNative().sql;

        expect(sqlString).to.include(setPublishNull);
      });

      it('{ security_reviewed: true, published: true }', async () => {
        const patch: PatchSubmissionRecord = { security_reviewed: true, published: true };

        await submissionRepository.patchSubmissionRecord(1, patch);

        const queryBuilder = knexStub.getCall(0).firstArg as Knex.QueryBuilder;
        const sqlString = queryBuilder.toSQL().toNative().sql;

        expect(sqlString).to.include(setReviewNow);
        expect(sqlString).to.include(setPublishNow);
      });

      it('{ security_reviewed: false, published: false }', async () => {
        const patch: PatchSubmissionRecord = { security_reviewed: false, published: false };

        await submissionRepository.patchSubmissionRecord(1, patch);

        const queryBuilder = knexStub.getCall(0).firstArg as Knex.QueryBuilder;
        const sqlString = queryBuilder.toSQL().toNative().sql;

        expect(sqlString).to.include(setReviewNull);
        expect(sqlString).to.include(setPublishNull);
      });
    });

    describe('if the patch results in changes to the record', () => {
      it('should patch the record and return the updated record', async () => {
        const submissionId = 1;

        const patch: PatchSubmissionRecord = { security_reviewed: true };

        const mockSubmissionRecord: SubmissionRecord = {
          submission_id: 1,
          uuid: '123-456-789',
          security_review_timestamp: '2023-12-12',
          submitted_timestamp: '2023-12-12',
          source_system: 'SIMS',
          name: 'name',
          description: 'description',
          publish_timestamp: '2023-12-12',
          create_date: '2023-12-12',
          create_user: 1,
          update_date: null,
          update_user: null,
          revision_count: 0
        };

        // rowCount = 1 indicating one row was updated
        const mockResponse = { rowCount: 1, rows: [mockSubmissionRecord] } as unknown as Promise<QueryResult<any>>;

        const mockDBConnection = getMockDBConnection({ knex: async () => mockResponse });

        const submissionRepository = new SubmissionRepository(mockDBConnection);

        const response = await submissionRepository.patchSubmissionRecord(submissionId, patch);

        expect(response).to.eql(mockSubmissionRecord);
      });
    });

    describe('if the patch results in no changes to the record', () => {
      it('should patch the record (having no effect) and return the unchanged record', async () => {
        const submissionId = 1;

        const patch: PatchSubmissionRecord = { security_reviewed: false };

        const mockSubmissionRecord: SubmissionRecord = {
          submission_id: 1,
          uuid: '123-456-789',
          security_review_timestamp: null,
          submitted_timestamp: '2023-12-12',
          source_system: 'SIMS',
          name: 'name',
          description: 'description',
          publish_timestamp: '2023-12-12',
          create_date: '2023-12-12',
          create_user: 1,
          update_date: null,
          update_user: null,
          revision_count: 0
        };

        // rowCount = 0 indicating no rows were updated
        const mockResponse = { rowCount: 0, rows: [mockSubmissionRecord] } as unknown as Promise<QueryResult<any>>;

        const mockDBConnection = getMockDBConnection({ knex: async () => mockResponse });

        const submissionRepository = new SubmissionRepository(mockDBConnection);

        const response = await submissionRepository.patchSubmissionRecord(submissionId, patch);

        expect(response).to.eql(mockSubmissionRecord);
      });
    });
  });

  describe('insertSubmissionFeatureRecord', () => {
    afterEach(() => {
      sinon.restore();
    });

    it('should throw an error when insert sql fails', async () => {
      const mockQueryResponse = { rowCount: 0 } as any as Promise<QueryResult<any>>;

      const mockDBConnection = getMockDBConnection({ sql: () => mockQueryResponse });

      const submissionRepository = new SubmissionRepository(mockDBConnection);

      const feature = {
        id: '',
        type: '',
        properties: {}
      };
      try {
        await submissionRepository.insertSubmissionFeatureRecord(1, 1, feature);
        expect.fail();
      } catch (actualError) {
        expect((actualError as ApiGeneralError).message).to.equal('Failed to insert submission feature record');
      }
    });

    it('should succeed with valid data', async () => {
      const mockResponse = {
        id: 1
      };

      const mockQueryResponse = { rowCount: 1, rows: [mockResponse] } as any as Promise<QueryResult<any>>;

      const mockDBConnection = getMockDBConnection({ sql: () => mockQueryResponse });

      const submissionRepository = new SubmissionRepository(mockDBConnection);

      const feature = {
        id: '',
        type: '',
        properties: {}
      };

      const response = await submissionRepository.insertSubmissionFeatureRecord(1, 1, feature);

      expect(response).to.eql(mockResponse);
    });
  });

  describe('getFeatureTypeIdByName', () => {
    afterEach(() => {
      sinon.restore();
    });

    it('should throw an error when insert sql fails', async () => {
      const mockQueryResponse = { rowCount: 0 } as any as Promise<QueryResult<any>>;

      const mockDBConnection = getMockDBConnection({ sql: () => mockQueryResponse });

      const submissionRepository = new SubmissionRepository(mockDBConnection);

      try {
        await submissionRepository.getFeatureTypeIdByName('name');
        expect.fail();
      } catch (actualError) {
        expect((actualError as ApiGeneralError).message).to.equal('Failed to get feature type record');
      }
    });

    it('should succeed with valid data', async () => {
      const mockResponse = {
        feature_type_id: 1
      };

      const mockQueryResponse = { rowCount: 1, rows: [mockResponse] } as any as Promise<QueryResult<any>>;

      const mockDBConnection = getMockDBConnection({ sql: () => mockQueryResponse });

      const submissionRepository = new SubmissionRepository(mockDBConnection);

      const response = await submissionRepository.getFeatureTypeIdByName('name');

      expect(response).to.eql(mockResponse);
    });
  });

  describe('getSubmissionFeaturesBySubmissionId', () => {
    afterEach(() => {
      sinon.restore();
    });

    it('should throw an error when insert sql fails', async () => {
      const mockQueryResponse = { rowCount: 0 } as any as Promise<QueryResult<any>>;

      const mockDBConnection = getMockDBConnection({ sql: () => mockQueryResponse });

      const submissionRepository = new SubmissionRepository(mockDBConnection);

      try {
        await submissionRepository.getSubmissionFeaturesBySubmissionId(1);
        expect.fail();
      } catch (actualError) {
        expect((actualError as ApiGeneralError).message).to.equal('Failed to get submission feature record');
      }
    });

    it('should succeed with valid data', async () => {
      const mockResponse = {
        feature_type_name: 'name',
        feature_type_display_name: 'display',
        submission_feature_security_ids: [1]
      };

      const mockQueryResponse = { rowCount: 1, rows: [mockResponse] } as any as Promise<QueryResult<any>>;

      const mockDBConnection = getMockDBConnection({ sql: () => mockQueryResponse });

      const submissionRepository = new SubmissionRepository(mockDBConnection);

      const response = await submissionRepository.getSubmissionFeaturesBySubmissionId(1);

      expect(response).to.eql([mockResponse]);
    });
  });

  describe('getSubmissionRecordBySubmissionIdWithSecurity', () => {
    afterEach(() => {
      sinon.restore();
    });

    it('should throw an error when insert sql fails', async () => {
      const mockQueryResponse = { rowCount: 0 } as any as Promise<QueryResult<any>>;

      const mockDBConnection = getMockDBConnection({ sql: () => mockQueryResponse });

      const submissionRepository = new SubmissionRepository(mockDBConnection);

      try {
        await submissionRepository.getSubmissionRecordBySubmissionIdWithSecurity(1);
        expect.fail();
      } catch (actualError) {
        expect((actualError as ApiGeneralError).message).to.equal(
          'Failed to get submission record with security status'
        );
      }
    });

    it('should succeed with valid data', async () => {
      const mockResponse = {
        feature_type_name: 'name',
        feature_type_display_name: 'display',
        submission_feature_security_ids: [1]
      };

      const mockQueryResponse = { rowCount: 1, rows: [mockResponse] } as any as Promise<QueryResult<any>>;

      const mockDBConnection = getMockDBConnection({ sql: () => mockQueryResponse });

      const submissionRepository = new SubmissionRepository(mockDBConnection);

      const response = await submissionRepository.getSubmissionRecordBySubmissionIdWithSecurity(1);

      expect(response).to.eql(mockResponse);
    });
  });

  describe('getPublishedSubmissions', () => {
    afterEach(() => {
      sinon.restore();
    });

    it('should succeed with valid data', async () => {
      const mockResponse: SubmissionRecordPublished = {
        submission_id: 1,
        uuid: 'string',
        security_review_timestamp: null,
        publish_timestamp: 'string',
        submitted_timestamp: 'string',
        source_system: 'string',
        name: 'string',
        description: null,
        create_date: 'string',
        create_user: 1,
        update_date: null,
        update_user: null,
        revision_count: 1,
        security: SECURITY_APPLIED_STATUS.SECURED,
        root_feature_type_id: 1,
        root_feature_type_name: 'type',
        root_feature_type_display_name: 'Type'
      };

      const mockQueryResponse = { rowCount: 1, rows: [mockResponse] } as any as Promise<QueryResult<any>>;

      const mockDBConnection = getMockDBConnection({ sql: () => mockQueryResponse });

      const submissionRepository = new SubmissionRepository(mockDBConnection);

      const response = await submissionRepository.getPublishedSubmissions();

      expect(response).to.eql([mockResponse]);
    });
  });

  describe('getSubmissionRootFeature', () => {
    afterEach(() => {
      sinon.restore();
    });

    it('should throw an error when insert sql fails', async () => {
      const mockQueryResponse = { rowCount: 0 } as any as Promise<QueryResult<any>>;

      const mockDBConnection = getMockDBConnection({ sql: () => mockQueryResponse });

      const submissionRepository = new SubmissionRepository(mockDBConnection);

      try {
        await submissionRepository.getSubmissionRootFeature(1);
        expect.fail();
      } catch (actualError) {
        expect((actualError as ApiGeneralError).message).to.equal('Failed to get root submission feature record');
      }
    });

    it('should succeed with valid data', async () => {
      const mockResponse = {
        submission_id: 1,
        uuid: 'string',
        security_review_timestamp: null,
        submitted_timestamp: 'string',
        source_system: 'string',
        name: 'string',
        description: null,
        create_date: 'string',
        create_user: 1,
        update_date: null,
        update_user: null,
        revision_count: 1
      };

      const mockQueryResponse = { rowCount: 1, rows: [mockResponse] } as any as Promise<QueryResult<any>>;

      const mockDBConnection = getMockDBConnection({ sql: () => mockQueryResponse });

      const submissionRepository = new SubmissionRepository(mockDBConnection);

      const response = await submissionRepository.getSubmissionRootFeature(1);

      expect(response).to.eql(mockResponse);
    });
  });

  describe('downloadSubmission', () => {
    afterEach(() => {
      sinon.restore();
    });

    it('should throw an error when insert sql fails', async () => {
      const mockQueryResponse = { rowCount: 0 } as any as Promise<QueryResult<any>>;

      const mockDBConnection = getMockDBConnection({ sql: () => mockQueryResponse });

      const submissionRepository = new SubmissionRepository(mockDBConnection);

      try {
        await submissionRepository.downloadSubmission(1);
        expect.fail();
      } catch (actualError) {
        expect((actualError as ApiGeneralError).message).to.equal('Failed to get submission with associated features');
      }
    });

    it('should succeed with valid data', async () => {
      const mockResponse = {
        submission_feature_id: 1,
        parent_submission_feature_id: null,
        feature_type_name: 'string',
        data: {},
        level: 1
      };

      const mockQueryResponse = { rowCount: 1, rows: [mockResponse] } as any as Promise<QueryResult<any>>;

      const mockDBConnection = getMockDBConnection({ sql: () => mockQueryResponse });

      const submissionRepository = new SubmissionRepository(mockDBConnection);

      const response = await submissionRepository.downloadSubmission(1);

      expect(response).to.eql([mockResponse]);
    });
  });

  describe('downloadPublishedSubmission', () => {
    afterEach(() => {
      sinon.restore();
    });

    it('should throw an error when insert sql fails', async () => {
      const mockQueryResponse = { rowCount: 0 } as any as Promise<QueryResult<any>>;

      const mockDBConnection = getMockDBConnection({ sql: () => mockQueryResponse });

      const submissionRepository = new SubmissionRepository(mockDBConnection);

      try {
        await submissionRepository.downloadPublishedSubmission(1);
        expect.fail();
      } catch (actualError) {
        expect((actualError as ApiGeneralError).message).to.equal('Failed to get submission with associated features');
      }
    });

    it('should succeed with valid data', async () => {
      const mockResponse = {
        submission_feature_id: 1,
        parent_submission_feature_id: null,
        feature_type_name: 'string',
        data: {},
        level: 1
      };

      const mockQueryResponse = { rowCount: 1, rows: [mockResponse] } as any as Promise<QueryResult<any>>;

      const mockDBConnection = getMockDBConnection({ sql: () => mockQueryResponse });

      const submissionRepository = new SubmissionRepository(mockDBConnection);

      const response = await submissionRepository.downloadPublishedSubmission(1);

      expect(response).to.eql([mockResponse]);
    });
  });
});<|MERGE_RESOLUTION|>--- conflicted
+++ resolved
@@ -493,10 +493,7 @@
       const response = await submissionRepository.insertSubmissionRecordWithPotentialConflict(
         '123-456-789',
         'submission name',
-<<<<<<< HEAD
-=======
         'submission desc',
->>>>>>> c21daafe
         'source system'
       );
 
@@ -514,10 +511,7 @@
         await submissionRepository.insertSubmissionRecordWithPotentialConflict(
           '123-456-789',
           'submission name',
-<<<<<<< HEAD
-=======
           'submission desc',
->>>>>>> c21daafe
           'source system'
         );
         expect.fail();
