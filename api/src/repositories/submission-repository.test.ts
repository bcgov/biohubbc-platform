import chai, { expect } from 'chai';
import { describe } from 'mocha';
import { QueryResult } from 'pg';
import sinon from 'sinon';
import sinonChai from 'sinon-chai';
import { ApiExecuteSQLError, ApiGeneralError } from '../errors/api-error';
import { EMLFile } from '../utils/media/eml/eml-file';
import { getMockDBConnection } from '../__mocks__/db';
import { SECURITY_APPLIED_STATUS } from './security-repository';
import {
  ISourceTransformModel,
  ISpatialComponentCount,
  SubmissionRecord,
  SubmissionRepository,
  SubmissionWithSecurityRecord,
  SUBMISSION_MESSAGE_TYPE,
  SUBMISSION_STATUS_TYPE
} from './submission-repository';
import { simsHandlebarsTemplate_DETAILS, simsHandlebarsTemplate_HEADER } from './templates/SIMS-handlebar-template';

chai.use(sinonChai);

describe('SubmissionRepository', () => {
  describe('insertSubmissionRecord', () => {
    afterEach(() => {
      sinon.restore();
    });

    it('should throw an error when insert sql fails', async () => {
      const mockQueryResponse = { rowCount: 0 } as any as Promise<QueryResult<any>>;

      const mockDBConnection = getMockDBConnection({
        sql: () => mockQueryResponse
      });

      const submissionRepository = new SubmissionRepository(mockDBConnection);

      try {
        await submissionRepository.insertSubmissionRecord({ uuid: '', source_transform_id: 1 });
        expect.fail();
      } catch (actualError) {
        expect((actualError as ApiGeneralError).message).to.equal('Failed to insert submission record');
      }
    });

    it('should succeed with valid data', async () => {
      const mockQueryResponse = { rowCount: 1, rows: [{ submission_id: 1 }] } as any as Promise<QueryResult<any>>;

      const mockDBConnection = getMockDBConnection({
        sql: () => mockQueryResponse
      });

      const submissionRepository = new SubmissionRepository(mockDBConnection);

      const response = await submissionRepository.insertSubmissionRecord({
        uuid: 'uuid',
        source_transform_id: 1
      });

      expect(response.submission_id).to.equal(1);
    });
  });

  describe('updateSubmissionMetadataEMLSource', () => {
    afterEach(() => {
      sinon.restore();
    });

    it('should throw an error when update sql fails', async () => {
      const mockQueryResponse = { rowCount: 0 } as any as Promise<QueryResult<any>>;

      const mockDBConnection = getMockDBConnection({
        sql: () => mockQueryResponse
      });

      const submissionRepository = new SubmissionRepository(mockDBConnection);

      try {
        await submissionRepository.updateSubmissionMetadataEMLSource(1, 1, {
          emlFile: Buffer.from('')
        } as unknown as EMLFile);

        expect.fail();
      } catch (actualError) {
        expect((actualError as ApiGeneralError).message).to.equal('Failed to update submission Metadata source');
      }
    });

    it('should succeed with valid data', async () => {
      const mockQueryResponse = { rowCount: 1, rows: [{ submission_metadata_id: 1 }] } as any as Promise<
        QueryResult<any>
      >;

      const mockDBConnection = getMockDBConnection({
        sql: () => mockQueryResponse
      });

      const submissionRepository = new SubmissionRepository(mockDBConnection);

      const response = await submissionRepository.updateSubmissionMetadataEMLSource(1, 1, {
        emlFile: Buffer.from('')
      } as unknown as EMLFile);

      expect(response.submission_metadata_id).to.equal(1);
    });
  });

  describe('updateSubmissionMetadataEMLJSONSource', () => {
    afterEach(() => {
      sinon.restore();
    });

    it('should throw an error when update sql fails', async () => {
      const mockQueryResponse = { rowCount: 0 } as any as Promise<QueryResult<any>>;

      const mockDBConnection = getMockDBConnection({
        sql: () => mockQueryResponse
      });

      const submissionRepository = new SubmissionRepository(mockDBConnection);
      try {
        await submissionRepository.updateSubmissionMetadataEMLJSONSource(1, 1, 'string');

        expect.fail();
      } catch (actualError) {
        expect((actualError as ApiGeneralError).message).to.equal('Failed to update submission Metadata eml json');
      }
    });

    it('should succeed with valid data', async () => {
      const mockQueryResponse = { rowCount: 1, rows: [{ submission_metadata_id: 1 }] } as any as Promise<
        QueryResult<any>
      >;

      const mockDBConnection = getMockDBConnection({
        sql: () => mockQueryResponse
      });

      const submissionRepository = new SubmissionRepository(mockDBConnection);

      const response = await submissionRepository.updateSubmissionMetadataEMLJSONSource(1, 1, 'string');

      expect(response.submission_metadata_id).to.equal(1);
    });
  });

  describe('getSubmissionRecordBySubmissionId', () => {
    afterEach(() => {
      sinon.restore();
    });

    it('should throw an error when insert sql fails', async () => {
      const mockQueryResponse = { rowCount: 0 } as any as Promise<QueryResult<any>>;

      const mockDBConnection = getMockDBConnection({
        sql: () => mockQueryResponse
      });

      const submissionRepository = new SubmissionRepository(mockDBConnection);

      try {
        await submissionRepository.getSubmissionRecordBySubmissionId(1);
        expect.fail();
      } catch (actualError) {
        expect((actualError as ApiGeneralError).message).to.equal('Failed to get submission record');
      }
    });

    it('should succeed with valid data', async () => {
      const mockResponse = {
        source_transform_id: 'test',
        input_file_name: 'test',
        input_key: 'test',
        record_effective_date: 'test',
        eml_source: 'test',
        darwin_core_source: 'test',
        uuid: 'test'
      };
      const mockQueryResponse = { rowCount: 1, rows: [mockResponse] } as any as Promise<QueryResult<any>>;

      const mockDBConnection = getMockDBConnection({
        sql: () => mockQueryResponse
      });

      const submissionRepository = new SubmissionRepository(mockDBConnection);

      const response = await submissionRepository.getSubmissionRecordBySubmissionId(1);

      expect(response).to.eql(mockResponse);
    });
  });

  describe('getSubmissionIdByRecordByUUID', () => {
    afterEach(() => {
      sinon.restore();
    });

    it('should succeed with valid data', async () => {
      const mockQueryResponse = { rowCount: 1, rows: [{ submission_id: 1 }] } as any as Promise<QueryResult<any>>;

      const mockDBConnection = getMockDBConnection({
        sql: () => mockQueryResponse
      });

      const submissionRepository = new SubmissionRepository(mockDBConnection);

      const response = await submissionRepository.getSubmissionIdByUUID('test_uuid');

      expect(response?.submission_id).to.equal(1);
    });

    it('should return null', async () => {
      const mockQueryResponse = { rowCount: 0, rows: [] } as any as Promise<QueryResult<any>>;

      const mockDBConnection = getMockDBConnection({
        sql: () => mockQueryResponse
      });

      const submissionRepository = new SubmissionRepository(mockDBConnection);

      const response = await submissionRepository.getSubmissionIdByUUID('test_uuid');

      expect(response).to.be.null;
    });
  });

  describe('getSubmissionRecordEMLJSONByDatasetId', () => {
    afterEach(() => {
      sinon.restore();
    });

    it('should return a query result', async () => {
      const mockQueryResponse = { rowCount: 0, rows: [] } as any as Promise<QueryResult<any>>;

      const mockDBConnection = getMockDBConnection({
        sql: () => mockQueryResponse
      });

      const submissionRepository = new SubmissionRepository(mockDBConnection);

      const response = await submissionRepository.getSubmissionRecordEMLJSONByDatasetId('111-222-333');

      expect(response).to.equal(mockQueryResponse);
    });
  });

  describe('getSpatialComponentCountByDatasetId', () => {
    afterEach(() => {
      sinon.restore();
    });

    it('should succeed with valid data', async () => {
      const mockResponse = [{ spatial_type: 'occurrence', count: 10 }] as ISpatialComponentCount[];

      const mockQueryResponse = {
        rowCount: 1,
        rows: mockResponse
      } as any as Promise<QueryResult<any>>;

      const mockDBConnection = getMockDBConnection({ sql: () => mockQueryResponse });

      const submissionRepository = new SubmissionRepository(mockDBConnection);

      const response = await submissionRepository.getSpatialComponentCountByDatasetId('111-222-333');

      expect(response).to.eql(mockResponse);
    });
  });

  describe('getSourceTransformRecordBySystemUserId', () => {
    afterEach(() => {
      sinon.restore();
    });

    it('should throw an error when insert sql fails', async () => {
      const mockQueryResponse = { rowCount: 0 } as any as Promise<QueryResult<any>>;

      const mockDBConnection = getMockDBConnection({ knex: () => mockQueryResponse });

      const submissionRepository = new SubmissionRepository(mockDBConnection);

      try {
        await submissionRepository.getSourceTransformRecordBySystemUserId(1);
        expect.fail();
      } catch (actualError) {
        expect((actualError as ApiGeneralError).message).to.equal('Failed to get submission source transform record');
      }
    });

    it('should succeed with valid data, without optional version parameter', async () => {
      const mockResponse = {
        source_transform_id: 1
      } as unknown as ISourceTransformModel;

      const mockQueryResponse = { rowCount: 1, rows: [mockResponse] } as any as Promise<QueryResult<any>>;

      const mockDBConnection = getMockDBConnection({ knex: () => mockQueryResponse });

      const submissionRepository = new SubmissionRepository(mockDBConnection);

      const response = await submissionRepository.getSourceTransformRecordBySystemUserId(1);

      expect(response).to.eql(mockResponse);
    });

    it('should succeed with valid data, with optional version parameter', async () => {
      const mockResponse = {
        source_transform_id: 1
      } as unknown as ISourceTransformModel;

      const mockQueryResponse = { rowCount: 1, rows: [mockResponse] } as any as Promise<QueryResult<any>>;

      const mockDBConnection = getMockDBConnection({ knex: () => mockQueryResponse });

      const submissionRepository = new SubmissionRepository(mockDBConnection);

      const response = await submissionRepository.getSourceTransformRecordBySystemUserId(1, 'v1');

      expect(response).to.eql(mockResponse);
    });
  });

  describe('getSubmissionMetadataJson', () => {
    afterEach(() => {
      sinon.restore();
    });

    it('should throw an error when insert sql fails', async () => {
      const mockQueryResponse = { rowCount: 0 } as any as Promise<QueryResult<any>>;

      const mockDBConnection = getMockDBConnection({ query: () => mockQueryResponse });

      const submissionRepository = new SubmissionRepository(mockDBConnection);

      try {
        await submissionRepository.getSubmissionMetadataJson(1, 'transform sql');
        expect.fail();
      } catch (actualError) {
        expect((actualError as ApiGeneralError).message).to.equal('Failed to transform submission eml to json');
      }
    });

    it('should succeed with valid data, without optional version parameter', async () => {
      const mockResponse = {
        result_data: 'transformed eml'
      };

      const mockQueryResponse = { rowCount: 1, rows: [mockResponse] } as any as Promise<QueryResult<any>>;

      const mockDBConnection = getMockDBConnection({ query: () => mockQueryResponse });

      const submissionRepository = new SubmissionRepository(mockDBConnection);

      const response = await submissionRepository.getSubmissionMetadataJson(1, 'transform sql');

      expect(response).to.eql('transformed eml');
    });
  });

  describe('getSourceTransformRecordBySourceTransformId', () => {
    afterEach(() => {
      sinon.restore();
    });

    it('should throw an error when insert sql fails', async () => {
      const mockQueryResponse = { rowCount: 0 } as any as Promise<QueryResult<any>>;

      const mockDBConnection = getMockDBConnection({ sql: () => mockQueryResponse });

      const submissionRepository = new SubmissionRepository(mockDBConnection);

      try {
        await submissionRepository.getSourceTransformRecordBySourceTransformId(1);
        expect.fail();
      } catch (actualError) {
        expect((actualError as ApiGeneralError).message).to.equal('Failed to get submission source transform record');
      }
    });

    it('should succeed with valid data, without optional version parameter', async () => {
      const mockResponse = {
        source_transform_id: 1
      } as unknown as ISourceTransformModel;

      const mockQueryResponse = { rowCount: 1, rows: [mockResponse] } as any as Promise<QueryResult<any>>;

      const mockDBConnection = getMockDBConnection({ sql: () => mockQueryResponse });

      const submissionRepository = new SubmissionRepository(mockDBConnection);

      const response = await submissionRepository.getSourceTransformRecordBySourceTransformId(1);

      expect(response).to.eql(mockResponse);
    });
  });

  describe('insertSubmissionStatus', () => {
    afterEach(() => {
      sinon.restore();
    });

    it('should throw an error when insert sql fails', async () => {
      const mockQueryResponse = { rowCount: 0 } as any as Promise<QueryResult<any>>;

      const mockDBConnection = getMockDBConnection({
        sql: () => mockQueryResponse
      });

      const submissionRepository = new SubmissionRepository(mockDBConnection);

      try {
        await submissionRepository.insertSubmissionStatus(1, SUBMISSION_STATUS_TYPE.INGESTED);
        expect.fail();
      } catch (actualError) {
        expect((actualError as ApiGeneralError).message).to.equal('Failed to insert submission status record');
      }
    });

    it('should succeed with valid data', async () => {
      const mockResponse = {
        submission_status_id: 1,
        submission_status_type_id: 2
      };
      const mockQueryResponse = { rowCount: 1, rows: [mockResponse] } as any as Promise<QueryResult<any>>;

      const mockDBConnection = getMockDBConnection({
        sql: () => mockQueryResponse
      });

      const submissionRepository = new SubmissionRepository(mockDBConnection);

      const response = await submissionRepository.insertSubmissionStatus(1, SUBMISSION_STATUS_TYPE.INGESTED);

      expect(response).to.eql(mockResponse);
    });
  });

  describe('insertSubmissionMessage', () => {
    afterEach(() => {
      sinon.restore();
    });

    it('should throw an error when insert sql fails', async () => {
      const mockQueryResponse = { rowCount: 0 } as any as Promise<QueryResult<any>>;

      const mockDBConnection = getMockDBConnection({
        sql: () => mockQueryResponse
      });

      const submissionRepository = new SubmissionRepository(mockDBConnection);

      try {
        await submissionRepository.insertSubmissionMessage(1, SUBMISSION_MESSAGE_TYPE.ERROR, 'some message');
        expect.fail();
      } catch (actualError) {
        expect((actualError as ApiGeneralError).message).to.equal('Failed to insert submission message record');
      }
    });

    it('should succeed with valid data', async () => {
      const mockResponse = {
        submission_status_id: 1,
        submission_message_type_id: 2
      };
      const mockQueryResponse = { rowCount: 1, rows: [mockResponse] } as any as Promise<QueryResult<any>>;

      const mockDBConnection = getMockDBConnection({
        sql: () => mockQueryResponse
      });

      const submissionRepository = new SubmissionRepository(mockDBConnection);

      const response = await submissionRepository.insertSubmissionMessage(1, SUBMISSION_MESSAGE_TYPE.ERROR, '');

      expect(response).to.eql(mockResponse);
    });
  });

  describe('insertSubmissionRecordWithPotentialConflict', () => {
    it('should insert or retrieve a submission successfully', async () => {
      const mockQueryResponse = {
        rowCount: 1,
        rows: [
          {
            uuid: 'aaaa',
            source_transform_id: 1,
            submission_id: 20
          }
        ]
      } as any as Promise<QueryResult<any>>;

      const mockDBConnection = getMockDBConnection({ sql: async () => mockQueryResponse });

      const submissionRepository = new SubmissionRepository(mockDBConnection);

      const response = await submissionRepository.insertSubmissionRecordWithPotentialConflict('aaaa');

      expect(response).to.eql({
        uuid: 'aaaa',
        source_transform_id: 1,
        submission_id: 20
      });
    });

    it('should throw an error', async () => {
      const mockQueryResponse = { rowCount: 0, rows: undefined } as any as Promise<QueryResult<any>>;

      const mockDBConnection = getMockDBConnection({ sql: async () => mockQueryResponse });

      const submissionRepository = new SubmissionRepository(mockDBConnection);

      try {
        await submissionRepository.insertSubmissionRecordWithPotentialConflict('aaaa');
        expect.fail();
      } catch (actualError) {
        expect((actualError as ApiExecuteSQLError).message).to.equal('Failed to get or insert submission record');
      }
    });
  });

  describe('listSubmissionRecords', () => {
    afterEach(() => {
      sinon.restore();
    });

    it('should succeed with valid data', async () => {
      const mockResponse = {
        submission_status: 'Submission Data Ingested',
        submission_id: 1,
        source_transform_id: 'SIMS',
        uuid: '2267501d-c6a9-43b5-b951-2324faff6397',
        record_effective_date: '2022-05-24T18:41:42.211Z',
        delete_timestamp: null,
        input_key: 'biohub/1/moose_aerial_stratifiedrandomblock_composition_recruitment_survey_2.5_withdata.zip',
        input_file_name: 'moose_aerial_stratifiedrandomblock_composition_recruitment_survey_2.5_withdata.zip',
        eml_source: null,
        eml_json_source: null,
        darwin_core_source: 'test',
        create_date: '2022-05-24T18:41:42.056Z',
        create_user: 15,
        update_date: '2022-05-24T18:41:42.056Z',
        update_user: 15,
        revision_count: 1
      };
      const mockQueryResponse = { rowCount: 1, rows: [mockResponse] } as any as Promise<QueryResult<any>>;

      const mockDBConnection = getMockDBConnection({ sql: async () => mockQueryResponse });

      const submissionRepository = new SubmissionRepository(mockDBConnection);

      const response = await submissionRepository.listSubmissionRecords();

      expect(response).to.eql([mockResponse]);
    });
  });

  describe('getSourceTransformRecordBySubmissionId', () => {
    afterEach(() => {
      sinon.restore();
    });

    it('should throw an error when insert sql fails', async () => {
      const mockQueryResponse = { rowCount: 0 } as any as Promise<QueryResult<any>>;

      const mockDBConnection = getMockDBConnection({ sql: () => mockQueryResponse });

      const submissionRepository = new SubmissionRepository(mockDBConnection);

      try {
        await submissionRepository.getSourceTransformRecordBySubmissionId(1);
        expect.fail();
      } catch (actualError) {
        expect((actualError as ApiGeneralError).message).to.equal('Failed to get submission source transform record');
      }
    });

    it('should succeed with valid data', async () => {
      const mockResponse = {
        source_transform_id: 1
      };

      const mockQueryResponse = { rowCount: 1, rows: [mockResponse] } as any as Promise<QueryResult<any>>;

      const mockDBConnection = getMockDBConnection({ sql: () => mockQueryResponse });

      const submissionRepository = new SubmissionRepository(mockDBConnection);

      const response = await submissionRepository.getSourceTransformRecordBySubmissionId(1);

      expect(response).to.eql(mockResponse);
    });
  });

  describe('getSubmissionJobQueue', () => {
    afterEach(() => {
      sinon.restore();
    });

    it('should throw an error when insert sql fails', async () => {
      const mockQueryResponse = { rowCount: 0 } as any as Promise<QueryResult<any>>;

      const mockDBConnection = getMockDBConnection({ sql: () => mockQueryResponse });

      const submissionRepository = new SubmissionRepository(mockDBConnection);

      try {
        await submissionRepository.getSubmissionJobQueue(1);
        expect.fail();
      } catch (actualError) {
        expect((actualError as ApiGeneralError).message).to.equal(
          'Failed to get submission job queue from submission id'
        );
      }
    });

    it('should succeed with valid data', async () => {
      const mockResponse = {
        id: 1
      };

      const mockQueryResponse = { rowCount: 1, rows: [mockResponse] } as any as Promise<QueryResult<any>>;

      const mockDBConnection = getMockDBConnection({ sql: () => mockQueryResponse });

      const submissionRepository = new SubmissionRepository(mockDBConnection);

      const response = await submissionRepository.getSubmissionJobQueue(1);

      expect(response).to.eql(mockResponse);
    });
  });

  describe('insertSubmissionMetadataRecord', () => {
    afterEach(() => {
      sinon.restore();
    });

    it('should throw an error when insert sql fails', async () => {
      const mockQueryResponse = { rowCount: 0 } as any as Promise<QueryResult<any>>;

      const mockDBConnection = getMockDBConnection({ sql: () => mockQueryResponse });

      const submissionRepository = new SubmissionRepository(mockDBConnection);

      const submissionData = { submission_id: 1, eml_source: '', eml_json_source: '' };

      try {
        await submissionRepository.insertSubmissionMetadataRecord(submissionData);
        expect.fail();
      } catch (actualError) {
        expect((actualError as ApiGeneralError).message).to.equal('Failed to insert submission metadata record');
      }
    });

    it('should succeed with valid data', async () => {
      const mockResponse = {
        id: 1
      };

      const mockQueryResponse = { rowCount: 1, rows: [mockResponse] } as any as Promise<QueryResult<any>>;

      const mockDBConnection = getMockDBConnection({ sql: () => mockQueryResponse });

      const submissionRepository = new SubmissionRepository(mockDBConnection);

      const submissionData = { submission_id: 1, eml_source: '', eml_json_source: '' };

      const response = await submissionRepository.insertSubmissionMetadataRecord(submissionData);

      expect(response).to.eql(mockResponse);
    });
  });

  describe('insertSubmissionObservationRecord', () => {
    afterEach(() => {
      sinon.restore();
    });

    it('should throw an error when insert sql fails', async () => {
      const mockQueryResponse = { rowCount: 0 } as any as Promise<QueryResult<any>>;

      const mockDBConnection = getMockDBConnection({ sql: () => mockQueryResponse });

      const submissionRepository = new SubmissionRepository(mockDBConnection);

      const submissionData = {
        submission_id: 1,
        darwin_core_source: '',
        submission_security_request: '',
        foi_reason: ''
      };
      try {
        await submissionRepository.insertSubmissionObservationRecord(submissionData);
        expect.fail();
      } catch (actualError) {
        expect((actualError as ApiGeneralError).message).to.equal('Failed to insert submission observation record');
      }
    });

    it('should succeed with valid data', async () => {
      const mockResponse = {
        id: 1
      };

      const mockQueryResponse = { rowCount: 1, rows: [mockResponse] } as any as Promise<QueryResult<any>>;

      const mockDBConnection = getMockDBConnection({ sql: () => mockQueryResponse });

      const submissionRepository = new SubmissionRepository(mockDBConnection);

      const submissionData = {
        submission_id: 1,
        darwin_core_source: '',
        submission_security_request: '',
        foi_reason: ''
      };

      const response = await submissionRepository.insertSubmissionObservationRecord(submissionData);

      expect(response).to.eql(mockResponse);
    });
  });

  describe('updateSubmissionMetadataRecordEndDate', () => {
    afterEach(() => {
      sinon.restore();
    });

    it('should succeed with valid data', async () => {
      const mockResponse = {
        id: 1
      };

      const mockQueryResponse = { rowCount: 1, rows: [mockResponse] } as any as Promise<QueryResult<any>>;

      const mockDBConnection = getMockDBConnection({ sql: () => mockQueryResponse });

      const submissionRepository = new SubmissionRepository(mockDBConnection);

      const response = await submissionRepository.updateSubmissionMetadataRecordEndDate(1);

      expect(response).to.eql(1);
    });
  });

  describe('updateSubmissionMetadataRecordEffectiveDate', () => {
    afterEach(() => {
      sinon.restore();
    });

    it('should throw an error when insert sql fails', async () => {
      const mockQueryResponse = { rowCount: 0 } as any as Promise<QueryResult<any>>;

      const mockDBConnection = getMockDBConnection({ sql: () => mockQueryResponse });

      const submissionRepository = new SubmissionRepository(mockDBConnection);

      try {
        await submissionRepository.updateSubmissionMetadataRecordEffectiveDate(1);
        expect.fail();
      } catch (actualError) {
        expect((actualError as ApiGeneralError).message).to.equal(
          'Failed to update record_effective_timestamp submission metadata record'
        );
      }
    });

    it('should succeed with valid data', async () => {
      const mockResponse = {
        id: 1
      };

      const mockQueryResponse = { rowCount: 1, rows: [mockResponse] } as any as Promise<QueryResult<any>>;

      const mockDBConnection = getMockDBConnection({ sql: () => mockQueryResponse });

      const submissionRepository = new SubmissionRepository(mockDBConnection);

      const response = await submissionRepository.updateSubmissionMetadataRecordEffectiveDate(1);

      expect(response).to.eql(1);
    });
  });

  describe('updateSubmissionObservationRecordEndDate', () => {
    afterEach(() => {
      sinon.restore();
    });

    it('should succeed with valid data', async () => {
      const mockResponse = {
        id: 1
      };

      const mockQueryResponse = { rowCount: 1, rows: [mockResponse] } as any as Promise<QueryResult<any>>;

      const mockDBConnection = getMockDBConnection({ sql: () => mockQueryResponse });

      const submissionRepository = new SubmissionRepository(mockDBConnection);

      const response = await submissionRepository.updateSubmissionObservationRecordEndDate(1);

      expect(response).to.eql(1);
    });
  });

  describe('updateSubmissionMetadataWithSearchKeys', () => {
    beforeEach(() => {
      sinon.restore();
    });

    it('should succeed with valid data', async () => {
      const mockResponse = {
        id: 1
      };

      const mockQueryResponse = { rowCount: 1, rows: [mockResponse] } as any as Promise<QueryResult<any>>;

      const mockDBConnection = getMockDBConnection({ sql: () => mockQueryResponse });

      const submissionRepository = new SubmissionRepository(mockDBConnection);

      const response = await submissionRepository.updateSubmissionMetadataWithSearchKeys(1, '');

      expect(response).to.eql(1);
    });
  });

  describe('getArtifactForReviewCountForSubmissionUUID', () => {
    beforeEach(() => {
      sinon.restore();
    });

    it('should succeed with valid data', async () => {
      const mockResponse = {
        dataset_id: 'UUID',
        submission_id: 1,
        artifacts_to_review: 1,
        last_updated: '2023-05-25'
      };

      const mockQueryResponse = { rowCount: 1, rows: [mockResponse] } as any as Promise<QueryResult<any>>;

      const mockDBConnection = getMockDBConnection({ knex: () => mockQueryResponse });

      const submissionRepository = new SubmissionRepository(mockDBConnection);

      const response = await submissionRepository.getArtifactForReviewCountForSubmissionUUID('');

      expect(response).to.eql(mockResponse);
    });
  });

  describe('getDatasetsForReview', () => {
    beforeEach(() => {
      sinon.restore();
    });

    it('should succeed with valid data', async () => {
      const mockResponse = [
        {
          dataset_id: 'UUID',
          submission_id: 1,
          submitter_system: 'sims',
          dataset_name: 'Project Name',
          keywords: [],
          related_projects: []
        }
      ];

      const mockQueryResponse = { rowCount: 1, rows: mockResponse } as any as Promise<QueryResult<any>>;

      const mockDBConnection = getMockDBConnection({ knex: () => mockQueryResponse });

      const submissionRepository = new SubmissionRepository(mockDBConnection);

      const response = await submissionRepository.getDatasetsForReview(['']);

      expect(response).to.eql(mockResponse);
    });
  });

  describe('getHandleBarsTemplateByDatasetId', () => {
    beforeEach(() => {
      sinon.restore();
    });

    it('should succeed with valid data', async () => {
      const mockResponse = {
        header: simsHandlebarsTemplate_HEADER,
        details: simsHandlebarsTemplate_DETAILS
      };
      const mockDBConnection = getMockDBConnection();

      const submissionRepository = new SubmissionRepository(mockDBConnection);

      const response = await submissionRepository.getHandleBarsTemplateByDatasetId('uuid');

      expect(response).to.eql(mockResponse);
    });
  });

<<<<<<< HEAD
  describe('getUnreviewedSubmissions', () => {
=======
  describe('getUnreviewedSubmissionsForAdmins', () => {
>>>>>>> 49636ee2
    beforeEach(() => {
      sinon.restore();
    });

    it('should succeed with valid data', async () => {
      const mockSubmissionRecords: SubmissionRecord[] = [
        {
          submission_id: 1,
          uuid: '123-456-789',
          security_review_timestamp: null,
          source_system: 'SIMS',
          name: 'name',
          description: 'description',
          create_date: '2023-12-12',
          create_user: 1,
          update_date: null,
          update_user: null,
          revision_count: 0
        },
        {
          submission_id: 2,
          uuid: '789-456-123',
<<<<<<< HEAD
=======
          security_review_timestamp: null,
          source_system: 'SIMS',
          name: 'name',
          description: 'description',
          create_date: '2023-12-12',
          create_user: 1,
          update_date: '2023-12-12',
          update_user: 1,
          revision_count: 1
        }
      ];

      const mockResponse = { rowCount: 2, rows: mockSubmissionRecords } as unknown as Promise<QueryResult<any>>;

      const mockDBConnection = getMockDBConnection({ sql: async () => mockResponse });

      const submissionRepository = new SubmissionRepository(mockDBConnection);

      const response = await submissionRepository.getUnreviewedSubmissionsForAdmins();

      expect(response).to.eql(mockSubmissionRecords);
    });
  });

  describe('getReviewedSubmissionsForAdmins', () => {
    beforeEach(() => {
      sinon.restore();
    });

    it('should succeed with valid data', async () => {
      const mockSubmissionRecords: SubmissionRecord[] = [
        {
          submission_id: 1,
          uuid: '123-456-789',
          security_review_timestamp: '2023-12-12',
          source_system: 'SIMS',
          name: 'name',
          description: 'description',
          create_date: '2023-12-12',
          create_user: 1,
          update_date: null,
          update_user: null,
          revision_count: 0
        },
        {
          submission_id: 2,
          uuid: '789-456-123',
          security_review_timestamp: '2023-12-12',
          source_system: 'SIMS',
          name: 'name',
          description: 'description',
          create_date: '2023-12-12',
          create_user: 1,
          update_date: '2023-12-12',
          update_user: 1,
          revision_count: 1
        }
      ];

      const mockResponse = { rowCount: 2, rows: mockSubmissionRecords } as unknown as Promise<QueryResult<any>>;

      const mockDBConnection = getMockDBConnection({ sql: async () => mockResponse });

      const submissionRepository = new SubmissionRepository(mockDBConnection);

      const response = await submissionRepository.getReviewedSubmissionsForAdmins();

      expect(response).to.eql(mockSubmissionRecords);
    });
  });

  describe('getReviewedSubmissionsWithSecurity', () => {
    beforeEach(() => {
      sinon.restore();
    });

    it('should succeed with valid data', async () => {
      const mockSubmissionRecords: SubmissionWithSecurityRecord[] = [
        {
          submission_id: 1,
          uuid: '123-456-789',
          security: SECURITY_APPLIED_STATUS.SECURED,
          security_review_timestamp: '2023-12-12',
          source_system: 'SIMS',
          name: 'name',
          description: 'description',
          create_date: '2023-12-12',
          create_user: 1,
          update_date: null,
          update_user: null,
          revision_count: 0
        },
        {
          submission_id: 2,
          uuid: '789-456-123',
          security: SECURITY_APPLIED_STATUS.PARTIALLY_SECURED,
          security_review_timestamp: '2023-12-12',
          source_system: 'SIMS',
          name: 'name',
          description: 'description',
          create_date: '2023-12-12',
          create_user: 1,
          update_date: '2023-12-12',
          update_user: 1,
          revision_count: 1
        },
        {
          submission_id: 3,
          security: SECURITY_APPLIED_STATUS.UNSECURED,
          uuid: '999-456-123',
>>>>>>> 49636ee2
          security_review_timestamp: '2023-12-12',
          source_system: 'SIMS',
          name: 'name',
          description: 'description',
          create_date: '2023-12-12',
          create_user: 1,
          update_date: '2023-12-12',
          update_user: 1,
          revision_count: 1
        }
      ];

      const mockResponse = { rowCount: 2, rows: mockSubmissionRecords } as unknown as Promise<QueryResult<any>>;

      const mockDBConnection = getMockDBConnection({ sql: async () => mockResponse });

      const submissionRepository = new SubmissionRepository(mockDBConnection);

<<<<<<< HEAD
      const response = await submissionRepository.getUnreviewedSubmissions();
=======
      const response = await submissionRepository.getReviewedSubmissionsForAdmins();
>>>>>>> 49636ee2

      expect(response).to.eql(mockSubmissionRecords);
    });
  });
});<|MERGE_RESOLUTION|>--- conflicted
+++ resolved
@@ -900,11 +900,7 @@
     });
   });
 
-<<<<<<< HEAD
-  describe('getUnreviewedSubmissions', () => {
-=======
   describe('getUnreviewedSubmissionsForAdmins', () => {
->>>>>>> 49636ee2
     beforeEach(() => {
       sinon.restore();
     });
@@ -927,8 +923,6 @@
         {
           submission_id: 2,
           uuid: '789-456-123',
-<<<<<<< HEAD
-=======
           security_review_timestamp: null,
           source_system: 'SIMS',
           name: 'name',
@@ -1039,7 +1033,6 @@
           submission_id: 3,
           security: SECURITY_APPLIED_STATUS.UNSECURED,
           uuid: '999-456-123',
->>>>>>> 49636ee2
           security_review_timestamp: '2023-12-12',
           source_system: 'SIMS',
           name: 'name',
@@ -1058,11 +1051,7 @@
 
       const submissionRepository = new SubmissionRepository(mockDBConnection);
 
-<<<<<<< HEAD
-      const response = await submissionRepository.getUnreviewedSubmissions();
-=======
       const response = await submissionRepository.getReviewedSubmissionsForAdmins();
->>>>>>> 49636ee2
 
       expect(response).to.eql(mockSubmissionRecords);
     });
