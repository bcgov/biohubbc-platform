import { Feature, FeatureCollection } from 'geojson';
import { Knex } from 'knex';
import SQL from 'sql-template-strings';
import { getKnex, getKnexQueryBuilder } from '../database/db';
import { ApiExecuteSQLError } from '../errors/api-error';
import { generateGeometryCollectionSQL } from '../utils/spatial-utils';
import { BaseRepository } from './base-repository';

export interface IInsertSpatialTransform {
  name: string;
  description: string;
  notes: string;
  transform: string;
}

export interface IGetSpatialTransformRecord {
  spatial_transform_id: number;
  name: string;
  description: string | null;
  notes: string | null;
  transform: string;
}

export interface IGetSecurityTransformRecord {
  security_transform_id: number;
  name: string;
  description: string | null;
  notes: string | null;
  transform: string;
}

export interface ITransformSpatialRow {
  result_data: FeatureCollection;
}

export interface ITransformSecureRow {
  spatial_component: {
    spatial_data: FeatureCollection;
    submission_spatial_component_id: number;
  };
}

export interface ISubmissionSpatialComponent {
  submission_spatial_component_id: number;
  submission_id: number;
  spatial_component: FeatureCollection;
  geometry: null;
  geography: string;
  secured_spatial_component: FeatureCollection;
  secured_geometry: null;
  secured_geography: string;
}

export interface ISpatialComponentsSearchCriteria {
  boundary: Feature[];
  type?: string[];
  species?: string[];
  datasetID?: string[];
}

export type EmptyObject = Record<string, never>;

export interface ISubmissionSpatialSearchResponseRow {
  submission_spatial_component_ids: number[];
  spatial_component: {
<<<<<<< HEAD
=======
    dataset_id?: number;
    associated_taxa?: string;
    vernacular_name?: string;
    submission_spatial_component_id: number;
>>>>>>> 20acfa26
    spatial_data: FeatureCollection | EmptyObject;
  };
}

export class SpatialRepository extends BaseRepository {
  /**
   * Insert new spatial transform record
   *
   * @param {IInsertSpatialTransform} spatialTransformDetails
   * @return {*}  {Promise<{ spatial_transform_id: number }>}
   * @memberof SpatialRepository
   */
  async insertSpatialTransform(
    spatialTransformDetails: IInsertSpatialTransform
  ): Promise<{ spatial_transform_id: number }> {
    const sqlStatement = SQL`
      INSERT INTO spatial_transform (
        name,
        description,
        notes,
        transform
      ) VALUES (
        ${spatialTransformDetails.name},
        ${spatialTransformDetails.description},
        ${spatialTransformDetails.notes},
        ${spatialTransformDetails.transform}
      )
      RETURNING
        spatial_transform_id;
    `;

    const response = await this.connection.sql<{ spatial_transform_id: number }>(sqlStatement);

    if (response.rowCount !== 1) {
      throw new ApiExecuteSQLError('Failed to insert spatial transform details', [
        'SpatialRepository->insertSpatialTransform',
        'rowCount was null or undefined, expected rowCount = 1'
      ]);
    }
    return response.rows[0];
  }

  /**
   * get spatial transform records
   *
   * @param
   * @return {*}  {Promise<IGetSpatialTransformRecord>}
   * @memberof SpatialRepository
   */
  async getSpatialTransformRecords(): Promise<IGetSpatialTransformRecord[]> {
    const sqlStatement = SQL`
      SELECT
        spatial_transform_id,
        name,
        description,
        notes,
        transform
      FROM
        spatial_transform;
    `;

    const response = await this.connection.sql<IGetSpatialTransformRecord>(sqlStatement);

    return response.rows;
  }

  /**
   *get security transform records
   *
   * @return {*}  {Promise<IGetSecurityTransformRecord[]>}
   * @memberof SpatialRepository
   */
  async getSecurityTransformRecords(): Promise<IGetSecurityTransformRecord[]> {
    const sqlStatement = SQL`
      SELECT
        security_transform_id,
        name,
        description,
        notes,
        transform
      FROM
        security_transform;
    `;

    const response = await this.connection.sql<IGetSecurityTransformRecord>(sqlStatement);

    return response.rows;
  }

  /**
   * Insert record of transform id used for submission spatial component record
   *
   * @param {number} spatialTransformId
   * @param {number} submissionSpatialComponentId
   * @return {*}  {Promise<{ spatial_transform_submission_id: number }>}
   * @memberof SpatialRepository
   */
  async insertSpatialTransformSubmissionRecord(
    spatialTransformId: number,
    submissionSpatialComponentId: number
  ): Promise<{ spatial_transform_submission_id: number }> {
    const sqlStatement = SQL`
      INSERT INTO spatial_transform_submission (
        spatial_transform_id,
        submission_spatial_component_id
      ) VALUES (
        ${spatialTransformId},
        ${submissionSpatialComponentId}
      )
      RETURNING
        spatial_transform_submission_id;
    `;

    const response = await this.connection.sql<{ spatial_transform_submission_id: number }>(sqlStatement);

    if (response.rowCount !== 1) {
      throw new ApiExecuteSQLError(
        'Failed to insert spatial transform submission id and submission spatial component id',
        [
          'SpatialRepository->insertSpatialTransformSubmissionRecord',
          'rowCount was null or undefined, expected rowCount >= 1'
        ]
      );
    }
    return response.rows[0];
  }

  /**
   * Insert record of transform id used for submission security component record
   *
   * @param {number} securityTransformId
   * @param {number} submissionSpatialComponentId
   * @return {*}  {Promise<{ spatial_transform_submission_id: number }>}
   * @memberof SpatialRepository
   */
  async insertSecurityTransformSubmissionRecord(
    securityTransformId: number,
    submissionSpatialComponentId: number
  ): Promise<{ security_transform_submission_id: number }> {
    const sqlStatement = SQL`
        INSERT INTO security_transform_submission (
          security_transform_id,
          submission_spatial_component_id
        ) VALUES (
          ${securityTransformId},
          ${submissionSpatialComponentId}
        )
        RETURNING
          security_transform_submission_id;
      `;

    const response = await this.connection.sql<{ security_transform_submission_id: number }>(sqlStatement);

    if (response.rowCount !== 1) {
      throw new ApiExecuteSQLError(
        'Failed to insert security transform submission id and submission spatial component id',
        [
          'SpatialRepository->insertSecurityTransformSubmissionRecord',
          'rowCount was null or undefined, expected rowCount = 1'
        ]
      );
    }
    return response.rows[0];
  }

  /**
   * Run Spatial Transform with transform string on submissionId
   *
   * @param {number} submissionId
   * @param {string} transform
   * @return {*}  {Promise<ITransformRow[]>}
   * @memberof SpatialRepository
   */
  async runSpatialTransformOnSubmissionId(submissionId: number, transform: string): Promise<ITransformSpatialRow[]> {
    const response = await this.connection.query(transform, [submissionId]);

    if (response.rowCount <= 0) {
      throw new ApiExecuteSQLError('Failed to run spatial transform on submission id', [
        'SpatialRepository->runSpatialTransformOnSubmissionId',
        'rowCount was null or undefined, expected rowCount >= 1'
      ]);
    }

    return response.rows;
  }

  /**
   * Run Security Transform with transform string on submissionId
   *
   * @param {number} submissionId
   * @param {string} transform
   * @return {*}  {Promise<ITransformRow[]>}
   * @memberof SpatialRepository
   */
  async runSecurityTransformOnSubmissionId(submissionId: number, transform: string): Promise<ITransformSecureRow[]> {
    const response = await this.connection.query(transform, [submissionId]);

    if (response.rowCount <= 0) {
      throw new ApiExecuteSQLError('Failed to run security transform on submission id', [
        'SpatialRepository->runSecurityTransformOnSubmissionId',
        'rowCount was null or undefined, expected rowCount >= 1'
      ]);
    }

    return response.rows;
  }

  /**
   * Insert given transformed data into Spatial Component Table
   *
   * @param {number} submissionId
   * @param {Feature[]} transformedData
   * @return {*}  {Promise<{ submission_spatial_component_id: number }>}
   * @memberof SpatialRepository
   */
  async insertSubmissionSpatialComponent(
    submissionId: number,
    transformedData: FeatureCollection
  ): Promise<{ submission_spatial_component_id: number }> {
    const sqlStatement = SQL`
      INSERT INTO submission_spatial_component (
        submission_id,
        spatial_component,
        geography
      ) VALUES (
        ${submissionId},
        ${JSON.stringify(transformedData)}
    `;

    if (transformedData.features && transformedData.features.length > 0) {
      const geoCollection = generateGeometryCollectionSQL(transformedData.features);

      sqlStatement.append(SQL`
        ,public.geography(
          public.ST_Force2D(
            public.ST_SetSRID(
      `);

      sqlStatement.append(geoCollection);

      sqlStatement.append(SQL`
        , 4326)))
      `);
    } else {
      sqlStatement.append(SQL`
        ,null
      `);
    }

    sqlStatement.append(SQL`
      )
      RETURNING
        submission_spatial_component_id;
    `);

    const response = await this.connection.sql<{ submission_spatial_component_id: number }>(sqlStatement);

    if (response.rowCount !== 1) {
      throw new ApiExecuteSQLError('Failed to insert submission spatial component details', [
        'SpatialRepository->insertSubmissionSpatialComponent',
        'rowCount was null or undefined, expected rowCount = 1'
      ]);
    }
    return response.rows[0];
  }

  /**
   * Update secured spatial column with the transformed spatial data
   *
   * @param {number} submissionId
   * @param {Feature[]} transformedData
   * @return {*}  {Promise<{ submission_spatial_component_id: number }>}
   * @memberof SpatialRepository
   */
  async updateSubmissionSpatialComponentWithSecurity(
    submissionSpatialComponentId: number,
    transformedData: object
  ): Promise<{ submission_spatial_component_id: number }> {
    const sqlStatement = SQL`
        UPDATE
          submission_spatial_component
        SET
          secured_spatial_component =  ${transformedData}
        WHERE
          submission_spatial_component_id = ${submissionSpatialComponentId}
        RETURNING
          submission_spatial_component_id;
      `;

    const response = await this.connection.sql<{ submission_spatial_component_id: number }>(sqlStatement);

    if (response.rowCount !== 1) {
      throw new ApiExecuteSQLError('Failed to update submission spatial component details', [
        'SpatialRepository->updateSubmissionSpatialComponentWithSecurity',
        'rowCount was null or undefined, expected rowCount = 1'
      ]);
    }
    return response.rows[0];
  }

  /**
   * Query builder to find spatial component by given criteria, specifically for admin users that bypass all security
   * rules.
   *
   * @param {ISpatialComponentsSearchCriteria} criteria
   * @return {*}  {Promise<ISubmissionSpatialSearchResponseRow[]>}
   * @memberof SpatialRepository
   */
  async findSpatialComponentsByCriteriaAsAdminUser(
    criteria: ISpatialComponentsSearchCriteria
  ): Promise<ISubmissionSpatialSearchResponseRow[]> {
    const knex = getKnex();
    const queryBuilder = knex
      .queryBuilder()
      .with('distinct_geographic_points', this._withDistinctGeographicPoints)
      .with('with_filtered_spatial_component', (qb1) => {
        // Get the spatial components that match the search filters
        qb1
          .select(
            '*',
            knex.raw(
              "jsonb_array_elements(ssc.spatial_component -> 'features') #> '{properties, dwc, datasetID}' as dataset_id"
            ),
            knex.raw(
              "jsonb_array_elements(ssc.spatial_component -> 'features') #> '{properties, dwc, associatedTaxa}' as associated_taxa"
            ),
            knex.raw(
              "jsonb_array_elements(ssc.spatial_component -> 'features') #> '{properties, dwc, vernacularName}' as vernacular_name"
            )
          )
          .from('submission_spatial_component as ssc');

        if (criteria.type?.length) {
          this._whereTypeIn(criteria.type, qb1);
        }

        if (criteria.species?.length) {
          this._whereSpeciesIn(criteria.species, qb1);
        }

        if (criteria.datasetID?.length) {
          this._whereDatasetIDIn(criteria.datasetID, qb1);
        }

        this._whereBoundaryIntersects(criteria.boundary, 'geography', qb1);
      })
      .select(
        // Select the non-secure spatial component from the search results
        knex.raw(
          `
            jsonb_build_object(
              'submission_spatial_component_id',
                wfsc.submission_spatial_component_id,
              'dataset_id',
                wfsc.dataset_id,
              'associated_taxa',
                wfsc.associated_taxa,
              'vernacular_name',
                wfsc.vernacular_name,
              'spatial_data',
                wfsc.spatial_component
            ) spatial_component
          `
        )
      )
      .from(knex.raw('with_filtered_spatial_component as wfsc'));

    const response = await this.connection.knex<ISubmissionSpatialSearchResponseRow>(queryBuilder);

    return response.rows;
  }

  /**
   * Query builder to find spatial component by given criteria.
   *
   * @param {ISpatialComponentsSearchCriteria} criteria
   * @return {*}  {Promise<ISubmissionSpatialSearchResponseRow[]>}
   * @memberof SpatialRepository
   */
  async findSpatialComponentsByCriteria(
    criteria: ISpatialComponentsSearchCriteria
  ): Promise<ISubmissionSpatialSearchResponseRow[]> {
    const knex = getKnex();
    const queryBuilder = knex
      .queryBuilder()
      .with('distinct_geographic_points', this._withDistinctGeographicPoints)
      .with('with_filtered_spatial_component_with_security_transforms', (qb1) => {
        // Get the spatial components that match the search filters, and for each record, build the array of spatial security transforms that ran against that row
        qb1
          .select(
            knex.raw(
              'array_remove(array_agg(sts.security_transform_id), null) as spatial_component_security_transforms'
            ),
            knex.raw(
              "jsonb_array_elements(ssc.spatial_component -> 'features') #> '{properties, dwc, datasetID}' as dataset_id"
            ),
            knex.raw(
              "jsonb_array_elements(ssc.spatial_component -> 'features') #> '{properties, dwc, associatedTaxa}' as associated_taxa"
            ),
            knex.raw(
              "jsonb_array_elements(ssc.spatial_component -> 'features') #> '{properties, dwc, vernacularName}' as vernacular_name"
            ),
            'ssc.submission_spatial_component_id',
            'ssc.submission_id',
            'ssc.spatial_component',
            'ssc.secured_spatial_component',
            'ssc.geography'
          )
          .from('submission_spatial_component as ssc')
          .leftJoin('distinct_geographic_points as p', 'p.geography', 'ssc.geography')
          .leftJoin(
            'security_transform_submission as sts',
            'sts.submission_spatial_component_id',
            'ssc.submission_spatial_component_id'
          )
          .groupBy('sts.submission_spatial_component_id')
          .groupBy('ssc.submission_spatial_component_id')
          .groupBy('ssc.submission_id')
          .groupBy('ssc.spatial_component')
          .groupBy('ssc.secured_spatial_component')
          .groupBy('ssc.geography');
        if (criteria.type?.length) {
          this._whereTypeIn(criteria.type, qb1);
        }
        if (criteria.species?.length) {
          this._whereSpeciesIn(criteria.species, qb1);
        }

        if (criteria.datasetID?.length) {
          this._whereDatasetIDIn(criteria.datasetID, qb1);
        }

        this._whereBoundaryIntersects(criteria.boundary, 'ssc.geography', qb1);
      })
      .with('with_user_security_transform_exceptions', (qb6) => {
        this._buildSpatialSecurityExceptions(qb6, this.connection.systemUserId());
      })
      .with('with_coalesced_spatial_components', (qb7) => {
        qb7
          .select(
            // Select either the non-secure or secure spatial component from the search results, based on whether or not the record had security transforms applied to it and whether or not the user has the necessary exceptions
            this._buildSelectForSecureNonSecureSpatialComponents()
          )
          .from(
            knex.raw(
              'with_filtered_spatial_component_with_security_transforms as wfscwst, with_user_security_transform_exceptions as wuste'
            )
          );
      })
<<<<<<< HEAD
      .select(
        knex.raw('array_agg(submission_spatial_component_id) as submission_spatial_component_ids'),
        knex.raw('(array_agg(spatial_component))[1] as spatial_component'),
        'geography'
      )
      .from('with_coalesced_spatial_components')
      // Filter out secure spatial components that have no spatial representation
      // The user is not allowed to see any aspect of these particular spatial components
      .whereRaw("spatial_component->'spatial_data' != '{}'")
      .groupBy('geography');
=======
      .select()
      .from('with_coalesced_spatial_components')
      // Filter out secure spatial components that have no spatial representation
      // The user is not allowed to see any aspect of these particular spatial components
      .whereRaw("spatial_component->'spatial_data' != '{}'");
>>>>>>> 20acfa26

    const response = await this.connection.knex<ISubmissionSpatialSearchResponseRow>(queryBuilder);
    return response.rows;
  }

  /**
   * Append where clause condition for spatial component type.
   *
   * @param {string[]} types
   * @param {Knex.QueryBuilder} qb1
   * @memberof SpatialRepository
   */
  _whereTypeIn(types: string[], qb1: Knex.QueryBuilder) {
    // Append AND where clause for types
    qb1.where((qb2) => {
      for (const type of types) {
        // Append OR clause for each item in types array
        qb2.or.where((qb3) => {
          qb3.whereRaw(`jsonb_path_exists(spatial_component,'$.features[*] \\? (@.properties.type == "${type}")')`);
        });
      }
    });
  }

  /**
   * Append where clause condition for spatial component associatedTaxa.
   *
   * @param {string[]} species
   * @param {Knex.QueryBuilder} qb1
   * @memberof SpatialRepository
   */
  _whereSpeciesIn(species: string[], qb1: Knex.QueryBuilder) {
    // Append AND where clause for species
    qb1.where((qb2) => {
      for (const singleSpecies of species) {
        // Append OR clause for each item in species array
        qb2.or.where((qb3) => {
          qb3.whereRaw(
            `jsonb_path_exists(spatial_component,'$.features[*] \\? (@.properties.dwc.associatedTaxa == "${singleSpecies}")')`
          );
        });
      }
    });
  }

  /**
   * Append where clause condition for spatial component parent dataset id.
   *
   * @param {string[]} datasetIDs
   * @param {Knex.QueryBuilder} qb1
   * @memberof SpatialRepository
   */
  _whereDatasetIDIn(datasetIDs: string[], qb1: Knex.QueryBuilder) {
    qb1.where((qb2) => {
      qb2.whereRaw(
        `submission_id in (select submission_id from submission where uuid in (${"'" + datasetIDs.join("','") + "'"}))`
      );
    });
  }

  /**
   * Append where clause condition for spatial component boundaries intersect.
   *
   * @param {Feature[]} boundaries
   * @param {string} geoColumn
   * @param {Knex.QueryBuilder} qb1
   * @memberof SpatialRepository
   */
  _whereBoundaryIntersects(boundaries: Feature[], geoColumn: string, qb1: Knex.QueryBuilder) {
    const generateSqlStatement = (geometry: Feature) => {
      return SQL`
      public.ST_INTERSECTS(`.append(`${geoColumn}`).append(`,
        public.geography(
          public.ST_Force2D(
            public.ST_SetSRID(
              public.ST_Force2D(
                public.ST_GeomFromGeoJSON('${JSON.stringify(geometry.geometry)}')
              ),
              4326
            )
          )
        )
      )
    `);
    };

    qb1.where((qb2) => {
      for (const boundary of boundaries) {
        // Append OR clause for each item in boundary array
        qb2.or.where((qb3) => {
          const sqlStatement = generateSqlStatement(boundary);
          qb3.whereRaw(sqlStatement.sql, sqlStatement.values);
        });
      }
    });
  }

  _withDistinctGeographicPoints(qb1: Knex.QueryBuilder) {
    qb1
      .distinct()
      .select('geography')
      .from('submission_spatial_component')
      .whereRaw(`geometrytype(geography) = 'POINT'`)
      .whereRaw(`jsonb_path_exists(spatial_component,'$.features[*] \\? (@.properties.type == "Occurrence")')`);
  }

  /**
   * Query builder to find spatial component from a given submission id, specifically for admin users that bypass all security
   * rules.
   *
   * @param {number} submission_spatial_component_id
   * @return {*}  {Promise<ISubmissionSpatialComponent>}
   * @memberof SpatialRepository
   */
  async findSpatialMetadataBySubmissionSpatialComponentIdasAdmin(
    submission_spatial_component_id: number
  ): Promise<ISubmissionSpatialSearchResponseRow> {
    const knex = getKnex();
    const queryBuilder = knex
      .queryBuilder()
      .with('with_filtered_spatial_component', (qb1) => {
        // Get the spatial components that match the search filters
        qb1.select().from('submission_spatial_component as ssc').where({ submission_spatial_component_id });
      })
      .select(
        // Select the non-secure spatial component from the search results
        knex.raw(
          `
            jsonb_build_object(
              'submission_spatial_component_id',
                wfsc.submission_spatial_component_id,
              'spatial_data',
                wfsc.spatial_component
            ) spatial_component,
            'ssc.submission_spatial_component_id',
            'ssc.submission_id',
            'ssc.geometry',
            'ssc.geography'
          `
        )
      )
      .from(knex.raw('with_filtered_spatial_component as wfsc'));

    const response = await this.connection.knex<ISubmissionSpatialSearchResponseRow>(queryBuilder);

    return response.rows[0];
  }

  /**
   * Query builder to find a spatial component from a given submission id.
   *
   * @param {number} submission_spatial_component_id
   * @return {*}  {Promise<ISubmissionSpatialSearchResponseRow>}
   * @memberof SpatialRepository
   */
  async findSpatialMetadataBySubmissionSpatialComponentIds(
    submission_spatial_component_id: number[]
  ): Promise<ISubmissionSpatialComponent[]> {
    const queryBuilder = getKnexQueryBuilder()
      .select()
      .from('submission_spatial_component')
      .whereIn('submission_spatial_component_id', submission_spatial_component_id);

    const spatialComponentResponse = await this.connection.knex<ISubmissionSpatialComponent>(queryBuilder);
    return spatialComponentResponse.rows;
  }

  async findSpatialMetadataBySubmissionSpatialComponentId(
    submission_spatial_component_id: number
  ): Promise<ISubmissionSpatialSearchResponseRow | undefined> {
    const knex = getKnex();
    const queryBuilder = knex
      .queryBuilder()
      .with('with_filtered_spatial_component_with_security_transforms', (qb1) => {
        // Get the spatial components that match the search filters, and for each record, build the array of spatial security transforms that ran against that row
        qb1
          .select(
            knex.raw(
              'array_remove(array_agg(sts.security_transform_id), null) as spatial_component_security_transforms'
            ),
            knex.raw(
              "jsonb_array_elements(ssc.spatial_component -> 'features') #> '{properties, dwc, datasetID}' as dataset_id"
            ),
            knex.raw(
              "jsonb_array_elements(ssc.spatial_component -> 'features') #> '{properties, dwc, associatedTaxa}' as associated_taxa"
            ),
            knex.raw(
              "jsonb_array_elements(ssc.spatial_component -> 'features') #> '{properties, dwc, vernacularName}' as vernacular_name"
            ),
            'ssc.submission_spatial_component_id',
            'ssc.submission_id',
            'ssc.spatial_component',
            'ssc.secured_spatial_component'
          )
          .from('submission_spatial_component as ssc')
          .leftJoin(
            'security_transform_submission as sts',
            'sts.submission_spatial_component_id',
            'ssc.submission_spatial_component_id'
          )
          .whereIn('ssc.submission_spatial_component_id', [submission_spatial_component_id])
          .groupBy('sts.submission_spatial_component_id')
          .groupBy('ssc.submission_spatial_component_id')
          .groupBy('ssc.submission_id')
          .groupBy('ssc.spatial_component')
          .groupBy('ssc.secured_spatial_component');
      })
      .with('with_user_security_transform_exceptions', (qb6) => {
        this._buildSpatialSecurityExceptions(qb6, this.connection.systemUserId());
      })
      .with('with_coalesced_spatial_components', (qb7) => {
        qb7
          .select(
            // Select either the non-secure or secure spatial component from the search results, based on whether or not the record had security transforms applied to it and whether or not the user has the necessary exceptions
            this._buildSelectForSecureNonSecureSpatialComponents()
          )
          .from(
            knex.raw(
              'with_filtered_spatial_component_with_security_transforms as wfscwst, with_user_security_transform_exceptions as wuste'
            )
          );
      })
      .select()
      .from('with_coalesced_spatial_components')
      // Filter out secure spatial components that have no spatial representation
      // The user is not allowed to see any aspect of these particular spatial components
      .whereRaw("spatial_component->'spatial_data' != '{}'");

    const spatialComponentResponse = await this.connection.knex<ISubmissionSpatialSearchResponseRow>(queryBuilder);

    return spatialComponentResponse.rows?.[0];
  }

  /**
   * Select either the non-secure or secure spatial component from the search results,
   * based on whether or not the record had security transforms applied to it and whether or not the user has the necessary exceptions
   *
   * @param {Knex} knex
   * @return {*}  { Knex.Raw<any> }
   * @memberof SpatialRepository
   */
  _buildSelectForSecureNonSecureSpatialComponents(): Knex.Raw<any> {
    const knex = getKnex();
    return knex.raw(
      `
      submission_spatial_component_id,
      geography,
      submission_id,
      jsonb_build_object(
<<<<<<< HEAD
=======
          'submission_spatial_component_id',
            wfscwst.submission_spatial_component_id,
          'dataset_id',
            wfscwst.dataset_id,
          'associated_taxa',
            wfscwst.associated_taxa,
          'vernacular_name',
            wfscwst.vernacular_name,
>>>>>>> 20acfa26
          'spatial_data',
            -- when: the user's security transform ids array contains all of the rows security transform ids (user has all necessary exceptions)
            -- then: return the spatial component
            -- else: return the secure spatial component if it is not null (secure, insufficient exceptions), otherwise return the spatial compnent (non-secure, no exceptions required)
            case
              when
                wuste.user_security_transform_exceptions @> wfscwst.spatial_component_security_transforms
              then
                wfscwst.spatial_component
              else
                coalesce(wfscwst.secured_spatial_component, wfscwst.spatial_component)
            end
      ) spatial_component
      `
    );
  }

  /**
   * Build an array of the users spatial security transform exceptions
   *
   * @param {Knex} knex
   * @param {Knex.QueryBuilder} qb
   * @param {number} system_user_id
   * @memberof SpatialRepository
   */
  async _buildSpatialSecurityExceptions(qb: Knex.QueryBuilder, system_user_id: number) {
    const knex = getKnex();
    qb.select(knex.raw('array_agg(suse.security_transform_id) as user_security_transform_exceptions'))
      .from('system_user_security_exception as suse')
      .where('suse.system_user_id', system_user_id);
  }

  /**
   * Deletes spatial components in a submission id before updating it with new data
   *
   * @param {number} submission_id
   * @return {*}  {Promise<{ submission_id: number }[]>}
   * @memberof SpatialRepository
   */
  async deleteSpatialComponentsBySubmissionId(submission_id: number): Promise<{ submission_id: number }[]> {
    const sqlStatement = SQL`
      DELETE FROM
        submission_spatial_component
      WHERE
        submission_id=${submission_id}
      RETURNING
        submission_id;
    ;`;

    const response = await this.connection.sql<{ submission_id: number }>(sqlStatement);

    return response.rows;
  }

  /**
   * Remove references in spatial_transform_submission table
   *
   * @param {number} submission_id
   * @return {*}  {Promise<{ submission_id: number }[]>}
   * @memberof SpatialRepository
   */
  async deleteSpatialComponentsSpatialTransformRefsBySubmissionId(
    submission_id: number
  ): Promise<{ submission_id: number }[]> {
    const sqlStatement = SQL`
      DELETE FROM
        spatial_transform_submission
      WHERE
        submission_spatial_component_id IN (
          SELECT
            submission_spatial_component_id
          FROM
            submission_spatial_component
          WHERE
            submission_id=${submission_id}
        )
      RETURNING
        ${submission_id};
    `;

    const response = await this.connection.sql<{ submission_id: number }>(sqlStatement);

    return response.rows;
  }

  /**
   * Remove references in security_transform_submission table
   *
   * @param {number} submission_id
   * @return {*}  {Promise<{ submission_id: number }[]>}
   * @memberof SpatialRepository
   */
  async deleteSpatialComponentsSecurityTransformRefsBySubmissionId(
    submission_id: number
  ): Promise<{ submission_id: number }[]> {
    const sqlStatement = SQL`
      DELETE FROM
        security_transform_submission
      WHERE
        submission_spatial_component_id IN (
          SELECT
            submission_spatial_component_id
          FROM
            submission_spatial_component
          WHERE
            submission_id=${submission_id}
        )
      RETURNING
        ${submission_id};
    `;

    const response = await this.connection.sql<{ submission_id: number }>(sqlStatement);

    return response.rows;
  }
}<|MERGE_RESOLUTION|>--- conflicted
+++ resolved
@@ -41,7 +41,7 @@
 }
 
 export interface ISubmissionSpatialComponent {
-  submission_spatial_component_id: number;
+  submission_spatial_component_ids: number[];
   submission_id: number;
   spatial_component: FeatureCollection;
   geometry: null;
@@ -63,13 +63,10 @@
 export interface ISubmissionSpatialSearchResponseRow {
   submission_spatial_component_ids: number[];
   spatial_component: {
-<<<<<<< HEAD
-=======
     dataset_id?: number;
     associated_taxa?: string;
     vernacular_name?: string;
     submission_spatial_component_id: number;
->>>>>>> 20acfa26
     spatial_data: FeatureCollection | EmptyObject;
   };
 }
@@ -377,6 +374,7 @@
    * @param {ISpatialComponentsSearchCriteria} criteria
    * @return {*}  {Promise<ISubmissionSpatialSearchResponseRow[]>}
    * @memberof SpatialRepository
+   * @TODO check query
    */
   async findSpatialComponentsByCriteriaAsAdminUser(
     criteria: ISpatialComponentsSearchCriteria
@@ -519,7 +517,6 @@
             )
           );
       })
-<<<<<<< HEAD
       .select(
         knex.raw('array_agg(submission_spatial_component_id) as submission_spatial_component_ids'),
         knex.raw('(array_agg(spatial_component))[1] as spatial_component'),
@@ -530,13 +527,6 @@
       // The user is not allowed to see any aspect of these particular spatial components
       .whereRaw("spatial_component->'spatial_data' != '{}'")
       .groupBy('geography');
-=======
-      .select()
-      .from('with_coalesced_spatial_components')
-      // Filter out secure spatial components that have no spatial representation
-      // The user is not allowed to see any aspect of these particular spatial components
-      .whereRaw("spatial_component->'spatial_data' != '{}'");
->>>>>>> 20acfa26
 
     const response = await this.connection.knex<ISubmissionSpatialSearchResponseRow>(queryBuilder);
     return response.rows;
@@ -786,8 +776,6 @@
       geography,
       submission_id,
       jsonb_build_object(
-<<<<<<< HEAD
-=======
           'submission_spatial_component_id',
             wfscwst.submission_spatial_component_id,
           'dataset_id',
@@ -796,7 +784,6 @@
             wfscwst.associated_taxa,
           'vernacular_name',
             wfscwst.vernacular_name,
->>>>>>> 20acfa26
           'spatial_data',
             -- when: the user's security transform ids array contains all of the rows security transform ids (user has all necessary exceptions)
             -- then: return the spatial component
