import { Feature, FeatureCollection } from 'geojson';
import { Knex } from 'knex';
import SQL from 'sql-template-strings';
import { getKnex } from '../database/db';
import { ApiExecuteSQLError } from '../errors/api-error';
import { generateGeometryCollectionSQL } from '../utils/spatial-utils';
import { BaseRepository } from './base-repository';

export interface IInsertSpatialTransform {
  name: string;
  description: string;
  notes: string;
  transform: string;
}

export interface IGetSpatialTransformRecord {
  spatial_transform_id: number;
  name: string;
  description: string | null;
  notes: string | null;
  transform: string;
}

export interface IGetSecurityTransformRecord {
  security_transform_id: number;
  name: string;
  description: string | null;
  notes: string | null;
  transform: string;
}

export interface ITransformSpatialRow {
  result_data: FeatureCollection;
}

export interface ITransformSecureRow {
  spatial_component: {
    spatial_data: FeatureCollection;
    submission_spatial_component_id: number;
  };
}

export interface ISubmissionSpatialComponent {
  submission_spatial_component_id: number;
  submission_id: number;
  spatial_component: FeatureCollection;
  geometry: null;
  geography: string;
  secured_spatial_component: FeatureCollection;
  secured_geometry: null;
  secured_geography: string;
}

export interface ISpatialComponentsSearchCriteria {
  boundary: Feature[];
  type?: string[];
  species?: string[];
  datasetID?: string[];
}

export type EmptyObject = Record<string, never>;

export interface ISubmissionSpatialSearchResponseRow {
  spatial_component: {
    dataset_id?: string;
    associated_taxa?: string;
    vernacular_name?: string;
    submission_spatial_component_id: number;
    spatial_data: FeatureCollection | EmptyObject;
  };
}

export class SpatialRepository extends BaseRepository {
  /**
   * Insert new spatial transform record
   *
   * @param {IInsertSpatialTransform} spatialTransformDetails
   * @return {*}  {Promise<{ spatial_transform_id: number }>}
   * @memberof SpatialRepository
   */
  async insertSpatialTransform(
    spatialTransformDetails: IInsertSpatialTransform
  ): Promise<{ spatial_transform_id: number }> {
    const sqlStatement = SQL`
      INSERT INTO spatial_transform (
        name,
        description,
        notes,
        transform
      ) VALUES (
        ${spatialTransformDetails.name},
        ${spatialTransformDetails.description},
        ${spatialTransformDetails.notes},
        ${spatialTransformDetails.transform}
      )
      RETURNING
        spatial_transform_id;
    `;

    const response = await this.connection.sql<{ spatial_transform_id: number }>(sqlStatement);

    if (response.rowCount !== 1) {
      throw new ApiExecuteSQLError('Failed to insert spatial transform details', [
        'SpatialRepository->insertSpatialTransform',
        'rowCount was null or undefined, expected rowCount = 1'
      ]);
    }
    return response.rows[0];
  }

  /**
   * get spatial transform records
   *
   * @param
   * @return {*}  {Promise<IGetSpatialTransformRecord>}
   * @memberof SpatialRepository
   */
  async getSpatialTransformRecords(): Promise<IGetSpatialTransformRecord[]> {
    const sqlStatement = SQL`
      SELECT
        spatial_transform_id,
        name,
        description,
        notes,
        transform
      FROM
        spatial_transform;
    `;

    const response = await this.connection.sql<IGetSpatialTransformRecord>(sqlStatement);

    return response.rows;
  }

  /**
   *get security transform records
   *
   * @return {*}  {Promise<IGetSecurityTransformRecord[]>}
   * @memberof SpatialRepository
   */
  async getSecurityTransformRecords(): Promise<IGetSecurityTransformRecord[]> {
    const sqlStatement = SQL`
      SELECT
        security_transform_id,
        name,
        description,
        notes,
        transform
      FROM
        security_transform;
    `;

    const response = await this.connection.sql<IGetSecurityTransformRecord>(sqlStatement);

    return response.rows;
  }

  /**
   * Insert record of transform id used for submission spatial component record
   *
   * @param {number} spatialTransformId
   * @param {number} submissionSpatialComponentId
   * @return {*}  {Promise<{ spatial_transform_submission_id: number }>}
   * @memberof SpatialRepository
   */
  async insertSpatialTransformSubmissionRecord(
    spatialTransformId: number,
    submissionSpatialComponentId: number
  ): Promise<{ spatial_transform_submission_id: number }> {
    const sqlStatement = SQL`
      INSERT INTO spatial_transform_submission (
        spatial_transform_id,
        submission_spatial_component_id
      ) VALUES (
        ${spatialTransformId},
        ${submissionSpatialComponentId}
      )
      RETURNING
        spatial_transform_submission_id;
    `;

    const response = await this.connection.sql<{ spatial_transform_submission_id: number }>(sqlStatement);

    if (response.rowCount !== 1) {
      throw new ApiExecuteSQLError(
        'Failed to insert spatial transform submission id and submission spatial component id',
        [
          'SpatialRepository->insertSpatialTransformSubmissionRecord',
          'rowCount was null or undefined, expected rowCount >= 1'
        ]
      );
    }
    return response.rows[0];
  }

  /**
   * Insert record of transform id used for submission security component record
   *
   * @param {number} securityTransformId
   * @param {number} submissionSpatialComponentId
   * @return {*}  {Promise<{ spatial_transform_submission_id: number }>}
   * @memberof SpatialRepository
   */
  async insertSecurityTransformSubmissionRecord(
    securityTransformId: number,
    submissionSpatialComponentId: number
  ): Promise<{ security_transform_submission_id: number }> {
    const sqlStatement = SQL`
        INSERT INTO security_transform_submission (
          security_transform_id,
          submission_spatial_component_id
        ) VALUES (
          ${securityTransformId},
          ${submissionSpatialComponentId}
        )
        RETURNING
          security_transform_submission_id;
      `;

    const response = await this.connection.sql<{ security_transform_submission_id: number }>(sqlStatement);

    if (response.rowCount !== 1) {
      throw new ApiExecuteSQLError(
        'Failed to insert security transform submission id and submission spatial component id',
        [
          'SpatialRepository->insertSecurityTransformSubmissionRecord',
          'rowCount was null or undefined, expected rowCount = 1'
        ]
      );
    }
    return response.rows[0];
  }

  /**
   * Run Spatial Transform with transform string on submissionId
   *
   * @param {number} submissionId
   * @param {string} transform
   * @return {*}  {Promise<ITransformRow[]>}
   * @memberof SpatialRepository
   */
  async runSpatialTransformOnSubmissionId(submissionId: number, transform: string): Promise<ITransformSpatialRow[]> {
    const response = await this.connection.query(transform, [submissionId]);

    if (response.rowCount <= 0) {
      throw new ApiExecuteSQLError('Failed to run spatial transform on submission id', [
        'SpatialRepository->runSpatialTransformOnSubmissionId',
        'rowCount was null or undefined, expected rowCount >= 1'
      ]);
    }

    return response.rows;
  }

  /**
   * Run Security Transform with transform string on submissionId
   *
   * @param {number} submissionId
   * @param {string} transform
   * @return {*}  {Promise<ITransformRow[]>}
   * @memberof SpatialRepository
   */
  async runSecurityTransformOnSubmissionId(submissionId: number, transform: string): Promise<ITransformSecureRow[]> {
    const response = await this.connection.query(transform, [submissionId]);

    if (response.rowCount <= 0) {
      throw new ApiExecuteSQLError('Failed to run security transform on submission id', [
        'SpatialRepository->runSecurityTransformOnSubmissionId',
        'rowCount was null or undefined, expected rowCount >= 1'
      ]);
    }

    return response.rows;
  }

  /**
   * Insert given transformed data into Spatial Component Table
   *
   * @param {number} submissionId
   * @param {Feature[]} transformedData
   * @return {*}  {Promise<{ submission_spatial_component_id: number }>}
   * @memberof SpatialRepository
   */
  async insertSubmissionSpatialComponent(
    submissionId: number,
    transformedData: FeatureCollection
  ): Promise<{ submission_spatial_component_id: number }> {
    const sqlStatement = SQL`
      INSERT INTO submission_spatial_component (
        submission_id,
        spatial_component,
        geography
      ) VALUES (
        ${submissionId},
        ${JSON.stringify(transformedData)}
    `;

    if (transformedData.features && transformedData.features.length > 0) {
      const geoCollection = generateGeometryCollectionSQL(transformedData.features);

      sqlStatement.append(SQL`
        ,public.geography(
          public.ST_Force2D(
            public.ST_SetSRID(
      `);

      sqlStatement.append(geoCollection);

      sqlStatement.append(SQL`
        , 4326)))
      `);
    } else {
      sqlStatement.append(SQL`
        ,null
      `);
    }

    sqlStatement.append(SQL`
      )
      RETURNING
        submission_spatial_component_id;
    `);

    const response = await this.connection.sql<{ submission_spatial_component_id: number }>(sqlStatement);

    if (response.rowCount !== 1) {
      throw new ApiExecuteSQLError('Failed to insert submission spatial component details', [
        'SpatialRepository->insertSubmissionSpatialComponent',
        'rowCount was null or undefined, expected rowCount = 1'
      ]);
    }
    return response.rows[0];
  }

  /**
   * Update secured spatial column with the transformed spatial data
   *
   * @param {number} submissionId
   * @param {Feature[]} transformedData
   * @return {*}  {Promise<{ submission_spatial_component_id: number }>}
   * @memberof SpatialRepository
   */
  async updateSubmissionSpatialComponentWithSecurity(
    submissionSpatialComponentId: number,
    transformedData: object
  ): Promise<{ submission_spatial_component_id: number }> {
    const sqlStatement = SQL`
        UPDATE
          submission_spatial_component
        SET
          secured_spatial_component =  ${transformedData}
        WHERE
          submission_spatial_component_id = ${submissionSpatialComponentId}
        RETURNING
          submission_spatial_component_id;
      `;

    const response = await this.connection.sql<{ submission_spatial_component_id: number }>(sqlStatement);

    if (response.rowCount !== 1) {
      throw new ApiExecuteSQLError('Failed to update submission spatial component details', [
        'SpatialRepository->updateSubmissionSpatialComponentWithSecurity',
        'rowCount was null or undefined, expected rowCount = 1'
      ]);
    }
    return response.rows[0];
  }

  /**
   * Query builder to find spatial component by given criteria, specifically for admin users that bypass all security
   * rules.
   *
   * @param {ISpatialComponentsSearchCriteria} criteria
   * @return {*}  {Promise<ISubmissionSpatialSearchResponseRow[]>}
   * @memberof SpatialRepository
   */
  async findSpatialComponentsByCriteriaAsAdminUser(
    criteria: ISpatialComponentsSearchCriteria
  ): Promise<ISubmissionSpatialSearchResponseRow[]> {
    const knex = getKnex();
    const queryBuilder = knex
      .queryBuilder()
      .with('with_filtered_spatial_component', (qb1) => {
        // Get the spatial components that match the search filters
        qb1.select().from('submission_spatial_component as ssc');

        if (criteria.type?.length) {
          this._whereTypeIn(criteria.type, qb1);
        }

        if (criteria.species?.length) {
          this._whereSpeciesIn(criteria.species, qb1);
        }

        if (criteria.datasetID?.length) {
          this._whereDatasetIDIn(criteria.datasetID, qb1);
        }

        this._whereBoundaryIntersects(criteria.boundary, 'geography', qb1);
      })
      .select(
        // Select the non-secure spatial component from the search results
        knex.raw(
          `
            jsonb_build_object(
              'submission_spatial_component_id',
                wfsc.submission_spatial_component_id,
              'spatial_data',
                wfsc.spatial_component
            ) spatial_component
          `
        )
      )
      .from(knex.raw('with_filtered_spatial_component as wfsc'));

    const response = await this.connection.knex<ISubmissionSpatialSearchResponseRow>(queryBuilder);

    return response.rows;
  }

  /**
   * Query builder to find spatial component by given criteria.
   *
   * @param {ISpatialComponentsSearchCriteria} criteria
   * @return {*}  {Promise<ISubmissionSpatialSearchResponseRow[]>}
   * @memberof SpatialRepository
   */
  async findSpatialComponentsByCriteria(
    criteria: ISpatialComponentsSearchCriteria
  ): Promise<ISubmissionSpatialSearchResponseRow[]> {
    const knex = getKnex();
    const queryBuilder = knex
      .queryBuilder()
      .with('with_filtered_spatial_component_with_security_transforms', (qb1) => {
        // Get the spatial components that match the search filters, and for each record, build the array of spatial security transforms that ran against that row
        qb1
          .select(
            knex.raw(
              'array_remove(array_agg(sts.security_transform_id), null) as spatial_component_security_transforms'
            ),
            knex.raw(
              "jsonb_array_elements(ssc.spatial_component -> 'features') #> '{properties, dwc, datasetID}' as dataset_id"
            ),
            knex.raw(
              "jsonb_array_elements(ssc.spatial_component -> 'features') #> '{properties, dwc, associatedTaxa}' as associated_taxa"
            ),
            knex.raw(
              "jsonb_array_elements(ssc.spatial_component -> 'features') #> '{properties, dwc, vernacularName}' as vernacular_name"
            ),
            'ssc.submission_spatial_component_id',
            'ssc.submission_id',
            'ssc.spatial_component',
            'ssc.secured_spatial_component'
          )
          .from('submission_spatial_component as ssc')
          .leftJoin(
            'security_transform_submission as sts',
            'sts.submission_spatial_component_id',
            'ssc.submission_spatial_component_id'
          )
          .groupBy('sts.submission_spatial_component_id')
          .groupBy('ssc.submission_spatial_component_id')
          .groupBy('ssc.submission_id')
          .groupBy('ssc.spatial_component')
          .groupBy('ssc.secured_spatial_component');
        if (criteria.type?.length) {
          this._whereTypeIn(criteria.type, qb1);
        }
        if (criteria.species?.length) {
          this._whereSpeciesIn(criteria.species, qb1);
        }

        if (criteria.datasetID?.length) {
          this._whereDatasetIDIn(criteria.datasetID, qb1);
        }

        this._whereBoundaryIntersects(criteria.boundary, 'geography', qb1);
      })
      .with('with_user_security_transform_exceptions', (qb6) => {
        this._buildSpatialSecurityExceptions(qb6, this.connection.systemUserId());
      })
      .select(
        // Select either the non-secure or secure spatial component from the search results, based on whether or not the record had security transforms applied to it and whether or not the user has the necessary exceptions
<<<<<<< HEAD
        knex.raw(
          `
            jsonb_build_object(
              'submission_spatial_component_id',
                wfscwst.submission_spatial_component_id,
              'dataset_id',
                wfscwst.dataset_id,
              'associated_taxa',
                wfscwst.associated_taxa,
              'vernacular_name',
                wfscwst.vernacular_name,
              'spatial_data',
                -- when: the user's security transform ids array contains all of the rows security transform ids (user has all necessary exceptions)
                -- then: return the spatial component
                -- else: return the secure spatial component if it is not null (secure, insufficient exceptions), otherwise return the spatial compnent (non-secure, no exceptions required)
                case
                  when
                    wuste.user_security_transform_exceptions @> wfscwst.spatial_component_security_transforms
                  then
                    wfscwst.spatial_component
                  else
                    coalesce(wfscwst.secured_spatial_component, wfscwst.spatial_component)
                end
            ) spatial_component
          `
        )
=======
        this._buildSelectForSecureNonSecureSpatialComponents()
>>>>>>> f2159378
      )
      .from(
        knex.raw(
          'with_filtered_spatial_component_with_security_transforms as wfscwst, with_user_security_transform_exceptions as wuste'
        )
      );

    const response = await this.connection.knex<ISubmissionSpatialSearchResponseRow>(queryBuilder);
<<<<<<< HEAD
    console.log(response.rows)
=======
>>>>>>> f2159378
    return response.rows;
  }

  /**
   * Append where clause condition for spatial component type.
   *
   * @param {string[]} types
   * @param {Knex.QueryBuilder} qb1
   * @memberof SpatialRepository
   */
  _whereTypeIn(types: string[], qb1: Knex.QueryBuilder) {
    // Append AND where clause for types
    qb1.where((qb2) => {
      for (const type of types) {
        // Append OR clause for each item in types array
        qb2.or.where((qb3) => {
          qb3.whereRaw(`jsonb_path_exists(spatial_component,'$.features[*] \\? (@.properties.type == "${type}")')`);
        });
      }
    });
  }

  /**
   * Append where clause condition for spatial component associatedTaxa.
   *
   * @param {string[]} species
   * @param {Knex.QueryBuilder} qb1
   * @memberof SpatialRepository
   */
  _whereSpeciesIn(species: string[], qb1: Knex.QueryBuilder) {
    // Append AND where clause for species
    qb1.where((qb2) => {
      for (const singleSpecies of species) {
        // Append OR clause for each item in species array
        qb2.or.where((qb3) => {
          qb3.whereRaw(
            `jsonb_path_exists(spatial_component,'$.features[*] \\? (@.properties.dwc.associatedTaxa == "${singleSpecies}")')`
          );
        });
      }
    });
  }

  /**
   * Append where clause condition for spatial component parent dataset id.
   *
   * @param {string[]} datasetIDs
   * @param {Knex.QueryBuilder} qb1
   * @memberof SpatialRepository
   */
  _whereDatasetIDIn(datasetIDs: string[], qb1: Knex.QueryBuilder) {
    qb1.where((qb2) => {
      qb2.whereRaw(
        `submission_id in (select submission_id from submission where uuid in (${"'" + datasetIDs.join("','") + "'"}))`
      );
    });
  }

  /**
   * Append where clause condition for spatial component boundaries intersect.
   *
   * @param {Feature[]} boundaries
   * @param {string} geoColumn
   * @param {Knex.QueryBuilder} qb1
   * @memberof SpatialRepository
   */
  _whereBoundaryIntersects(boundaries: Feature[], geoColumn: string, qb1: Knex.QueryBuilder) {
    //TODO: geoJson not happy on search
    const generateSqlStatement = (geometry: Feature) => {
      return SQL`
      public.ST_INTERSECTS(`.append(`${geoColumn}`).append(`,
        public.geography(
          public.ST_Force2D(
            public.ST_SetSRID(
              public.ST_Force2D(
                public.ST_GeomFromGeoJSON('${JSON.stringify(geometry.geometry)}')
              ),
              4326
            )
          )
        )
      )
    `);
    };

    qb1.where((qb2) => {
      for (const boundary of boundaries) {
        // Append OR clause for each item in boundary array
        qb2.or.where((qb3) => {
          const sqlStatement = generateSqlStatement(boundary);
          qb3.whereRaw(sqlStatement.sql, sqlStatement.values);
        });
      }
    });
  }

  /**
   * Query builder to find spatial component from a given submission id, specifically for admin users that bypass all security
   * rules.
   *
   * @param {number} submission_spatial_component_id
   * @return {*}  {Promise<ISubmissionSpatialComponent>}
   * @memberof SpatialRepository
   */
  async findSpatialMetadataBySubmissionSpatialComponentIdasAdmin(
    submission_spatial_component_id: number
  ): Promise<ISubmissionSpatialSearchResponseRow> {
    const knex = getKnex();
    const queryBuilder = knex
      .queryBuilder()
      .with('with_filtered_spatial_component', (qb1) => {
        // Get the spatial components that match the search filters
        qb1.select().from('submission_spatial_component as ssc').where({ submission_spatial_component_id });
      })
      .select(
        // Select the non-secure spatial component from the search results
        knex.raw(
          `
            jsonb_build_object(
              'submission_spatial_component_id',
                wfsc.submission_spatial_component_id,
              'spatial_data',
                wfsc.spatial_component
            ) spatial_component,
            'ssc.submission_spatial_component_id',
            'ssc.submission_id',
            'ssc.geometry',
            'ssc.geography'
          `
        )
      )
      .from(knex.raw('with_filtered_spatial_component as wfsc'));

    const response = await this.connection.knex<ISubmissionSpatialSearchResponseRow>(queryBuilder);

    return response.rows[0];
  }

  /**
   * Query builder to find a spatial component from a given submission id.
   *
   * @param {number} submission_spatial_component_id
   * @return {*}  {Promise<ISubmissionSpatialSearchResponseRow>}
   * @memberof SpatialRepository
   */
  async findSpatialMetadataBySubmissionSpatialComponentId(
    submission_spatial_component_id: number
  ): Promise<ISubmissionSpatialSearchResponseRow> {
    const knex = getKnex();
    const queryBuilder = knex
      .queryBuilder()
      .with('with_filtered_spatial_component_with_security_transforms', (qb1) => {
        // Get the spatial components that match the search filters, and for each record, build the array of spatial security transforms that ran against that row
        qb1
          .select(
            knex.raw(
              'array_remove(array_agg(sts.security_transform_id), null) as spatial_component_security_transforms'
            ),
            'ssc.submission_spatial_component_id',
            'ssc.submission_id',
            'ssc.spatial_component',
            'ssc.secured_spatial_component'
          )
          .from('submission_spatial_component as ssc')
          .leftJoin(
            'security_transform_submission as sts',
            'sts.submission_spatial_component_id',
            'ssc.submission_spatial_component_id'
          )
          .whereIn('ssc.submission_spatial_component_id', [submission_spatial_component_id])
          .groupBy('sts.submission_spatial_component_id')
          .groupBy('ssc.submission_spatial_component_id')
          .groupBy('ssc.submission_id')
          .groupBy('ssc.spatial_component')
          .groupBy('ssc.secured_spatial_component');
      })
      .with('with_user_security_transform_exceptions', (qb6) => {
        this._buildSpatialSecurityExceptions(qb6, this.connection.systemUserId());
      })
      .select(
        // Select either the non-secure or secure spatial component from the search results, based on whether or not the record had security transforms applied to it and whether or not the user has the necessary exceptions
        this._buildSelectForSecureNonSecureSpatialComponents()
      )
      .from(
        knex.raw(
          'with_filtered_spatial_component_with_security_transforms as wfscwst, with_user_security_transform_exceptions as wuste'
        )
      );

    const spatialComponentResponse = await this.connection.knex<ISubmissionSpatialSearchResponseRow>(queryBuilder);

    return spatialComponentResponse.rows[0];
  }

  /**
   * Select either the non-secure or secure spatial component from the search results,
   * based on whether or not the record had security transforms applied to it and whether or not the user has the necessary exceptions
   *
   * @param {Knex} knex
   * @return {*}  { Knex.Raw<any> }
   * @memberof SpatialRepository
   */
  _buildSelectForSecureNonSecureSpatialComponents(): Knex.Raw<any> {
    const knex = getKnex();
    return knex.raw(
      `
      submission_spatial_component_id,
      submission_id,
      jsonb_build_object(
          'submission_spatial_component_id',
          wfscwst.submission_spatial_component_id,
          'spatial_data',
            -- when: the user's security transform ids array contains all of the rows security transform ids (user has all necessary exceptions)
            -- then: return the spatial component
            -- else: return the secure spatial component if it is not null (secure, insufficient exceptions), otherwise return the spatial compnent (non-secure, no exceptions required)
            case
              when
                wuste.user_security_transform_exceptions @> wfscwst.spatial_component_security_transforms
              then
                wfscwst.spatial_component
              else
                coalesce(wfscwst.secured_spatial_component, wfscwst.spatial_component)
            end
      ) spatial_component
      `
    );
  }

  /**
   * Build an array of the users spatial security transform exceptions
   *
   * @param {Knex} knex
   * @param {Knex.QueryBuilder} qb
   * @param {number} system_user_id
   * @memberof SpatialRepository
   */
  async _buildSpatialSecurityExceptions(qb: Knex.QueryBuilder, system_user_id: number) {
    const knex = getKnex();
    qb.select(knex.raw('array_agg(suse.security_transform_id) as user_security_transform_exceptions'))
      .from('system_user_security_exception as suse')
      .where('suse.system_user_id', system_user_id);
  }

  /**
   * Deletes spatial components in a submission id before updating it with new data
   *
   * @param {number} submission_id
   * @return {*}  {Promise<{ submission_id: number }[]>}
   * @memberof SpatialRepository
   */
  async deleteSpatialComponentsBySubmissionId(submission_id: number): Promise<{ submission_id: number }[]> {
    const sqlStatement = SQL`
      DELETE FROM
        submission_spatial_component
      WHERE
        submission_id=${submission_id}
      RETURNING
        submission_id;
    ;`;

    const response = await this.connection.sql<{ submission_id: number }>(sqlStatement);

    return response.rows;
  }

  /**
   * Remove references in spatial_transform_submission table
   *
   * @param {number} submission_id
   * @return {*}  {Promise<{ submission_id: number }[]>}
   * @memberof SpatialRepository
   */
  async deleteSpatialComponentsSpatialTransformRefsBySubmissionId(
    submission_id: number
  ): Promise<{ submission_id: number }[]> {
    const sqlStatement = SQL`
      DELETE FROM
        spatial_transform_submission
      WHERE
        submission_spatial_component_id IN (
          SELECT
            submission_spatial_component_id
          FROM
            submission_spatial_component
          WHERE
            submission_id=${submission_id}
        )
      RETURNING
        ${submission_id};
    `;

    const response = await this.connection.sql<{ submission_id: number }>(sqlStatement);

    return response.rows;
  }

  /**
   * Remove references in security_transform_submission table
   *
   * @param {number} submission_id
   * @return {*}  {Promise<{ submission_id: number }[]>}
   * @memberof SpatialRepository
   */
  async deleteSpatialComponentsSecurityTransformRefsBySubmissionId(
    submission_id: number
  ): Promise<{ submission_id: number }[]> {
    const sqlStatement = SQL`
      DELETE FROM
        security_transform_submission
      WHERE
        submission_spatial_component_id IN (
          SELECT
            submission_spatial_component_id
          FROM
            submission_spatial_component
          WHERE
            submission_id=${submission_id}
        )
      RETURNING
        ${submission_id};
    `;

    const response = await this.connection.sql<{ submission_id: number }>(sqlStatement);

    return response.rows;
  }
}<|MERGE_RESOLUTION|>--- conflicted
+++ resolved
@@ -481,36 +481,7 @@
       })
       .select(
         // Select either the non-secure or secure spatial component from the search results, based on whether or not the record had security transforms applied to it and whether or not the user has the necessary exceptions
-<<<<<<< HEAD
-        knex.raw(
-          `
-            jsonb_build_object(
-              'submission_spatial_component_id',
-                wfscwst.submission_spatial_component_id,
-              'dataset_id',
-                wfscwst.dataset_id,
-              'associated_taxa',
-                wfscwst.associated_taxa,
-              'vernacular_name',
-                wfscwst.vernacular_name,
-              'spatial_data',
-                -- when: the user's security transform ids array contains all of the rows security transform ids (user has all necessary exceptions)
-                -- then: return the spatial component
-                -- else: return the secure spatial component if it is not null (secure, insufficient exceptions), otherwise return the spatial compnent (non-secure, no exceptions required)
-                case
-                  when
-                    wuste.user_security_transform_exceptions @> wfscwst.spatial_component_security_transforms
-                  then
-                    wfscwst.spatial_component
-                  else
-                    coalesce(wfscwst.secured_spatial_component, wfscwst.spatial_component)
-                end
-            ) spatial_component
-          `
-        )
-=======
         this._buildSelectForSecureNonSecureSpatialComponents()
->>>>>>> f2159378
       )
       .from(
         knex.raw(
@@ -519,10 +490,6 @@
       );
 
     const response = await this.connection.knex<ISubmissionSpatialSearchResponseRow>(queryBuilder);
-<<<<<<< HEAD
-    console.log(response.rows)
-=======
->>>>>>> f2159378
     return response.rows;
   }
 
