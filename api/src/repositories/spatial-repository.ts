import { Feature, FeatureCollection } from 'geojson';
import { Knex } from 'knex';
import SQL from 'sql-template-strings';
import { getKnex } from '../database/db';
import { ApiExecuteSQLError } from '../errors/api-error';
import { generateGeometryCollectionSQL } from '../utils/spatial-utils';
import { BaseRepository } from './base-repository';

export interface IInsertSpatialTransform {
  name: string;
  description: string;
  notes: string;
  transform: string;
}

export interface IGetSpatialTransformRecord {
  spatial_transform_id: number;
  name: string;
  description: string | null;
  notes: string | null;
  transform: string;
}

export interface IGetSecurityTransformRecord {
  security_transform_id: number;
  name: string;
  description: string | null;
  notes: string | null;
  transform: string;
}

export interface ITransformSpatialRow {
  result_data: FeatureCollection;
}

export interface ITransformSecureRow {
  spatial_component: {
    spatial_data: FeatureCollection;
    submission_spatial_component_id: number;
  };
}

export interface ISubmissionSpatialComponent {
  submission_spatial_component_id: number;
  submission_id: number;
  spatial_component: FeatureCollection;
  geometry: null;
  geography: string;
  secured_spatial_component: FeatureCollection;
  secured_geometry: null;
  secured_geography: string;
}

export interface ISpatialComponentsSearchCriteria {
  boundary: Feature[];
  type?: string[];
  species?: string[];
  datasetID?: string[];
}

export type EmptyObject = Record<string, never>;

export interface ISubmissionSpatialSearchResponseRow {
  spatial_component: {
    dataset_id?: number;
    associated_taxa?: string;
    vernacular_name?: string;
    submission_spatial_component_id: number;
    spatial_data: FeatureCollection | EmptyObject;
  };
}

export class SpatialRepository extends BaseRepository {
  /**
   * Insert new spatial transform record
   *
   * @param {IInsertSpatialTransform} spatialTransformDetails
   * @return {*}  {Promise<{ spatial_transform_id: number }>}
   * @memberof SpatialRepository
   */
  async insertSpatialTransform(
    spatialTransformDetails: IInsertSpatialTransform
  ): Promise<{ spatial_transform_id: number }> {
    const sqlStatement = SQL`
      INSERT INTO spatial_transform (
        name,
        description,
        notes,
        transform
      ) VALUES (
        ${spatialTransformDetails.name},
        ${spatialTransformDetails.description},
        ${spatialTransformDetails.notes},
        ${spatialTransformDetails.transform}
      )
      RETURNING
        spatial_transform_id;
    `;

    const response = await this.connection.sql<{ spatial_transform_id: number }>(sqlStatement);

    if (response.rowCount !== 1) {
      throw new ApiExecuteSQLError('Failed to insert spatial transform details', [
        'SpatialRepository->insertSpatialTransform',
        'rowCount was null or undefined, expected rowCount = 1'
      ]);
    }
    return response.rows[0];
  }

  /**
   * get spatial transform records
   *
   * @param
   * @return {*}  {Promise<IGetSpatialTransformRecord>}
   * @memberof SpatialRepository
   */
  async getSpatialTransformRecords(): Promise<IGetSpatialTransformRecord[]> {
    const sqlStatement = SQL`
      SELECT
        spatial_transform_id,
        name,
        description,
        notes,
        transform
      FROM
        spatial_transform;
    `;

    const response = await this.connection.sql<IGetSpatialTransformRecord>(sqlStatement);

    return response.rows;
  }

  /**
   *get security transform records
   *
   * @return {*}  {Promise<IGetSecurityTransformRecord[]>}
   * @memberof SpatialRepository
   */
  async getSecurityTransformRecords(): Promise<IGetSecurityTransformRecord[]> {
    const sqlStatement = SQL`
      SELECT
        security_transform_id,
        name,
        description,
        notes,
        transform
      FROM
        security_transform;
    `;

    const response = await this.connection.sql<IGetSecurityTransformRecord>(sqlStatement);

    return response.rows;
  }

  /**
   * Insert record of transform id used for submission spatial component record
   *
   * @param {number} spatialTransformId
   * @param {number} submissionSpatialComponentId
   * @return {*}  {Promise<{ spatial_transform_submission_id: number }>}
   * @memberof SpatialRepository
   */
  async insertSpatialTransformSubmissionRecord(
    spatialTransformId: number,
    submissionSpatialComponentId: number
  ): Promise<{ spatial_transform_submission_id: number }> {
    const sqlStatement = SQL`
      INSERT INTO spatial_transform_submission (
        spatial_transform_id,
        submission_spatial_component_id
      ) VALUES (
        ${spatialTransformId},
        ${submissionSpatialComponentId}
      )
      RETURNING
        spatial_transform_submission_id;
    `;

    const response = await this.connection.sql<{ spatial_transform_submission_id: number }>(sqlStatement);

    if (response.rowCount !== 1) {
      throw new ApiExecuteSQLError(
        'Failed to insert spatial transform submission id and submission spatial component id',
        [
          'SpatialRepository->insertSpatialTransformSubmissionRecord',
          'rowCount was null or undefined, expected rowCount >= 1'
        ]
      );
    }
    return response.rows[0];
  }

  /**
   * Insert record of transform id used for submission security component record
   *
   * @param {number} securityTransformId
   * @param {number} submissionSpatialComponentId
   * @return {*}  {Promise<{ spatial_transform_submission_id: number }>}
   * @memberof SpatialRepository
   */
  async insertSecurityTransformSubmissionRecord(
    securityTransformId: number,
    submissionSpatialComponentId: number
  ): Promise<{ security_transform_submission_id: number }> {
    const sqlStatement = SQL`
        INSERT INTO security_transform_submission (
          security_transform_id,
          submission_spatial_component_id
        ) VALUES (
          ${securityTransformId},
          ${submissionSpatialComponentId}
        )
        RETURNING
          security_transform_submission_id;
      `;

    const response = await this.connection.sql<{ security_transform_submission_id: number }>(sqlStatement);

    if (response.rowCount !== 1) {
      throw new ApiExecuteSQLError(
        'Failed to insert security transform submission id and submission spatial component id',
        [
          'SpatialRepository->insertSecurityTransformSubmissionRecord',
          'rowCount was null or undefined, expected rowCount = 1'
        ]
      );
    }
    return response.rows[0];
  }

  /**
   * Run Spatial Transform with transform string on submissionId
   *
   * @param {number} submissionId
   * @param {string} transform
   * @return {*}  {Promise<ITransformRow[]>}
   * @memberof SpatialRepository
   */
  async runSpatialTransformOnSubmissionId(submissionId: number, transform: string): Promise<ITransformSpatialRow[]> {
    const response = await this.connection.query(transform, [submissionId]);

    if (response.rowCount <= 0) {
      throw new ApiExecuteSQLError('Failed to run spatial transform on submission id', [
        'SpatialRepository->runSpatialTransformOnSubmissionId',
        'rowCount was null or undefined, expected rowCount >= 1'
      ]);
    }

    return response.rows;
  }

  /**
   * Run Security Transform with transform string on submissionId
   *
   * @param {number} submissionId
   * @param {string} transform
   * @return {*}  {Promise<ITransformRow[]>}
   * @memberof SpatialRepository
   */
  async runSecurityTransformOnSubmissionId(submissionId: number, transform: string): Promise<ITransformSecureRow[]> {
    const response = await this.connection.query(transform, [submissionId]);

    if (response.rowCount <= 0) {
      throw new ApiExecuteSQLError('Failed to run security transform on submission id', [
        'SpatialRepository->runSecurityTransformOnSubmissionId',
        'rowCount was null or undefined, expected rowCount >= 1'
      ]);
    }

    return response.rows;
  }

  /**
   * Insert given transformed data into Spatial Component Table
   *
   * @param {number} submissionId
   * @param {Feature[]} transformedData
   * @return {*}  {Promise<{ submission_spatial_component_id: number }>}
   * @memberof SpatialRepository
   */
  async insertSubmissionSpatialComponent(
    submissionId: number,
    transformedData: FeatureCollection
  ): Promise<{ submission_spatial_component_id: number }> {
    const sqlStatement = SQL`
      INSERT INTO submission_spatial_component (
        submission_id,
        spatial_component,
        geography
      ) VALUES (
        ${submissionId},
        ${JSON.stringify(transformedData)}
    `;

    if (transformedData.features && transformedData.features.length > 0) {
      const geoCollection = generateGeometryCollectionSQL(transformedData.features);

      sqlStatement.append(SQL`
        ,public.geography(
          public.ST_Force2D(
            public.ST_SetSRID(
      `);

      sqlStatement.append(geoCollection);

      sqlStatement.append(SQL`
        , 4326)))
      `);
    } else {
      sqlStatement.append(SQL`
        ,null
      `);
    }

    sqlStatement.append(SQL`
      )
      RETURNING
        submission_spatial_component_id;
    `);

    const response = await this.connection.sql<{ submission_spatial_component_id: number }>(sqlStatement);

    if (response.rowCount !== 1) {
      throw new ApiExecuteSQLError('Failed to insert submission spatial component details', [
        'SpatialRepository->insertSubmissionSpatialComponent',
        'rowCount was null or undefined, expected rowCount = 1'
      ]);
    }
    return response.rows[0];
  }

  /**
   * Update secured spatial column with the transformed spatial data
   *
   * @param {number} submissionId
   * @param {Feature[]} transformedData
   * @return {*}  {Promise<{ submission_spatial_component_id: number }>}
   * @memberof SpatialRepository
   */
  async updateSubmissionSpatialComponentWithSecurity(
    submissionSpatialComponentId: number,
    transformedData: object
  ): Promise<{ submission_spatial_component_id: number }> {
    const sqlStatement = SQL`
        UPDATE
          submission_spatial_component
        SET
          secured_spatial_component =  ${transformedData}
        WHERE
          submission_spatial_component_id = ${submissionSpatialComponentId}
        RETURNING
          submission_spatial_component_id;
      `;

    const response = await this.connection.sql<{ submission_spatial_component_id: number }>(sqlStatement);

    if (response.rowCount !== 1) {
      throw new ApiExecuteSQLError('Failed to update submission spatial component details', [
        'SpatialRepository->updateSubmissionSpatialComponentWithSecurity',
        'rowCount was null or undefined, expected rowCount = 1'
      ]);
    }
    return response.rows[0];
  }

  /**
   * Query builder to find spatial component by given criteria, specifically for admin users that bypass all security
   * rules.
   *
   * @param {ISpatialComponentsSearchCriteria} criteria
   * @return {*}  {Promise<ISubmissionSpatialSearchResponseRow[]>}
   * @memberof SpatialRepository
   */
  async findSpatialComponentsByCriteriaAsAdminUser(
    criteria: ISpatialComponentsSearchCriteria
  ): Promise<ISubmissionSpatialSearchResponseRow[]> {
    const knex = getKnex();
    const queryBuilder = knex
      .queryBuilder()
      .with('with_filtered_spatial_component', (qb1) => {
        // Get the spatial components that match the search filters
        qb1
          .select(
            '*',
            knex.raw(
              "jsonb_array_elements(ssc.spatial_component -> 'features') #> '{properties, dwc, datasetID}' as dataset_id"
            ),
            knex.raw(
              "jsonb_array_elements(ssc.spatial_component -> 'features') #> '{properties, dwc, associatedTaxa}' as associated_taxa"
            ),
            knex.raw(
              "jsonb_array_elements(ssc.spatial_component -> 'features') #> '{properties, dwc, vernacularName}' as vernacular_name"
            )
          )
          .from('submission_spatial_component as ssc');

        if (criteria.type?.length) {
          this._whereTypeIn(criteria.type, qb1);
        }

        if (criteria.species?.length) {
          this._whereSpeciesIn(criteria.species, qb1);
        }

        if (criteria.datasetID?.length) {
          this._whereDatasetIDIn(criteria.datasetID, qb1);
        }

        this._whereBoundaryIntersects(criteria.boundary, 'geography', qb1);
      })
      .select(
        // Select the non-secure spatial component from the search results
        knex.raw(
          `
            jsonb_build_object(
              'submission_spatial_component_id',
                wfsc.submission_spatial_component_id,
              'dataset_id',
                wfsc.dataset_id,
              'associated_taxa',
                wfsc.associated_taxa,
              'vernacular_name',
                wfsc.vernacular_name,
              'spatial_data',
                wfsc.spatial_component
            ) spatial_component
          `
        )
      )
      .from(knex.raw('with_filtered_spatial_component as wfsc'));

    const response = await this.connection.knex<ISubmissionSpatialSearchResponseRow>(queryBuilder);

    return response.rows;
  }

  /**
   * Query builder to find spatial component by given criteria.
   *
   * @param {ISpatialComponentsSearchCriteria} criteria
   * @return {*}  {Promise<ISubmissionSpatialSearchResponseRow[]>}
   * @memberof SpatialRepository
   */
  async findSpatialComponentsByCriteria(
    criteria: ISpatialComponentsSearchCriteria
  ): Promise<ISubmissionSpatialSearchResponseRow[]> {
    const knex = getKnex();
    const queryBuilder = knex
      .queryBuilder()
      .with('with_filtered_spatial_component_with_security_transforms', (qb1) => {
        // Get the spatial components that match the search filters, and for each record, build the array of spatial security transforms that ran against that row
        qb1
          .select(
            knex.raw(
              'array_remove(array_agg(sts.security_transform_id), null) as spatial_component_security_transforms'
            ),
            knex.raw(
              "jsonb_array_elements(ssc.spatial_component -> 'features') #> '{properties, dwc, datasetID}' as dataset_id"
            ),
            knex.raw(
              "jsonb_array_elements(ssc.spatial_component -> 'features') #> '{properties, dwc, associatedTaxa}' as associated_taxa"
            ),
            knex.raw(
              "jsonb_array_elements(ssc.spatial_component -> 'features') #> '{properties, dwc, vernacularName}' as vernacular_name"
            ),
            'ssc.submission_spatial_component_id',
            'ssc.submission_id',
            'ssc.spatial_component',
            'ssc.secured_spatial_component'
          )
          .from('submission_spatial_component as ssc')
          .leftJoin(
            'security_transform_submission as sts',
            'sts.submission_spatial_component_id',
            'ssc.submission_spatial_component_id'
          )
          .groupBy('sts.submission_spatial_component_id')
          .groupBy('ssc.submission_spatial_component_id')
          .groupBy('ssc.submission_id')
          .groupBy('ssc.spatial_component')
          .groupBy('ssc.secured_spatial_component');
        if (criteria.type?.length) {
          this._whereTypeIn(criteria.type, qb1);
        }
        if (criteria.species?.length) {
          this._whereSpeciesIn(criteria.species, qb1);
        }

        if (criteria.datasetID?.length) {
          this._whereDatasetIDIn(criteria.datasetID, qb1);
        }

        this._whereBoundaryIntersects(criteria.boundary, 'geography', qb1);
      })
      .with('with_user_security_transform_exceptions', (qb6) => {
        this._buildSpatialSecurityExceptions(qb6, this.connection.systemUserId());
      })
      .with('with_coalesced_spatial_components', (qb7) => {
        qb7
          .select(
            // Select either the non-secure or secure spatial component from the search results, based on whether or not the record had security transforms applied to it and whether or not the user has the necessary exceptions
            this._buildSelectForSecureNonSecureSpatialComponents()
          )
          .from(
            knex.raw(
              'with_filtered_spatial_component_with_security_transforms as wfscwst, with_user_security_transform_exceptions as wuste'
            )
          );
      })
      .select()
      .from('with_coalesced_spatial_components')
      // Filter out secure spatial components that have no spatial representation
      // The user is not allowed to see any aspect of these particular spatial components
      .whereRaw("spatial_component->'spatial_data' != '{}'");

    const response = await this.connection.knex<ISubmissionSpatialSearchResponseRow>(queryBuilder);
    return response.rows;
  }

  /**
   * Append where clause condition for spatial component type.
   *
   * @param {string[]} types
   * @param {Knex.QueryBuilder} qb1
   * @memberof SpatialRepository
   */
  _whereTypeIn(types: string[], qb1: Knex.QueryBuilder) {
    // Append AND where clause for types
    qb1.where((qb2) => {
      for (const type of types) {
        // Append OR clause for each item in types array
        qb2.or.where((qb3) => {
          qb3.whereRaw(`jsonb_path_exists(spatial_component,'$.features[*] \\? (@.properties.type == "${type}")')`);
        });
      }
    });
  }

  /**
   * Append where clause condition for spatial component associatedTaxa.
   *
   * @param {string[]} species
   * @param {Knex.QueryBuilder} qb1
   * @memberof SpatialRepository
   */
  _whereSpeciesIn(species: string[], qb1: Knex.QueryBuilder) {
    // Append AND where clause for species
    qb1.where((qb2) => {
      for (const singleSpecies of species) {
        // Append OR clause for each item in species array
        qb2.or.where((qb3) => {
          qb3.whereRaw(
            `jsonb_path_exists(spatial_component,'$.features[*] \\? (@.properties.dwc.associatedTaxa == "${singleSpecies}")')`
          );
        });
      }
    });
  }

  /**
   * Append where clause condition for spatial component parent dataset id.
   *
   * @param {string[]} datasetIDs
   * @param {Knex.QueryBuilder} qb1
   * @memberof SpatialRepository
   */
  _whereDatasetIDIn(datasetIDs: string[], qb1: Knex.QueryBuilder) {
    qb1.where((qb2) => {
      qb2.whereRaw(
        `submission_id in (select submission_id from submission where uuid in (${"'" + datasetIDs.join("','") + "'"}))`
      );
    });
  }

  /**
   * Append where clause condition for spatial component boundaries intersect.
   *
   * @param {Feature[]} boundaries
   * @param {string} geoColumn
   * @param {Knex.QueryBuilder} qb1
   * @memberof SpatialRepository
   */
  _whereBoundaryIntersects(boundaries: Feature[], geoColumn: string, qb1: Knex.QueryBuilder) {
<<<<<<< HEAD
    //TODO: geoJson not happy on search
=======
>>>>>>> b0b11520
    const generateSqlStatement = (geometry: Feature) => {
      return SQL`
      public.ST_INTERSECTS(`.append(`${geoColumn}`).append(`,
        public.geography(
          public.ST_Force2D(
            public.ST_SetSRID(
              public.ST_Force2D(
                public.ST_GeomFromGeoJSON('${JSON.stringify(geometry.geometry)}')
              ),
              4326
            )
          )
        )
      )
    `);
    };

    qb1.where((qb2) => {
      for (const boundary of boundaries) {
        // Append OR clause for each item in boundary array
        qb2.or.where((qb3) => {
          const sqlStatement = generateSqlStatement(boundary);
          qb3.whereRaw(sqlStatement.sql, sqlStatement.values);
        });
      }
    });
  }

  /**
   * Query builder to find spatial component from a given submission id, specifically for admin users that bypass all security
   * rules.
   *
   * @param {number} submission_spatial_component_id
   * @return {*}  {Promise<ISubmissionSpatialComponent>}
   * @memberof SpatialRepository
   */
  async findSpatialMetadataBySubmissionSpatialComponentIdasAdmin(
    submission_spatial_component_id: number
  ): Promise<ISubmissionSpatialSearchResponseRow> {
    const knex = getKnex();
    const queryBuilder = knex
      .queryBuilder()
      .with('with_filtered_spatial_component', (qb1) => {
        // Get the spatial components that match the search filters
        qb1.select().from('submission_spatial_component as ssc').where({ submission_spatial_component_id });
      })
      .select(
        // Select the non-secure spatial component from the search results
        knex.raw(
          `
            jsonb_build_object(
              'submission_spatial_component_id',
                wfsc.submission_spatial_component_id,
              'spatial_data',
                wfsc.spatial_component
            ) spatial_component,
            'ssc.submission_spatial_component_id',
            'ssc.submission_id',
            'ssc.geometry',
            'ssc.geography'
          `
        )
      )
      .from(knex.raw('with_filtered_spatial_component as wfsc'));

    const response = await this.connection.knex<ISubmissionSpatialSearchResponseRow>(queryBuilder);

    return response.rows[0];
  }

  /**
   * Query builder to find a spatial component from a given submission id.
   *
   * @param {number} submission_spatial_component_id
   * @return {*}  {Promise<ISubmissionSpatialSearchResponseRow>}
   * @memberof SpatialRepository
   */
  async findSpatialMetadataBySubmissionSpatialComponentId(
    submission_spatial_component_id: number
  ): Promise<ISubmissionSpatialSearchResponseRow | undefined> {
    const knex = getKnex();
    const queryBuilder = knex
      .queryBuilder()
      .with('with_filtered_spatial_component_with_security_transforms', (qb1) => {
        // Get the spatial components that match the search filters, and for each record, build the array of spatial security transforms that ran against that row
        qb1
          .select(
            knex.raw(
              'array_remove(array_agg(sts.security_transform_id), null) as spatial_component_security_transforms'
            ),
            knex.raw(
              "jsonb_array_elements(ssc.spatial_component -> 'features') #> '{properties, dwc, datasetID}' as dataset_id"
            ),
            knex.raw(
              "jsonb_array_elements(ssc.spatial_component -> 'features') #> '{properties, dwc, associatedTaxa}' as associated_taxa"
            ),
            knex.raw(
              "jsonb_array_elements(ssc.spatial_component -> 'features') #> '{properties, dwc, vernacularName}' as vernacular_name"
            ),
            'ssc.submission_spatial_component_id',
            'ssc.submission_id',
            'ssc.spatial_component',
            'ssc.secured_spatial_component'
          )
          .from('submission_spatial_component as ssc')
          .leftJoin(
            'security_transform_submission as sts',
            'sts.submission_spatial_component_id',
            'ssc.submission_spatial_component_id'
          )
          .whereIn('ssc.submission_spatial_component_id', [submission_spatial_component_id])
          .groupBy('sts.submission_spatial_component_id')
          .groupBy('ssc.submission_spatial_component_id')
          .groupBy('ssc.submission_id')
          .groupBy('ssc.spatial_component')
          .groupBy('ssc.secured_spatial_component');
      })
      .with('with_user_security_transform_exceptions', (qb6) => {
        this._buildSpatialSecurityExceptions(qb6, this.connection.systemUserId());
      })
      .with('with_coalesced_spatial_components', (qb7) => {
        qb7
          .select(
            // Select either the non-secure or secure spatial component from the search results, based on whether or not the record had security transforms applied to it and whether or not the user has the necessary exceptions
            this._buildSelectForSecureNonSecureSpatialComponents()
          )
          .from(
            knex.raw(
              'with_filtered_spatial_component_with_security_transforms as wfscwst, with_user_security_transform_exceptions as wuste'
            )
          );
      })
      .select()
      .from('with_coalesced_spatial_components')
      // Filter out secure spatial components that have no spatial representation
      // The user is not allowed to see any aspect of these particular spatial components
      .whereRaw("spatial_component->'spatial_data' != '{}'");

    const spatialComponentResponse = await this.connection.knex<ISubmissionSpatialSearchResponseRow>(queryBuilder);

    return spatialComponentResponse.rows?.[0];
  }

  /**
   * Select either the non-secure or secure spatial component from the search results,
   * based on whether or not the record had security transforms applied to it and whether or not the user has the necessary exceptions
   *
   * @param {Knex} knex
   * @return {*}  { Knex.Raw<any> }
   * @memberof SpatialRepository
   */
  _buildSelectForSecureNonSecureSpatialComponents(): Knex.Raw<any> {
    const knex = getKnex();
    return knex.raw(
      `
      submission_spatial_component_id,
      submission_id,
      jsonb_build_object(
          'submission_spatial_component_id',
            wfscwst.submission_spatial_component_id,
          'dataset_id',
            wfscwst.dataset_id,
          'associated_taxa',
            wfscwst.associated_taxa,
          'vernacular_name',
            wfscwst.vernacular_name,
          'spatial_data',
            -- when: the user's security transform ids array contains all of the rows security transform ids (user has all necessary exceptions)
            -- then: return the spatial component
            -- else: return the secure spatial component if it is not null (secure, insufficient exceptions), otherwise return the spatial compnent (non-secure, no exceptions required)
            case
              when
                wuste.user_security_transform_exceptions @> wfscwst.spatial_component_security_transforms
              then
                wfscwst.spatial_component
              else
                coalesce(wfscwst.secured_spatial_component, wfscwst.spatial_component)
            end
      ) spatial_component
      `
    );
  }

  /**
   * Build an array of the users spatial security transform exceptions
   *
   * @param {Knex} knex
   * @param {Knex.QueryBuilder} qb
   * @param {number} system_user_id
   * @memberof SpatialRepository
   */
  async _buildSpatialSecurityExceptions(qb: Knex.QueryBuilder, system_user_id: number) {
    const knex = getKnex();
    qb.select(knex.raw('array_agg(suse.security_transform_id) as user_security_transform_exceptions'))
      .from('system_user_security_exception as suse')
      .where('suse.system_user_id', system_user_id);
  }

  /**
   * Deletes spatial components in a submission id before updating it with new data
   *
   * @param {number} submission_id
   * @return {*}  {Promise<{ submission_id: number }[]>}
   * @memberof SpatialRepository
   */
  async deleteSpatialComponentsBySubmissionId(submission_id: number): Promise<{ submission_id: number }[]> {
    const sqlStatement = SQL`
      DELETE FROM
        submission_spatial_component
      WHERE
        submission_id=${submission_id}
      RETURNING
        submission_id;
    ;`;

    const response = await this.connection.sql<{ submission_id: number }>(sqlStatement);

    return response.rows;
  }

  /**
   * Remove references in spatial_transform_submission table
   *
   * @param {number} submission_id
   * @return {*}  {Promise<{ submission_id: number }[]>}
   * @memberof SpatialRepository
   */
  async deleteSpatialComponentsSpatialTransformRefsBySubmissionId(
    submission_id: number
  ): Promise<{ submission_id: number }[]> {
    const sqlStatement = SQL`
      DELETE FROM
        spatial_transform_submission
      WHERE
        submission_spatial_component_id IN (
          SELECT
            submission_spatial_component_id
          FROM
            submission_spatial_component
          WHERE
            submission_id=${submission_id}
        )
      RETURNING
        ${submission_id};
    `;

    const response = await this.connection.sql<{ submission_id: number }>(sqlStatement);

    return response.rows;
  }

  /**
   * Remove references in security_transform_submission table
   *
   * @param {number} submission_id
   * @return {*}  {Promise<{ submission_id: number }[]>}
   * @memberof SpatialRepository
   */
  async deleteSpatialComponentsSecurityTransformRefsBySubmissionId(
    submission_id: number
  ): Promise<{ submission_id: number }[]> {
    const sqlStatement = SQL`
      DELETE FROM
        security_transform_submission
      WHERE
        submission_spatial_component_id IN (
          SELECT
            submission_spatial_component_id
          FROM
            submission_spatial_component
          WHERE
            submission_id=${submission_id}
        )
      RETURNING
        ${submission_id};
    `;

    const response = await this.connection.sql<{ submission_id: number }>(sqlStatement);

    return response.rows;
  }
}<|MERGE_RESOLUTION|>--- conflicted
+++ resolved
@@ -584,10 +584,6 @@
    * @memberof SpatialRepository
    */
   _whereBoundaryIntersects(boundaries: Feature[], geoColumn: string, qb1: Knex.QueryBuilder) {
-<<<<<<< HEAD
-    //TODO: geoJson not happy on search
-=======
->>>>>>> b0b11520
     const generateSqlStatement = (geometry: Feature) => {
       return SQL`
       public.ST_INTERSECTS(`.append(`${geoColumn}`).append(`,
