import { Feature, FeatureCollection } from 'geojson';
import { Knex } from 'knex';
import SQL from 'sql-template-strings';
import { getKnex } from '../database/db';
import { ApiExecuteSQLError } from '../errors/api-error';
import { generateGeometryCollectionSQL } from '../utils/spatial-utils';
import { BaseRepository } from './base-repository';

export interface IInsertSpatialTransform {
  name: string;
  description: string;
  notes: string;
  transform: string;
}

export interface IGetSpatialTransformRecord {
  spatial_transform_id: number;
  name: string;
  description: string | null;
  notes: string | null;
  transform: string;
}

export interface IGetSecurityTransformRecord {
  security_transform_id: number;
  name: string;
  description: string | null;
  notes: string | null;
  transform: string;
}

export interface ITransformSpatialRow {
  result_data: FeatureCollection;
}

export interface ITransformSecureRow {
  spatial_component: {
    spatial_data: FeatureCollection;
    submission_spatial_component_id: number;
  };
}

export interface ISubmissionSpatialComponent {
  submission_spatial_component_id: number;
  submission_id: number;
  spatial_component: FeatureCollection;
  geometry: null;
  geography: string;
  secured_spatial_component: FeatureCollection;
  secured_geometry: null;
  secured_geography: string;
}

export interface ISpatialComponentsSearchCriteria {
  boundary: Feature[];
  type?: string[];
  species?: string[];
  datasetID?: string[];
}

export type EmptyObject = Record<string, never>;

export interface ISubmissionSpatialSearchResponseRow {
  spatial_component: {
    submission_spatial_component_id: number;
    spatial_data: FeatureCollection | EmptyObject;
  };
}

export class SpatialRepository extends BaseRepository {
  /**
   * Insert new spatial transform record
   *
   * @param {IInsertSpatialTransform} spatialTransformDetails
   * @return {*}  {Promise<{ spatial_transform_id: number }>}
   * @memberof SpatialRepository
   */
  async insertSpatialTransform(
    spatialTransformDetails: IInsertSpatialTransform
  ): Promise<{ spatial_transform_id: number }> {
    const sqlStatement = SQL`
      INSERT INTO spatial_transform (
        name,
        description,
        notes,
        transform
      ) VALUES (
        ${spatialTransformDetails.name},
        ${spatialTransformDetails.description},
        ${spatialTransformDetails.notes},
        ${spatialTransformDetails.transform}
      )
      RETURNING
        spatial_transform_id;
    `;

    const response = await this.connection.sql<{ spatial_transform_id: number }>(sqlStatement);

    if (response.rowCount !== 1) {
      throw new ApiExecuteSQLError('Failed to insert spatial transform details', [
        'SpatialRepository->insertSpatialTransform',
        'rowCount was null or undefined, expected rowCount = 1'
      ]);
    }
    return response.rows[0];
  }

  /**
   * get spatial transform records
   *
   * @param
   * @return {*}  {Promise<IGetSpatialTransformRecord>}
   * @memberof SpatialRepository
   */
  async getSpatialTransformRecords(): Promise<IGetSpatialTransformRecord[]> {
    const sqlStatement = SQL`
      SELECT
        spatial_transform_id,
        name,
        description,
        notes,
        transform
      FROM
        spatial_transform;
    `;

    const response = await this.connection.sql<IGetSpatialTransformRecord>(sqlStatement);

    return response.rows;
  }

  /**
   *get security transform records
   *
   * @return {*}  {Promise<IGetSecurityTransformRecord[]>}
   * @memberof SpatialRepository
   */
  async getSecurityTransformRecords(): Promise<IGetSecurityTransformRecord[]> {
    const sqlStatement = SQL`
      SELECT
        security_transform_id,
        name,
        description,
        notes,
        transform
      FROM
        security_transform;
    `;

    const response = await this.connection.sql<IGetSecurityTransformRecord>(sqlStatement);

    return response.rows;
  }

  /**
   * Insert record of transform id used for submission spatial component record
   *
   * @param {number} spatialTransformId
   * @param {number} submissionSpatialComponentId
   * @return {*}  {Promise<{ spatial_transform_submission_id: number }>}
   * @memberof SpatialRepository
   */
  async insertSpatialTransformSubmissionRecord(
    spatialTransformId: number,
    submissionSpatialComponentId: number
  ): Promise<{ spatial_transform_submission_id: number }> {
    const sqlStatement = SQL`
      INSERT INTO spatial_transform_submission (
        spatial_transform_id,
        submission_spatial_component_id
      ) VALUES (
        ${spatialTransformId},
        ${submissionSpatialComponentId}
      )
      RETURNING
        spatial_transform_submission_id;
    `;

    const response = await this.connection.sql<{ spatial_transform_submission_id: number }>(sqlStatement);

    if (response.rowCount !== 1) {
      throw new ApiExecuteSQLError(
        'Failed to insert spatial transform submission id and submission spatial component id',
        [
          'SpatialRepository->insertSpatialTransformSubmissionRecord',
          'rowCount was null or undefined, expected rowCount >= 1'
        ]
      );
    }
    return response.rows[0];
  }

  /**
   * Insert record of transform id used for submission security component record
   *
   * @param {number} securityTransformId
   * @param {number} submissionSpatialComponentId
   * @return {*}  {Promise<{ spatial_transform_submission_id: number }>}
   * @memberof SpatialRepository
   */
  async insertSecurityTransformSubmissionRecord(
    securityTransformId: number,
    submissionSpatialComponentId: number
  ): Promise<{ security_transform_submission_id: number }> {
    const sqlStatement = SQL`
        INSERT INTO security_transform_submission (
          security_transform_id,
          submission_spatial_component_id
        ) VALUES (
          ${securityTransformId},
          ${submissionSpatialComponentId}
        )
        RETURNING
          security_transform_submission_id;
      `;

    const response = await this.connection.sql<{ security_transform_submission_id: number }>(sqlStatement);

    if (response.rowCount !== 1) {
      throw new ApiExecuteSQLError(
        'Failed to insert security transform submission id and submission spatial component id',
        [
          'SpatialRepository->insertSecurityTransformSubmissionRecord',
          'rowCount was null or undefined, expected rowCount = 1'
        ]
      );
    }
    return response.rows[0];
  }

  /**
   * Run Spatial Transform with transform string on submissionId
   *
   * @param {number} submissionId
   * @param {string} transform
   * @return {*}  {Promise<ITransformRow[]>}
   * @memberof SpatialRepository
   */
  async runSpatialTransformOnSubmissionId(submissionId: number, transform: string): Promise<ITransformSpatialRow[]> {
    const response = await this.connection.query(transform, [submissionId]);

    if (response.rowCount <= 0) {
      throw new ApiExecuteSQLError('Failed to run spatial transform on submission id', [
        'SpatialRepository->runSpatialTransformOnSubmissionId',
        'rowCount was null or undefined, expected rowCount >= 1'
      ]);
    }

    return response.rows;
  }

  /**
   * Run Security Transform with transform string on submissionId
   *
   * @param {number} submissionId
   * @param {string} transform
   * @return {*}  {Promise<ITransformRow[]>}
   * @memberof SpatialRepository
   */
  async runSecurityTransformOnSubmissionId(submissionId: number, transform: string): Promise<ITransformSecureRow[]> {
    const response = await this.connection.query(transform, [submissionId]);

    if (response.rowCount <= 0) {
      throw new ApiExecuteSQLError('Failed to run security transform on submission id', [
        'SpatialRepository->runSecurityTransformOnSubmissionId',
        'rowCount was null or undefined, expected rowCount >= 1'
      ]);
    }

    return response.rows;
  }

  /**
   * Insert given transformed data into Spatial Component Table
   *
   * @param {number} submissionId
   * @param {Feature[]} transformedData
   * @return {*}  {Promise<{ submission_spatial_component_id: number }>}
   * @memberof SpatialRepository
   */
  async insertSubmissionSpatialComponent(
    submissionId: number,
    transformedData: FeatureCollection
  ): Promise<{ submission_spatial_component_id: number }> {
    const sqlStatement = SQL`
      INSERT INTO submission_spatial_component (
        submission_id,
        spatial_component,
        geography
      ) VALUES (
        ${submissionId},
        ${JSON.stringify(transformedData)}
    `;

    if (transformedData.features && transformedData.features.length > 0) {
      const geoCollection = generateGeometryCollectionSQL(transformedData.features);

      sqlStatement.append(SQL`
        ,public.geography(
          public.ST_Force2D(
            public.ST_SetSRID(
      `);

      sqlStatement.append(geoCollection);

      sqlStatement.append(SQL`
        , 4326)))
      `);
    } else {
      sqlStatement.append(SQL`
        ,null
      `);
    }

    sqlStatement.append(SQL`
      )
      RETURNING
        submission_spatial_component_id;
    `);

    const response = await this.connection.sql<{ submission_spatial_component_id: number }>(sqlStatement);

    if (response.rowCount !== 1) {
      throw new ApiExecuteSQLError('Failed to insert submission spatial component details', [
        'SpatialRepository->insertSubmissionSpatialComponent',
        'rowCount was null or undefined, expected rowCount = 1'
      ]);
    }
    return response.rows[0];
  }

  /**
   * Update secured spatial column with the transformed spatial data
   *
   * @param {number} submissionId
   * @param {Feature[]} transformedData
   * @return {*}  {Promise<{ submission_spatial_component_id: number }>}
   * @memberof SpatialRepository
   */
  async updateSubmissionSpatialComponentWithSecurity(
    submissionSpatialComponentId: number,
    transformedData: object
  ): Promise<{ submission_spatial_component_id: number }> {
    const sqlStatement = SQL`
        UPDATE
          submission_spatial_component
        SET
          secured_spatial_component =  ${transformedData}
        WHERE
          submission_spatial_component_id = ${submissionSpatialComponentId}
        RETURNING
          submission_spatial_component_id;
      `;

    const response = await this.connection.sql<{ submission_spatial_component_id: number }>(sqlStatement);

    if (response.rowCount !== 1) {
      throw new ApiExecuteSQLError('Failed to update submission spatial component details', [
        'SpatialRepository->updateSubmissionSpatialComponentWithSecurity',
        'rowCount was null or undefined, expected rowCount = 1'
      ]);
    }
    return response.rows[0];
  }

  /**
<<<<<<< HEAD
   * Query builder to find spatial component by given criteria.
   *
   * @param {ISpatialComponentsSearchCriteria} criteria
   * @return {*}  {Promise<ISubmissionSpatialSearchResponseRow[]>}
   * @memberof SpatialRepository
   */
  async findSpatialComponentsByCriteria(
    criteria: ISpatialComponentsSearchCriteria
  ): Promise<ISubmissionSpatialSearchResponseRow[]> {
    const userService = new UserService(this.connection);

    const userObject = await userService.getUserById(this.connection.systemUserId());

    if (
      [SYSTEM_ROLE.SYSTEM_ADMIN, SYSTEM_ROLE.DATA_ADMINISTRATOR].some((systemRole) =>
        userObject.role_names.includes(systemRole)
      )
    ) {
      // Fetch all non-secure records that match the search criteria
      return this._findSpatialComponentsByCriteriaAsAdminUser(criteria);
    }

    // Fetch all records (non-secure and/or secure, depending on the security rules applied and any user exceptions)
    // that match the search criteria
    return this._findSpatialComponentsByCriteria(criteria);
  }

  /**
=======
>>>>>>> 2bae4a15
   * Query builder to find spatial component by given criteria, specifically for admin users that bypass all security
   * rules.
   *
   * @param {ISpatialComponentsSearchCriteria} criteria
   * @return {*}  {Promise<ISubmissionSpatialSearchResponseRow[]>}
   * @memberof SpatialRepository
   */
  async findSpatialComponentsByCriteriaAsAdminUser(
    criteria: ISpatialComponentsSearchCriteria
  ): Promise<ISubmissionSpatialSearchResponseRow[]> {
    const knex = getKnex();
    const queryBuilder = knex
      .queryBuilder()
      .with('with_filtered_spatial_component', (qb1) => {
        // Get the spatial components that match the search filters
        qb1.select().from('submission_spatial_component as ssc');

        if (criteria.type?.length) {
          this._whereTypeIn(criteria.type, qb1);
        }

        if (criteria.species?.length) {
          this._whereSpeciesIn(criteria.species, qb1);
        }

        if (criteria.datasetID?.length) {
          this._whereDatasetIDIn(criteria.datasetID, qb1);
        }

        this._whereBoundaryIntersects(criteria.boundary, 'geography', qb1);
      })
      .select(
        // Select the non-secure spatial component from the search results
        knex.raw(
          `
            jsonb_build_object(
              'submission_spatial_component_id',
                wfsc.submission_spatial_component_id,
              'spatial_data',
                wfsc.spatial_component
            ) spatial_component
          `
        )
      )
      .from(knex.raw('with_filtered_spatial_component as wfsc'));

    const response = await this.connection.knex<ISubmissionSpatialSearchResponseRow>(queryBuilder);

    return response.rows;
  }

  /**
   * Query builder to find spatial component by given criteria.
   *
   * @param {ISpatialComponentsSearchCriteria} criteria
   * @return {*}  {Promise<ISubmissionSpatialSearchResponseRow[]>}
   * @memberof SpatialRepository
   */
  async findSpatialComponentsByCriteria(
    criteria: ISpatialComponentsSearchCriteria
  ): Promise<ISubmissionSpatialSearchResponseRow[]> {
    const knex = getKnex();
    const queryBuilder = knex
      .queryBuilder()
      .with('with_filtered_spatial_component_with_security_transforms', (qb1) => {
        // Get the spatial components that match the search filters, and for each record, build the array of spatial security transforms that ran against that row
        qb1
          .select(
            knex.raw(
              'array_remove(array_agg(sts.security_transform_id), null) as spatial_component_security_transforms'
            ),
            'ssc.submission_spatial_component_id',
            'ssc.submission_id',
            'ssc.spatial_component',
            'ssc.secured_spatial_component'
          )
          .from('submission_spatial_component as ssc')
          .leftJoin(
            'security_transform_submission as sts',
            'sts.submission_spatial_component_id',
            'ssc.submission_spatial_component_id'
          )
          .groupBy('sts.submission_spatial_component_id')
          .groupBy('ssc.submission_spatial_component_id')
          .groupBy('ssc.submission_id')
          .groupBy('ssc.spatial_component')
          .groupBy('ssc.secured_spatial_component');
        if (criteria.type?.length) {
          this._whereTypeIn(criteria.type, qb1);
        }
        if (criteria.species?.length) {
          this._whereSpeciesIn(criteria.species, qb1);
        }

        if (criteria.datasetID?.length) {
          this._whereDatasetIDIn(criteria.datasetID, qb1);
        }

        this._whereBoundaryIntersects(criteria.boundary, 'geography', qb1);
      })
      .with('with_user_security_transform_exceptions', (qb6) => {
        this._buildSpatialSecurityExceptions(qb6, this.connection.systemUserId());
      })
      .select(
        // Select either the non-secure or secure spatial component from the search results, based on whether or not the record had security transforms applied to it and whether or not the user has the necessary exceptions
        this._buildSelectForSecureNonSecureSpatialComponents()
      )
      .from(
        knex.raw(
          'with_filtered_spatial_component_with_security_transforms as wfscwst, with_user_security_transform_exceptions as wuste'
        )
      );

    const response = await this.connection.knex<ISubmissionSpatialSearchResponseRow>(queryBuilder);
    return response.rows;
  }

  /**
   * Append where clause condition for spatial component type.
   *
   * @param {string[]} types
   * @param {Knex.QueryBuilder} qb1
   * @memberof SpatialRepository
   */
  _whereTypeIn(types: string[], qb1: Knex.QueryBuilder) {
    // Append AND where clause for types
    qb1.where((qb2) => {
      for (const type of types) {
        // Append OR clause for each item in types array
        qb2.or.where((qb3) => {
          qb3.whereRaw(`jsonb_path_exists(spatial_component,'$.features[*] \\? (@.properties.type == "${type}")')`);
        });
      }
    });
  }

  /**
   * Append where clause condition for spatial component associatedTaxa.
   *
   * @param {string[]} species
   * @param {Knex.QueryBuilder} qb1
   * @memberof SpatialRepository
   */
  _whereSpeciesIn(species: string[], qb1: Knex.QueryBuilder) {
    // Append AND where clause for species
    qb1.where((qb2) => {
      for (const singleSpecies of species) {
        // Append OR clause for each item in species array
        qb2.or.where((qb3) => {
          qb3.whereRaw(
            `jsonb_path_exists(spatial_component,'$.features[*] \\? (@.properties.dwc.associatedTaxa == "${singleSpecies}")')`
          );
        });
      }
    });
  }

  /**
   * Append where clause condition for spatial component parent dataset id.
   *
   * @param {string[]} datasetIDs
   * @param {Knex.QueryBuilder} qb1
   * @memberof SpatialRepository
   */
  _whereDatasetIDIn(datasetIDs: string[], qb1: Knex.QueryBuilder) {
    qb1.where((qb2) => {
      qb2.whereRaw(
        `submission_id in (select submission_id from submission where uuid in (${"'" + datasetIDs.join("','") + "'"}))`
      );
    });
  }

  /**
   * Append where clause condition for spatial component boundaries intersect.
   *
   * @param {Feature[]} boundaries
   * @param {string} geoColumn
   * @param {Knex.QueryBuilder} qb1
   * @memberof SpatialRepository
   */
  _whereBoundaryIntersects(boundaries: Feature[], geoColumn: string, qb1: Knex.QueryBuilder) {
    const generateSqlStatement = (geometry: Feature) => {
      return SQL`
      public.ST_INTERSECTS(`.append(`${geoColumn}`).append(`,
        public.geography(
          public.ST_Force2D(
            public.ST_SetSRID(
              public.ST_Force2D(
                public.ST_GeomFromGeoJSON('${JSON.stringify(geometry.geometry)}')
              ),
              4326
            )
          )
        )
      )
    `);
    };

    qb1.where((qb2) => {
      for (const boundary of boundaries) {
        // Append OR clause for each item in boundary array
        qb2.or.where((qb3) => {
          const sqlStatement = generateSqlStatement(boundary);
          qb3.whereRaw(sqlStatement.sql, sqlStatement.values);
        });
      }
    });
  }

  /**
   * Query builder to find spatial component from a given submission id, specifically for admin users that bypass all security
   * rules.
   *
   * @param {number} submission_spatial_component_id
   * @return {*}  {Promise<ISubmissionSpatialComponent>}
   * @memberof SpatialRepository
   */
  async findSpatialMetadataBySubmissionSpatialComponentIdasAdmin(
    submission_spatial_component_id: number
  ): Promise<ISubmissionSpatialSearchResponseRow> {
    const knex = getKnex();
    const queryBuilder = knex
      .queryBuilder()
      .with('with_filtered_spatial_component', (qb1) => {
        // Get the spatial components that match the search filters
        qb1.select().from('submission_spatial_component as ssc').where({ submission_spatial_component_id });
      })
      .select(
        // Select the non-secure spatial component from the search results
        knex.raw(
          `
            jsonb_build_object(
              'submission_spatial_component_id',
                wfsc.submission_spatial_component_id,
              'spatial_data',
                wfsc.spatial_component
            ) spatial_component,
            'ssc.submission_spatial_component_id',
            'ssc.submission_id',
            'ssc.geometry',
            'ssc.geography'
          `
        )
      )
      .from(knex.raw('with_filtered_spatial_component as wfsc'));

    const response = await this.connection.knex<ISubmissionSpatialSearchResponseRow>(queryBuilder);

    return response.rows[0];
  }

  /**
   * Query builder to find a spatial component from a given submission id.
   *
   * @param {number} submission_spatial_component_id
   * @return {*}  {Promise<ISubmissionSpatialSearchResponseRow>}
   * @memberof SpatialRepository
   */
  async findSpatialMetadataBySubmissionSpatialComponentId(
    submission_spatial_component_id: number
  ): Promise<ISubmissionSpatialSearchResponseRow> {
    const knex = getKnex();
    const queryBuilder = knex
      .queryBuilder()
      .with('with_filtered_spatial_component_with_security_transforms', (qb1) => {
        // Get the spatial components that match the search filters, and for each record, build the array of spatial security transforms that ran against that row
        qb1
          .select(
            knex.raw(
              'array_remove(array_agg(sts.security_transform_id), null) as spatial_component_security_transforms'
            ),
            'ssc.submission_spatial_component_id',
            'ssc.submission_id',
            'ssc.spatial_component',
            'ssc.secured_spatial_component'
          )
          .from('submission_spatial_component as ssc')
          .leftJoin(
            'security_transform_submission as sts',
            'sts.submission_spatial_component_id',
            'ssc.submission_spatial_component_id'
          )
          .whereIn('ssc.submission_spatial_component_id', [submission_spatial_component_id])
          .groupBy('sts.submission_spatial_component_id')
          .groupBy('ssc.submission_spatial_component_id')
          .groupBy('ssc.submission_id')
          .groupBy('ssc.spatial_component')
          .groupBy('ssc.secured_spatial_component');
      })
      .with('with_user_security_transform_exceptions', (qb6) => {
        this._buildSpatialSecurityExceptions(qb6, this.connection.systemUserId());
      })
      .select(
        // Select either the non-secure or secure spatial component from the search results, based on whether or not the record had security transforms applied to it and whether or not the user has the necessary exceptions
        this._buildSelectForSecureNonSecureSpatialComponents()
      )
      .from(
        knex.raw(
          'with_filtered_spatial_component_with_security_transforms as wfscwst, with_user_security_transform_exceptions as wuste'
        )
      );

    const spatialComponentResponse = await this.connection.knex<ISubmissionSpatialSearchResponseRow>(queryBuilder);

    return spatialComponentResponse.rows[0];
  }

  /**
   * Select either the non-secure or secure spatial component from the search results,
   * based on whether or not the record had security transforms applied to it and whether or not the user has the necessary exceptions
   *
   * @param {Knex} knex
   * @return {*}  { Knex.Raw<any> }
   * @memberof SpatialRepository
   */
  _buildSelectForSecureNonSecureSpatialComponents(): Knex.Raw<any> {
    const knex = getKnex();
    return knex.raw(
      `
      submission_spatial_component_id,
      submission_id,
      jsonb_build_object(
          'submission_spatial_component_id',
          wfscwst.submission_spatial_component_id,
          'spatial_data',
            -- when: the user's security transform ids array contains all of the rows security transform ids (user has all necessary exceptions)
            -- then: return the spatial component
            -- else: return the secure spatial component if it is not null (secure, insufficient exceptions), otherwise return the spatial compnent (non-secure, no exceptions required)
            case
              when
                wuste.user_security_transform_exceptions @> wfscwst.spatial_component_security_transforms
              then
                wfscwst.spatial_component
              else
                coalesce(wfscwst.secured_spatial_component, wfscwst.spatial_component)
            end
      ) spatial_component
      `
    );
  }

  /**
   * Build an array of the users spatial security transform exceptions
   *
   * @param {Knex} knex
   * @param {Knex.QueryBuilder} qb
   * @param {number} system_user_id
   * @memberof SpatialRepository
   */
  async _buildSpatialSecurityExceptions(qb: Knex.QueryBuilder, system_user_id: number) {
    const knex = getKnex();
    qb.select(knex.raw('array_agg(suse.security_transform_id) as user_security_transform_exceptions'))
      .from('system_user_security_exception as suse')
      .where('suse.system_user_id', system_user_id);
  }

  /**
   * Deletes spatial components in a submission id before updating it with new data
   *
   * @param {number} submission_id
   * @return {*}  {Promise<{ submission_id: number }[]>}
   * @memberof SpatialRepository
   */
  async deleteSpatialComponentsBySubmissionId(submission_id: number): Promise<{ submission_id: number }[]> {
    const sqlStatement = SQL`
      DELETE FROM
        submission_spatial_component
      WHERE
        submission_id=${submission_id}
      RETURNING
        submission_id;
    ;`;

    const response = await this.connection.sql<{ submission_id: number }>(sqlStatement);

    return response.rows;
  }

  /**
   * Remove references in spatial_transform_submission table
   *
   * @param {number} submission_id
   * @return {*}  {Promise<{ submission_id: number }[]>}
   * @memberof SpatialRepository
   */
  async deleteSpatialComponentsSpatialTransformRefsBySubmissionId(
    submission_id: number
  ): Promise<{ submission_id: number }[]> {
    const sqlStatement = SQL`
      DELETE FROM
        spatial_transform_submission
      WHERE
        submission_spatial_component_id IN (
          SELECT
            submission_spatial_component_id
          FROM
            submission_spatial_component
          WHERE
            submission_id=${submission_id}
        )
      RETURNING
        ${submission_id};
    `;

    const response = await this.connection.sql<{ submission_id: number }>(sqlStatement);

    return response.rows;
  }

  /**
   * Remove references in security_transform_submission table
   *
   * @param {number} submission_id
   * @return {*}  {Promise<{ submission_id: number }[]>}
   * @memberof SpatialRepository
   */
  async deleteSpatialComponentsSecurityTransformRefsBySubmissionId(
    submission_id: number
  ): Promise<{ submission_id: number }[]> {
    const sqlStatement = SQL`
      DELETE FROM
        security_transform_submission
      WHERE
        submission_spatial_component_id IN (
          SELECT
            submission_spatial_component_id
          FROM
            submission_spatial_component
          WHERE
            submission_id=${submission_id}
        )
      RETURNING
        ${submission_id};
    `;

    const response = await this.connection.sql<{ submission_id: number }>(sqlStatement);

    return response.rows;
  }
}<|MERGE_RESOLUTION|>--- conflicted
+++ resolved
@@ -364,37 +364,6 @@
   }
 
   /**
-<<<<<<< HEAD
-   * Query builder to find spatial component by given criteria.
-   *
-   * @param {ISpatialComponentsSearchCriteria} criteria
-   * @return {*}  {Promise<ISubmissionSpatialSearchResponseRow[]>}
-   * @memberof SpatialRepository
-   */
-  async findSpatialComponentsByCriteria(
-    criteria: ISpatialComponentsSearchCriteria
-  ): Promise<ISubmissionSpatialSearchResponseRow[]> {
-    const userService = new UserService(this.connection);
-
-    const userObject = await userService.getUserById(this.connection.systemUserId());
-
-    if (
-      [SYSTEM_ROLE.SYSTEM_ADMIN, SYSTEM_ROLE.DATA_ADMINISTRATOR].some((systemRole) =>
-        userObject.role_names.includes(systemRole)
-      )
-    ) {
-      // Fetch all non-secure records that match the search criteria
-      return this._findSpatialComponentsByCriteriaAsAdminUser(criteria);
-    }
-
-    // Fetch all records (non-secure and/or secure, depending on the security rules applied and any user exceptions)
-    // that match the search criteria
-    return this._findSpatialComponentsByCriteria(criteria);
-  }
-
-  /**
-=======
->>>>>>> 2bae4a15
    * Query builder to find spatial component by given criteria, specifically for admin users that bypass all security
    * rules.
    *
@@ -576,6 +545,7 @@
    * @memberof SpatialRepository
    */
   _whereBoundaryIntersects(boundaries: Feature[], geoColumn: string, qb1: Knex.QueryBuilder) {
+    //TODO: geoJson not happy on search
     const generateSqlStatement = (geometry: Feature) => {
       return SQL`
       public.ST_INTERSECTS(`.append(`${geoColumn}`).append(`,
