import { Feature, FeatureCollection } from 'geojson';
import { Knex } from 'knex';
import SQL from 'sql-template-strings';
import { getKnex } from '../database/db';
import { ApiExecuteSQLError } from '../errors/api-error';
import { generateGeometryCollectionSQL } from '../utils/spatial-utils';
import { BaseRepository } from './base-repository';

export interface IInsertSpatialTransform {
  name: string;
  description: string;
  notes: string;
  transform: string;
}

export interface IGetSpatialTransformRecord {
  spatial_transform_id: number;
  name: string;
  description: string | null;
  notes: string | null;
  transform: string;
}

export interface IGetSecurityTransformRecord {
  security_transform_id: number;
  name: string;
  description: string | null;
  notes: string | null;
  transform: string;
}

export interface ITransformSpatialRow {
  result_data: FeatureCollection;
}

export interface ITransformSecureRow {
  spatial_component: {
    spatial_data: FeatureCollection;
    submission_spatial_component_id: number;
  };
}

export interface ISubmissionSpatialComponent {
  submission_spatial_component_id: number;
  submission_id: number;
  spatial_component: FeatureCollection;
  geometry: null;
  geography: string;
  secured_spatial_component: FeatureCollection;
  secured_geometry: null;
  secured_geography: string;
}

export interface ISpatialComponentsSearchCriteria {
  boundary: Feature;
  type?: string[];
  species?: string[];
  datasetID?: string[];
}

export type EmptyObject = Record<string, never>;

export interface ISubmissionSpatialSearchResponseRow {
  spatial_component: {
    submission_spatial_component_id: number;
    spatial_data: FeatureCollection | EmptyObject;
  };
}

export interface ISubmissionSpatialSearchResponseGroup {
  spatial_data: FeatureCollection | EmptyObject;
  submission_spatial_component_id: number[];
}

export class SpatialRepository extends BaseRepository {
  /**
   * Insert new spatial transform record
   *
   * @param {IInsertSpatialTransform} spatialTransformDetails
   * @return {*}  {Promise<{ spatial_transform_id: number }>}
   * @memberof SpatialRepository
   */
  async insertSpatialTransform(
    spatialTransformDetails: IInsertSpatialTransform
  ): Promise<{ spatial_transform_id: number }> {
    const sqlStatement = SQL`
      INSERT INTO spatial_transform (
        name,
        description,
        notes,
        transform
      ) VALUES (
        ${spatialTransformDetails.name},
        ${spatialTransformDetails.description},
        ${spatialTransformDetails.notes},
        ${spatialTransformDetails.transform}
      )
      RETURNING
        spatial_transform_id;
    `;

    const response = await this.connection.sql<{ spatial_transform_id: number }>(sqlStatement);

    if (response.rowCount !== 1) {
      throw new ApiExecuteSQLError('Failed to insert spatial transform details', [
        'SpatialRepository->insertSpatialTransform',
        'rowCount was null or undefined, expected rowCount = 1'
      ]);
    }
    return response.rows[0];
  }

  /**
   * get spatial transform records
   *
   * @param
   * @return {*}  {Promise<IGetSpatialTransformRecord>}
   * @memberof SpatialRepository
   */
  async getSpatialTransformRecords(): Promise<IGetSpatialTransformRecord[]> {
    const sqlStatement = SQL`
      SELECT
        spatial_transform_id,
        name,
        description,
        notes,
        transform
      FROM
        spatial_transform;
    `;

    const response = await this.connection.sql<IGetSpatialTransformRecord>(sqlStatement);

    return response.rows;
  }

  /**
   *get security transform records
   *
   * @return {*}  {Promise<IGetSecurityTransformRecord[]>}
   * @memberof SpatialRepository
   */
  async getSecurityTransformRecords(): Promise<IGetSecurityTransformRecord[]> {
    const sqlStatement = SQL`
      SELECT
        security_transform_id,
        name,
        description,
        notes,
        transform
      FROM
        security_transform;
    `;

    const response = await this.connection.sql<IGetSecurityTransformRecord>(sqlStatement);

    return response.rows;
  }

  /**
   * Insert record of transform id used for submission spatial component record
   *
   * @param {number} spatialTransformId
   * @param {number} submissionSpatialComponentId
   * @return {*}  {Promise<{ spatial_transform_submission_id: number }>}
   * @memberof SpatialRepository
   */
  async insertSpatialTransformSubmissionRecord(
    spatialTransformId: number,
    submissionSpatialComponentId: number
  ): Promise<{ spatial_transform_submission_id: number }> {
    const sqlStatement = SQL`
      INSERT INTO spatial_transform_submission (
        spatial_transform_id,
        submission_spatial_component_id
      ) VALUES (
        ${spatialTransformId},
        ${submissionSpatialComponentId}
      )
      RETURNING
        spatial_transform_submission_id;
    `;

    const response = await this.connection.sql<{ spatial_transform_submission_id: number }>(sqlStatement);

    if (response.rowCount !== 1) {
      throw new ApiExecuteSQLError(
        'Failed to insert spatial transform submission id and submission spatial component id',
        [
          'SpatialRepository->insertSpatialTransformSubmissionRecord',
          'rowCount was null or undefined, expected rowCount >= 1'
        ]
      );
    }
    return response.rows[0];
  }

  /**
   * Insert record of transform id used for submission security component record
   *
   * @param {number} securityTransformId
   * @param {number} submissionSpatialComponentId
   * @return {*}  {Promise<{ spatial_transform_submission_id: number }>}
   * @memberof SpatialRepository
   */
  async insertSecurityTransformSubmissionRecord(
    securityTransformId: number,
    submissionSpatialComponentId: number
  ): Promise<{ security_transform_submission_id: number }> {
    const sqlStatement = SQL`
        INSERT INTO security_transform_submission (
          security_transform_id,
          submission_spatial_component_id
        ) VALUES (
          ${securityTransformId},
          ${submissionSpatialComponentId}
        )
        RETURNING
          security_transform_submission_id;
      `;

    const response = await this.connection.sql<{ security_transform_submission_id: number }>(sqlStatement);

    if (response.rowCount !== 1) {
      throw new ApiExecuteSQLError(
        'Failed to insert security transform submission id and submission spatial component id',
        [
          'SpatialRepository->insertSecurityTransformSubmissionRecord',
          'rowCount was null or undefined, expected rowCount = 1'
        ]
      );
    }
    return response.rows[0];
  }

  /**
   * Run Spatial Transform with transform string on submissionId
   *
   * @param {number} submissionId
   * @param {string} transform
   * @return {*}  {Promise<ITransformRow[]>}
   * @memberof SpatialRepository
   */
  async runSpatialTransformOnSubmissionId(submissionId: number, transform: string): Promise<ITransformSpatialRow[]> {
    const response = await this.connection.query(transform, [submissionId]);

    if (response.rowCount <= 0) {
      throw new ApiExecuteSQLError('Failed to run spatial transform on submission id', [
        'SpatialRepository->runSpatialTransformOnSubmissionId',
        'rowCount was null or undefined, expected rowCount >= 1'
      ]);
    }

    return response.rows;
  }

  /**
   * Run Security Transform with transform string on submissionId
   *
   * @param {number} submissionId
   * @param {string} transform
   * @return {*}  {Promise<ITransformRow[]>}
   * @memberof SpatialRepository
   */
  async runSecurityTransformOnSubmissionId(submissionId: number, transform: string): Promise<ITransformSecureRow[]> {
    const response = await this.connection.query(transform, [submissionId]);

    if (response.rowCount <= 0) {
      throw new ApiExecuteSQLError('Failed to run security transform on submission id', [
        'SpatialRepository->runSecurityTransformOnSubmissionId',
        'rowCount was null or undefined, expected rowCount >= 1'
      ]);
    }

    return response.rows;
  }

  /**
   * Insert given transformed data into Spatial Component Table
   *
   * @param {number} submissionId
   * @param {Feature[]} transformedData
   * @return {*}  {Promise<{ submission_spatial_component_id: number }>}
   * @memberof SpatialRepository
   */
  async insertSubmissionSpatialComponent(
    submissionId: number,
    transformedData: FeatureCollection
  ): Promise<{ submission_spatial_component_id: number }> {
    const sqlStatement = SQL`
      INSERT INTO submission_spatial_component (
        submission_id,
        spatial_component,
        geography
      ) VALUES (
        ${submissionId},
        ${JSON.stringify(transformedData)}
    `;

    if (transformedData.features && transformedData.features.length > 0) {
      const geoCollection = generateGeometryCollectionSQL(transformedData.features);

      sqlStatement.append(SQL`
        ,public.geography(
          public.ST_Force2D(
            public.ST_SetSRID(
      `);

      sqlStatement.append(geoCollection);

      sqlStatement.append(SQL`
        , 4326)))
      `);
    } else {
      sqlStatement.append(SQL`
        ,null
      `);
    }

    sqlStatement.append(SQL`
      )
      RETURNING
        submission_spatial_component_id;
    `);

    const response = await this.connection.sql<{ submission_spatial_component_id: number }>(sqlStatement);

    if (response.rowCount !== 1) {
      throw new ApiExecuteSQLError('Failed to insert submission spatial component details', [
        'SpatialRepository->insertSubmissionSpatialComponent',
        'rowCount was null or undefined, expected rowCount = 1'
      ]);
    }
    return response.rows[0];
  }

  /**
   * Update secured spatial column with the transformed spatial data
   *
   * @param {number} submissionId
   * @param {Feature[]} transformedData
   * @return {*}  {Promise<{ submission_spatial_component_id: number }>}
   * @memberof SpatialRepository
   */
  async updateSubmissionSpatialComponentWithSecurity(
    submissionSpatialComponentId: number,
    transformedData: object
  ): Promise<{ submission_spatial_component_id: number }> {
    const sqlStatement = SQL`
        UPDATE
          submission_spatial_component
        SET
          secured_spatial_component =  ${transformedData}
        WHERE
          submission_spatial_component_id = ${submissionSpatialComponentId}
        RETURNING
          submission_spatial_component_id;
      `;

    const response = await this.connection.sql<{ submission_spatial_component_id: number }>(sqlStatement);

    if (response.rowCount !== 1) {
      throw new ApiExecuteSQLError('Failed to update submission spatial component details', [
        'SpatialRepository->updateSubmissionSpatialComponentWithSecurity',
        'rowCount was null or undefined, expected rowCount = 1'
      ]);
    }
    return response.rows[0];
  }

  /**
   * Query builder to find spatial component by given criteria, specifically for admin users that bypass all security
   * rules.
   *
   * @param {ISpatialComponentsSearchCriteria} criteria
   * @return {*}  {Promise<ISubmissionSpatialSearchResponseRow[]>}
   * @memberof SpatialRepository
   */
  async findSpatialComponentsByCriteriaAsAdminUser(
    criteria: ISpatialComponentsSearchCriteria
  ): Promise<ISubmissionSpatialSearchResponseRow[]> {
    const knex = getKnex();
    const queryBuilder = knex
      .queryBuilder()
      .with('with_filtered_spatial_component', (qb1) => {
        // Get the spatial components that match the search filters
        qb1.select().from('submission_spatial_component as ssc');

        if (criteria.type?.length) {
          this._whereTypeIn(criteria.type, qb1);
        }

        if (criteria.species?.length) {
          this._whereSpeciesIn(criteria.species, qb1);
        }

        if (criteria.datasetID?.length) {
          this._whereDatasetIDIn(criteria.datasetID, qb1);
        }

        this._whereBoundaryIntersects(criteria.boundary, 'geography', qb1);
      })
      .select(
        // Select the non-secure spatial component from the search results
        knex.raw(
          `
            jsonb_build_object(
              'submission_spatial_component_id',
                wfsc.submission_spatial_component_id,
              'spatial_data',
                wfsc.spatial_component
            ) spatial_component
          `
        )
      )
      .from(knex.raw('with_filtered_spatial_component as wfsc'));

    const response = await this.connection.knex<ISubmissionSpatialSearchResponseRow>(queryBuilder);

    return response.rows;
  }

  /**
   * Query builder to find spatial component by given criteria.
   *
   * @param {ISpatialComponentsSearchCriteria} criteria
   * @return {*}  {Promise<ISubmissionSpatialSearchResponseRow[]>}
   * @memberof SpatialRepository
   */
  async findSpatialComponentsByCriteria(
    criteria: ISpatialComponentsSearchCriteria
  ): Promise<ISubmissionSpatialSearchResponseRow[]> {
    const knex = getKnex();
    const queryBuilder = knex
      .queryBuilder()
      // .with
      .with('with_filtered_spatial_component_with_security_transforms', (qb1) => {
        // Get the spatial components that match the search filters, and for each record, build the array of spatial security transforms that ran against that row
        qb1
          .select(
            knex.raw(
              'array_remove(array_agg(sts.security_transform_id), null) as spatial_component_security_transforms'
            ),
            'ssc.submission_spatial_component_id',
            'ssc.submission_id',
            'ssc.spatial_component',
            'ssc.secured_spatial_component'
          )
          .from('submission_spatial_component as ssc')
          .leftJoin(
            'security_transform_submission as sts',
            'sts.submission_spatial_component_id',
            'ssc.submission_spatial_component_id'
          )
          .groupBy('sts.submission_spatial_component_id')
          .groupBy('ssc.submission_spatial_component_id')
          .groupBy('ssc.submission_id')
          .groupBy('ssc.spatial_component')
          .groupBy('ssc.secured_spatial_component');
        if (criteria.type?.length) {
          this._whereTypeIn(criteria.type, qb1);
        }
        if (criteria.species?.length) {
          this._whereSpeciesIn(criteria.species, qb1);
        }

        if (criteria.datasetID?.length) {
          this._whereDatasetIDIn(criteria.datasetID, qb1);
        }

        this._whereBoundaryIntersects(criteria.boundary, 'geography', qb1);
      })
      .with('with_user_security_transform_exceptions', (qb6) => {
        this._buildSpatialSecurityExceptions(qb6, this.connection.systemUserId());
      })
      .select(
        // Select either the non-secure or secure spatial component from the search results, based on whether or not the record had security transforms applied to it and whether or not the user has the necessary exceptions
        this._buildSelectForSecureNonSecureSpatialComponents()
      )
      .from(
        knex.raw(`
          with_filtered_spatial_component_with_security_transforms
            AS
          wfscwst,
          with_user_security_transform_exceptions
            AS
          wuste`
        )
      );
      
    const rawQuery = queryBuilder.toSQL().toNative()
    console.log('RAW=', String(rawQuery.sql))

    const response = await this.connection.knex<ISubmissionSpatialSearchResponseRow>(queryBuilder);
    return response.rows;
  }

  /**
   * Append where clause condition for spatial component type.
   *
   * @param {string[]} types
   * @param {Knex.QueryBuilder} qb1
   * @memberof SpatialRepository
   */
  _whereTypeIn(types: string[], qb1: Knex.QueryBuilder) {
    // Append AND where clause for types
    qb1.where((qb2) => {
      for (const type of types) {
        // Append OR clause for each item in types array
        qb2.or.where((qb3) => {
          qb3.whereRaw(`jsonb_path_exists(spatial_component,'$.features[*] \\? (@.properties.type == "${type}")')`);
        });
      }
    });
  }

  /**
   * Append where clause condition for spatial component associatedTaxa.
   *
   * @param {string[]} species
   * @param {Knex.QueryBuilder} qb1
   * @memberof SpatialRepository
   */
  _whereSpeciesIn(species: string[], qb1: Knex.QueryBuilder) {
    // Append AND where clause for species
    qb1.where((qb2) => {
      for (const singleSpecies of species) {
        // Append OR clause for each item in species array
        qb2.and.where((qb3) => {
          qb3.whereRaw(
            `jsonb_path_exists(spatial_component,'$.features[*] \\? (@.properties.dwc.associatedTaxa == "${singleSpecies}")')`
          );
        });
      }
    });
  }

  /**
   * Append where clause condition for spatial component parent dataset id.
   *
   * @param {string[]} datasetIDs
   * @param {Knex.QueryBuilder} qb1
   * @memberof SpatialRepository
   */
  _whereDatasetIDIn(datasetIDs: string[], qb1: Knex.QueryBuilder) {
    qb1.where((qb2) => {
      qb2.whereRaw(
        `submission_id in (select submission_id from submission where uuid in (${"'" + datasetIDs.join("','") + "'"}))`
      );
    });
  }

  /**
   * Append where clause condition for spatial component boundary intersect.
   *
   * @param {Feature} boundary
   * @param {string} geoColumn
   * @param {Knex.QueryBuilder} qb1
   * @memberof SpatialRepository
   */
  _whereBoundaryIntersects(boundary: Feature, geoColumn: string, qb1: Knex.QueryBuilder) {
    const sqlStatement = SQL`
      public.ST_INTERSECTS(`.append(`${geoColumn}`).append(`,
        public.geography(
          public.ST_Force2D(
            public.ST_SetSRID(
              public.ST_Force2D(
                public.ST_GeomFromGeoJSON('${JSON.stringify(boundary.geometry)}')
              ),
              4326
            )
          )
        )
      )
    `);

    qb1.where((qb2) => {
      qb2.whereRaw(sqlStatement.sql, sqlStatement.values);
    });
  }

  _groupByGeography(qb1: Knex.QueryBuilder) {
    const sqlStatement = SQL`
      with points as (select distinct geography from submission_spatial_component
        where geometrytype(geography) = 'POINT'
        and jsonb_path_exists(spatial_component,'$.features[*] ? (@.properties.type == "Occurrence")')
      )
      select array_agg(s.submission_spatial_component_id), p.geography  from submission_spatial_component s, points p
      where s.geography = p.geography
      group by p.geography;
    `

    qb1.where(sqlStatement)
  }

  /**
   * Query builder to find spatial component from a given submission id, specifically for admin users that bypass all security
   * rules.
   *
   * @param {number} submission_spatial_component_id
   * @return {*}  {Promise<ISubmissionSpatialComponent>}
   * @memberof SpatialRepository
   */
  async findSpatialMetadataBySubmissionSpatialComponentIdasAdmin(
    submission_spatial_component_id: number
  ): Promise<ISubmissionSpatialSearchResponseRow> {
    const knex = getKnex();
    const queryBuilder = knex
      .queryBuilder()
      .with('with_filtered_spatial_component', (qb1) => {
        // Get the spatial components that match the search filters
        qb1.select().from('submission_spatial_component as ssc').where({ submission_spatial_component_id });
      })
      .select(
        // Select the non-secure spatial component from the search results
        knex.raw(
          `
            jsonb_build_object(
              'submission_spatial_component_id',
                wfsc.submission_spatial_component_id,
              'spatial_data',
                wfsc.spatial_component
            ) spatial_component,
            'ssc.submission_spatial_component_id',
            'ssc.submission_id',
            'ssc.geometry',
            'ssc.geography'
          `
        )
      )
      .from(knex.raw('with_filtered_spatial_component as wfsc'));

    const response = await this.connection.knex<ISubmissionSpatialSearchResponseRow>(queryBuilder);

    return response.rows[0];
  }

  /**
   * Query builder to find a spatial component from a given submission id.
   *
   * @param {number} submission_spatial_component_id
   * @return {*}  {Promise<ISubmissionSpatialSearchResponseRow>}
   * @memberof SpatialRepository
   */
<<<<<<< HEAD
  async findSpatialMetadataBySubmissionSpatialComponentIds(
    submission_spatial_component_id: number[]
  ): Promise<ISubmissionSpatialComponent[]> {
    const queryBuilder = getKnexQueryBuilder()
      .select()
      .from('submission_spatial_component')
      .whereIn('submission_spatial_component_id', submission_spatial_component_id);
=======
  async findSpatialMetadataBySubmissionSpatialComponentId(
    submission_spatial_component_id: number
  ): Promise<ISubmissionSpatialSearchResponseRow> {
    const knex = getKnex();
    const queryBuilder = knex
      .queryBuilder()
      .with('with_filtered_spatial_component_with_security_transforms', (qb1) => {
        // Get the spatial components that match the search filters, and for each record, build the array of spatial security transforms that ran against that row
        qb1
          .select(
            knex.raw(
              'array_remove(array_agg(sts.security_transform_id), null) as spatial_component_security_transforms'
            ),
            'ssc.submission_spatial_component_id',
            'ssc.submission_id',
            'ssc.spatial_component',
            'ssc.secured_spatial_component'
          )
          .from('submission_spatial_component as ssc')
          .leftJoin(
            'security_transform_submission as sts',
            'sts.submission_spatial_component_id',
            'ssc.submission_spatial_component_id'
          )
          .whereIn('ssc.submission_spatial_component_id', [submission_spatial_component_id])
          .groupBy('sts.submission_spatial_component_id')
          .groupBy('ssc.submission_spatial_component_id')
          .groupBy('ssc.submission_id')
          .groupBy('ssc.spatial_component')
          .groupBy('ssc.secured_spatial_component');
      })
      .with('with_user_security_transform_exceptions', (qb6) => {
        this._buildSpatialSecurityExceptions(qb6, this.connection.systemUserId());
      })
      .select(
        // Select either the non-secure or secure spatial component from the search results, based on whether or not the record had security transforms applied to it and whether or not the user has the necessary exceptions
        this._buildSelectForSecureNonSecureSpatialComponents()
      )
      .from(
        knex.raw(
          'with_filtered_spatial_component_with_security_transforms as wfscwst, with_user_security_transform_exceptions as wuste'
        )
      );
>>>>>>> 92cc1ed8

    const spatialComponentResponse = await this.connection.knex<ISubmissionSpatialSearchResponseRow>(queryBuilder);

    return spatialComponentResponse.rows;
  }

  /**
   * Select either the non-secure or secure spatial component from the search results,
   * based on whether or not the record had security transforms applied to it and whether or not the user has the necessary exceptions
   *
   * @param {Knex} knex
   * @return {*}  { Knex.Raw<any> }
   * @memberof SpatialRepository
   */
  _buildSelectForSecureNonSecureSpatialComponents(): Knex.Raw<any> {
    const knex = getKnex();
    return knex.raw(
      `
      submission_spatial_component_id,
      submission_id,
      jsonb_build_object(
          'submission_spatial_component_id',
          wfscwst.submission_spatial_component_id,
          'spatial_data',
            -- when: the user's security transform ids array contains all of the rows security transform ids (user has all necessary exceptions)
            -- then: return the spatial component
            -- else: return the secure spatial component if it is not null (secure, insufficient exceptions), otherwise return the spatial compnent (non-secure, no exceptions required)
            case
              when
                wuste.user_security_transform_exceptions @> wfscwst.spatial_component_security_transforms
              then
                wfscwst.spatial_component
              else
                coalesce(wfscwst.secured_spatial_component, wfscwst.spatial_component)
            end
      ) spatial_component
      `
    );
  }

  /**
   * Build an array of the users spatial security transform exceptions
   *
   * @param {Knex} knex
   * @param {Knex.QueryBuilder} qb
   * @param {number} system_user_id
   * @memberof SpatialRepository
   */
  async _buildSpatialSecurityExceptions(qb: Knex.QueryBuilder, system_user_id: number) {
    const knex = getKnex();
    qb.select(knex.raw('array_agg(suse.security_transform_id) as user_security_transform_exceptions'))
      .from('system_user_security_exception as suse')
      .where('suse.system_user_id', system_user_id);
  }

  /**
   * Deletes spatial components in a submission id before updating it with new data
   *
   * @param {number} submission_id
   * @return {*}  {Promise<{ submission_id: number }[]>}
   * @memberof SpatialRepository
   */
  async deleteSpatialComponentsBySubmissionId(submission_id: number): Promise<{ submission_id: number }[]> {
    const sqlStatement = SQL`
      DELETE FROM
        submission_spatial_component
      WHERE
        submission_id=${submission_id}
      RETURNING
        submission_id;
    ;`;

    const response = await this.connection.sql<{ submission_id: number }>(sqlStatement);

    return response.rows;
  }

  /**
   * Remove references in spatial_transform_submission table
   *
   * @param {number} submission_id
   * @return {*}  {Promise<{ submission_id: number }[]>}
   * @memberof SpatialRepository
   */
  async deleteSpatialComponentsSpatialTransformRefsBySubmissionId(
    submission_id: number
  ): Promise<{ submission_id: number }[]> {
    const sqlStatement = SQL`
      DELETE FROM
        spatial_transform_submission
      WHERE
        submission_spatial_component_id IN (
          SELECT
            submission_spatial_component_id
          FROM
            submission_spatial_component
          WHERE
            submission_id=${submission_id}
        )
      RETURNING
        ${submission_id};
    `;

    const response = await this.connection.sql<{ submission_id: number }>(sqlStatement);

    return response.rows;
  }

  /**
   * Remove references in security_transform_submission table
   *
   * @param {number} submission_id
   * @return {*}  {Promise<{ submission_id: number }[]>}
   * @memberof SpatialRepository
   */
  async deleteSpatialComponentsSecurityTransformRefsBySubmissionId(
    submission_id: number
  ): Promise<{ submission_id: number }[]> {
    const sqlStatement = SQL`
      DELETE FROM
        security_transform_submission
      WHERE
        submission_spatial_component_id IN (
          SELECT
            submission_spatial_component_id
          FROM
            submission_spatial_component
          WHERE
            submission_id=${submission_id}
        )
      RETURNING
        ${submission_id};
    `;

    const response = await this.connection.sql<{ submission_id: number }>(sqlStatement);

    return response.rows;
  }
}<|MERGE_RESOLUTION|>--- conflicted
+++ resolved
@@ -1,7 +1,7 @@
 import { Feature, FeatureCollection } from 'geojson';
 import { Knex } from 'knex';
 import SQL from 'sql-template-strings';
-import { getKnex } from '../database/db';
+import { getKnex, getKnexQueryBuilder } from '../database/db';
 import { ApiExecuteSQLError } from '../errors/api-error';
 import { generateGeometryCollectionSQL } from '../utils/spatial-utils';
 import { BaseRepository } from './base-repository';
@@ -642,7 +642,6 @@
    * @return {*}  {Promise<ISubmissionSpatialSearchResponseRow>}
    * @memberof SpatialRepository
    */
-<<<<<<< HEAD
   async findSpatialMetadataBySubmissionSpatialComponentIds(
     submission_spatial_component_id: number[]
   ): Promise<ISubmissionSpatialComponent[]> {
@@ -650,10 +649,14 @@
       .select()
       .from('submission_spatial_component')
       .whereIn('submission_spatial_component_id', submission_spatial_component_id);
-=======
+    
+    const spatialComponentResponse = await this.connection.knex<ISubmissionSpatialComponent>(queryBuilder);
+    return spatialComponentResponse.rows;
+  }
+
   async findSpatialMetadataBySubmissionSpatialComponentId(
     submission_spatial_component_id: number
-  ): Promise<ISubmissionSpatialSearchResponseRow> {
+  ): Promise<ISubmissionSpatialSearchResponseRow[]> {
     const knex = getKnex();
     const queryBuilder = knex
       .queryBuilder()
@@ -694,7 +697,6 @@
           'with_filtered_spatial_component_with_security_transforms as wfscwst, with_user_security_transform_exceptions as wuste'
         )
       );
->>>>>>> 92cc1ed8
 
     const spatialComponentResponse = await this.connection.knex<ISubmissionSpatialSearchResponseRow>(queryBuilder);
 
