import { Feature, FeatureCollection } from 'geojson';
import SQL, { SQLStatement } from 'sql-template-strings';
import { getKnex, getKnexQueryBuilder } from '../database/db';
import { ApiExecuteSQLError } from '../errors/api-error';
import { generateGeometryCollectionSQL } from '../utils/spatial-utils';
import { BaseRepository } from './base-repository';

export interface IInsertSpatialTransform {
  name: string;
  description: string;
  notes: string;
  transform: string;
}

export interface IGetSpatialTransformRecord {
  spatial_transform_id: number;
  name: string;
  description: string | null;
  notes: string | null;
  transform: string;
}

export interface IGetSecurityTransformRecord {
  security_transform_id: number;
  name: string;
  description: string | null;
  notes: string | null;
  transform: string;
}

export interface ITransformSpatialRow {
  result_data: FeatureCollection;
}

export interface ITransformSecureRow {
  spatial_component: {
    spatial_data: FeatureCollection;
    submission_spatial_component_id: number;
  };
}

export interface ISubmissionSpatialComponent {
  submission_spatial_component_id: number;
  submission_id: number;
  spatial_component: FeatureCollection;
  geometry: null;
  geography: string;
  secured_spatial_component: FeatureCollection;
  secured_geometry: null;
  secured_geography: string;
}

export interface ISpatialComponentsSearchCriteria {
  type: string[];
  datasetID?: string[];
  boundary: Feature;
}

export type EmptyObject = Record<never, never>;

export interface ISubmissionSpatialSearchResponseRow {
  spatial_component: {
    spatial_data: FeatureCollection | EmptyObject;
    submission_spatial_component_id: number;
  };
}

export class SpatialRepository extends BaseRepository {
  /**
   * Insert new spatial transform record
   *
   * @param {IInsertSpatialTransform} spatialTransformDetails
   * @return {*}  {Promise<{ spatial_transform_id: number }>}
   * @memberof SpatialRepository
   */
  async insertSpatialTransform(
    spatialTransformDetails: IInsertSpatialTransform
  ): Promise<{ spatial_transform_id: number }> {
    const sqlStatement = SQL`
      INSERT INTO spatial_transform (
        name,
        description,
        notes,
        transform
      ) VALUES (
        ${spatialTransformDetails.name},
        ${spatialTransformDetails.description},
        ${spatialTransformDetails.notes},
        ${spatialTransformDetails.transform}
      )
      RETURNING
        spatial_transform_id;
    `;

    const response = await this.connection.sql<{ spatial_transform_id: number }>(sqlStatement);

    if (response.rowCount !== 1) {
      throw new ApiExecuteSQLError('Failed to insert spatial transform details', [
        'SpatialRepository->insertSpatialTransform',
        'rowCount was null or undefined, expected rowCount = 1'
      ]);
    }
    return response.rows[0];
  }

  /**
   * get spatial transform records
   *
   * @param
   * @return {*}  {Promise<IGetSpatialTransformRecord>}
   * @memberof SpatialRepository
   */
  async getSpatialTransformRecords(): Promise<IGetSpatialTransformRecord[]> {
    const sqlStatement = SQL`
      SELECT
        spatial_transform_id,
        name,
        description,
        notes,
        transform
      FROM
        spatial_transform;
    `;

    const response = await this.connection.sql<IGetSpatialTransformRecord>(sqlStatement);

    return response.rows;
  }

  /**
   *get security transform records
   *
   * @return {*}  {Promise<IGetSecurityTransformRecord[]>}
   * @memberof SpatialRepository
   */
  async getSecurityTransformRecords(): Promise<IGetSecurityTransformRecord[]> {
    const sqlStatement = SQL`
      SELECT
        security_transform_id,
        name,
        description,
        notes,
        transform
      FROM
        security_transform;
    `;

    const response = await this.connection.sql<IGetSecurityTransformRecord>(sqlStatement);

    return response.rows;
  }

  /**
   * Insert record of transform id used for submission spatial component record
   *
   * @param {number} spatialTransformId
   * @param {number} submissionSpatialComponentId
   * @return {*}  {Promise<{ spatial_transform_submission_id: number }>}
   * @memberof SpatialRepository
   */
  async insertSpatialTransformSubmissionRecord(
    spatialTransformId: number,
    submissionSpatialComponentId: number
  ): Promise<{ spatial_transform_submission_id: number }> {
    const sqlStatement = SQL`
      INSERT INTO spatial_transform_submission (
        spatial_transform_id,
        submission_spatial_component_id
      ) VALUES (
        ${spatialTransformId},
        ${submissionSpatialComponentId}
      )
      RETURNING
        spatial_transform_submission_id;
    `;

    const response = await this.connection.sql<{ spatial_transform_submission_id: number }>(sqlStatement);

    if (response.rowCount !== 1) {
      throw new ApiExecuteSQLError(
        'Failed to insert spatial transform submission id and submission spatial component id',
        [
          'SpatialRepository->insertSpatialTransformSubmissionRecord',
          'rowCount was null or undefined, expected rowCount >= 1'
        ]
      );
    }
    return response.rows[0];
  }

  /**
   * Insert record of transform id used for submission security component record
   *
   * @param {number} securityTransformId
   * @param {number} submissionSpatialComponentId
   * @return {*}  {Promise<{ spatial_transform_submission_id: number }>}
   * @memberof SpatialRepository
   */
  async insertSecurityTransformSubmissionRecord(
    securityTransformId: number,
    submissionSpatialComponentId: number
  ): Promise<{ security_transform_submission_id: number }> {
    const sqlStatement = SQL`
        INSERT INTO security_transform_submission (
          security_transform_id,
          submission_spatial_component_id
        ) VALUES (
          ${securityTransformId},
          ${submissionSpatialComponentId}
        )
        RETURNING
          security_transform_submission_id;
      `;

    const response = await this.connection.sql<{ security_transform_submission_id: number }>(sqlStatement);

    if (response.rowCount !== 1) {
      throw new ApiExecuteSQLError(
        'Failed to insert security transform submission id and submission spatial component id',
        [
          'SpatialRepository->insertSecurityTransformSubmissionRecord',
          'rowCount was null or undefined, expected rowCount = 1'
        ]
      );
    }
    return response.rows[0];
  }

  /**
   * Run Spatial Transform with transform string on submissionId
   *
   * @param {number} submissionId
   * @param {string} transform
   * @return {*}  {Promise<ITransformRow[]>}
   * @memberof SpatialRepository
   */
  async runSpatialTransformOnSubmissionId(submissionId: number, transform: string): Promise<ITransformSpatialRow[]> {
    const response = await this.connection.query(transform, [submissionId]);

    if (response.rowCount <= 0) {
      throw new ApiExecuteSQLError('Failed to run spatial transform on submission id', [
        'SpatialRepository->runSpatialTransformOnSubmissionId',
        'rowCount was null or undefined, expected rowCount >= 1'
      ]);
    }

    return response.rows;
  }

  /**
   * Run Security Transform with transform string on submissionId
   *
   * @param {number} submissionId
   * @param {string} transform
   * @return {*}  {Promise<ITransformRow[]>}
   * @memberof SpatialRepository
   */
  async runSecurityTransformOnSubmissionId(submissionId: number, transform: string): Promise<ITransformSecureRow[]> {
    const response = await this.connection.query(transform, [submissionId]);

    if (response.rowCount <= 0) {
      throw new ApiExecuteSQLError('Failed to run security transform on submission id', [
        'SpatialRepository->runSecurityTransformOnSubmissionId',
        'rowCount was null or undefined, expected rowCount >= 1'
      ]);
    }

    return response.rows;
  }

  /**
   * Insert given transformed data into Spatial Component Table
   *
   * @param {number} submissionId
   * @param {Feature[]} transformedData
   * @return {*}  {Promise<{ submission_spatial_component_id: number }>}
   * @memberof SpatialRepository
   */
  async insertSubmissionSpatialComponent(
    submissionId: number,
    transformedData: FeatureCollection
  ): Promise<{ submission_spatial_component_id: number }> {
    const sqlStatement = SQL`
      INSERT INTO submission_spatial_component (
        submission_id,
        spatial_component,
        geography
      ) VALUES (
        ${submissionId},
        ${JSON.stringify(transformedData)}
    `;

    if (transformedData.features && transformedData.features.length > 0) {
      const geoCollection = generateGeometryCollectionSQL(transformedData.features);

      sqlStatement.append(SQL`
        ,public.geography(
          public.ST_Force2D(
            public.ST_SetSRID(
      `);

      sqlStatement.append(geoCollection);

      sqlStatement.append(SQL`
        , 4326)))
      `);
    } else {
      sqlStatement.append(SQL`
        ,null
      `);
    }

    sqlStatement.append(SQL`
      )
      RETURNING
        submission_spatial_component_id;
    `);

    const response = await this.connection.sql<{ submission_spatial_component_id: number }>(sqlStatement);

    if (response.rowCount !== 1) {
      throw new ApiExecuteSQLError('Failed to insert submission spatial component details', [
        'SpatialRepository->insertSubmissionSpatialComponent',
        'rowCount was null or undefined, expected rowCount = 1'
      ]);
    }
    return response.rows[0];
  }

  /**
<<<<<<< HEAD
   * Query builder to find spatial component by given criteria.
=======
   * Update secured spatial column with the transformed spatial data
   *
   * @param {number} submissionId
   * @param {Feature[]} transformedData
   * @return {*}  {Promise<{ submission_spatial_component_id: number }>}
   * @memberof SpatialRepository
   */
  async updateSubmissionSpatialComponentWithSecurity(
    submissionSpatialComponentId: number,
    transformedData: object
  ): Promise<{ submission_spatial_component_id: number }> {
    const sqlStatement = SQL`
        UPDATE
          submission_spatial_component
        SET
          secured_spatial_component =  ${transformedData}
        WHERE
          submission_spatial_component_id = ${submissionSpatialComponentId}
        RETURNING
          submission_spatial_component_id;
      `;

    const response = await this.connection.sql<{ submission_spatial_component_id: number }>(sqlStatement);

    if (response.rowCount !== 1) {
      throw new ApiExecuteSQLError('Failed to update submission spatial component details', [
        'SpatialRepository->updateSubmissionSpatialComponentWithSecurity',
        'rowCount was null or undefined, expected rowCount = 1'
      ]);
    }
    return response.rows[0];
  }

  /**
   * Query builder to find spatial component by given criteria
>>>>>>> 6bb5bc6c
   *
   * @param {ISpatialComponentsSearchCriteria} criteria
   * @return {*}  {Promise<ISubmissionSpatialSearchResponseRow[]>}
   * @memberof SpatialRepository
   */
  async findSpatialComponentsByCriteria(
    criteria: ISpatialComponentsSearchCriteria
  ): Promise<ISubmissionSpatialSearchResponseRow[]> {
    const knex = getKnex();
    const queryBuilder = knex
      .queryBuilder()
      .with('with_filtered_spatial_component_with_security_transforms', (qb1) => {
        // Get the spatial components that match the search filters, and for each record, build the array of spatial security transforms that ran against that row
        qb1
          .select(
            knex.raw(
              'array_remove(array_agg(sts.security_transform_id), null) as spatial_component_security_transforms'
            ),
            'ssc.submission_spatial_component_id',
            'ssc.submission_id',
            'ssc.spatial_component',
            'ssc.secured_spatial_component'
          )
          .from('submission_spatial_component as ssc')
          .leftJoin(
            'security_transform_submission as sts',
            'sts.submission_spatial_component_id',
            'ssc.submission_spatial_component_id'
          )
          .groupBy('sts.submission_spatial_component_id')
          .groupBy('ssc.submission_spatial_component_id')
          .groupBy('ssc.submission_id')
          .groupBy('ssc.spatial_component')
          .groupBy('ssc.secured_spatial_component');

        if (criteria.type?.length) {
          // Append AND where clause for criteria.type
          qb1.where((qb2) => {
            for (const type of criteria.type) {
              // Append OR clause for each item in criteria.type array
              qb2.or.where((qb3) => {
                qb3.whereRaw(
                  `jsonb_path_exists(spatial_component,'$.features[*] \\? (@.properties.type == "${type}")')`
                );
              });
            }
          });
        }

        if (criteria.datasetID?.length) {
          // Append AND where clause for criteria.datasetID
          qb1.where((qb4) => {
            qb4.whereRaw(
              `submission_id in (select submission_id from submission where uuid in (${
                "'" + criteria.datasetID?.join("','") + "'"
              }))`
            );
          });
        }

        // Append AND where clause for criteria.boundary
        const sqlStatement1 = this._whereBoundaryIntersects(criteria.boundary, 'geography');
        queryBuilder.where((qb5) => {
          qb5.whereRaw(sqlStatement1.sql, sqlStatement1.values);
        });
      })
      .with('with_user_security_transform_exceptions', (qb6) => {
        // Build an array of the users spatial security transform exceptions
        qb6
          .select(knex.raw('array_agg(suse.security_transform_id) as user_security_transform_exceptions'))
          .from('system_user_security_exception as suse')
          .where('suse.system_user_id', 1);
      })
      .select(
        // Select either the non-secure or secure spatial component from the search results, based on whether or not the record had security transforms applied to it and whether or not the user has the necessary exceptions
        knex.raw(
          `
            jsonb_build_object(
              'submission_spatial_component_id',
                wfscwst.submission_spatial_component_id,
              'spatial_data',
                -- when: the user's security transform ids array contains all of the rows security transform ids (user has all necessary exceptions)
                -- then: return the spatial component
                -- else: return the secure spatial component if it is not null (secure, insufficient exceptions), otherwise return the spatial compnent (non-secure, no exceptions required)
                case
                  when
                    wuste.user_security_transform_exceptions @> wfscwst.spatial_component_security_transforms
                  then
                    wfscwst.spatial_component
                  else
                    coalesce(wfscwst.secured_spatial_component, wfscwst.spatial_component)
                end
            ) spatial_component
          `
        )
      )
      .from(
        knex.raw(
          'with_filtered_spatial_component_with_security_transforms as wfscwst, with_user_security_transform_exceptions as wuste'
        )
      );

    const response = await this.connection.knex<ISubmissionSpatialSearchResponseRow>(queryBuilder);

    return response.rows;
  }

  /**
   *Function to support findSpatialComponentsByCriteria function
   *
   * @param {Feature} boundary
   * @param {string} geoColumn
   * @return {*}  {SQLStatement}
   * @memberof SpatialRepository
   */
  _whereBoundaryIntersects(boundary: Feature, geoColumn: string): SQLStatement {
    return SQL`
      public.ST_INTERSECTS(`.append(`${geoColumn}`).append(`,
        public.geography(
          public.ST_Force2D(
            public.ST_SetSRID(
              public.ST_Force2D(
                public.ST_GeomFromGeoJSON('${JSON.stringify(boundary.geometry)}')
              ),
              4326
            )
          )
        )
      )
    `);
  }

  /**
   * Query spatial components by given submission ID
   *
   * @param {ISpatialComponentsSearchCriteria} criteria
   * @return {*}  {Promise<ISubmissionSpatialComponent[]>}
   * @memberof SpatialRepository
   */
  async findSpatialMetadataBySubmissionSpatialComponentId(
    submission_spatial_component_id: number
  ): Promise<ISubmissionSpatialComponent> {
    const queryBuilder = getKnexQueryBuilder()
      .select()
      .from('submission_spatial_component')
      .where({ submission_spatial_component_id });

    const spatialComponentResponse = await this.connection.knex<ISubmissionSpatialComponent>(queryBuilder);

    return spatialComponentResponse.rows[0];
  }

  /**
   *Deletes spatial components in a submission id before updating it with new data
   *
   * @param {number} submission_id
   * @return {*}  {Promise<{ submission_id: number }[]>}
   * @memberof SpatialRepository
   */
  async deleteSpatialComponentsBySubmissionId(submission_id: number): Promise<{ submission_id: number }[]> {
    const sqlStatement = SQL`
      DELETE FROM
        submission_spatial_component
      WHERE
        submission_id=${submission_id}
      RETURNING
        submission_id;
    ;`;

    const response = await this.connection.sql<{ submission_id: number }>(sqlStatement);

    return response.rows;
  }

  /**
   *remove references in spatial_transform_submission table
   *
   * @param {number} submission_id
   * @return {*}  {Promise<{ submission_id: number }[]>}
   * @memberof SpatialRepository
   */
  async deleteSpatialComponentsSpatialTransformRefsBySubmissionId(
    submission_id: number
  ): Promise<{ submission_id: number }[]> {
    const sqlStatement = SQL`
      DELETE FROM
        spatial_transform_submission
      WHERE
        submission_spatial_component_id IN (
          SELECT
            submission_spatial_component_id
          FROM
            submission_spatial_component
          WHERE
            submission_id=${submission_id}
        )
      RETURNING
        ${submission_id};
    `;

    const response = await this.connection.sql<{ submission_id: number }>(sqlStatement);

    return response.rows;
  }

  /**
   *remove references in security_transform_submission table
   *
   * @param {number} submission_id
   * @return {*}  {Promise<{ submission_id: number }[]>}
   * @memberof SpatialRepository
   */
  async deleteSpatialComponentsSecurityTransformRefsBySubmissionId(
    submission_id: number
  ): Promise<{ submission_id: number }[]> {
    const sqlStatement = SQL`
      DELETE FROM
        security_transform_submission
      WHERE
        submission_spatial_component_id IN (
          SELECT
            submission_spatial_component_id
          FROM
            submission_spatial_component
          WHERE
            submission_id=${submission_id}
        )
      RETURNING
        ${submission_id};
    `;

    const response = await this.connection.sql<{ submission_id: number }>(sqlStatement);

    return response.rows;
  }
}<|MERGE_RESOLUTION|>--- conflicted
+++ resolved
@@ -328,9 +328,6 @@
   }
 
   /**
-<<<<<<< HEAD
-   * Query builder to find spatial component by given criteria.
-=======
    * Update secured spatial column with the transformed spatial data
    *
    * @param {number} submissionId
@@ -365,8 +362,7 @@
   }
 
   /**
-   * Query builder to find spatial component by given criteria
->>>>>>> 6bb5bc6c
+   * Query builder to find spatial component by given criteria.
    *
    * @param {ISpatialComponentsSearchCriteria} criteria
    * @return {*}  {Promise<ISubmissionSpatialSearchResponseRow[]>}
@@ -475,7 +471,7 @@
   }
 
   /**
-   *Function to support findSpatialComponentsByCriteria function
+   * Function to support findSpatialComponentsByCriteria function
    *
    * @param {Feature} boundary
    * @param {string} geoColumn
@@ -520,7 +516,7 @@
   }
 
   /**
-   *Deletes spatial components in a submission id before updating it with new data
+   * Deletes spatial components in a submission id before updating it with new data
    *
    * @param {number} submission_id
    * @return {*}  {Promise<{ submission_id: number }[]>}
@@ -542,7 +538,7 @@
   }
 
   /**
-   *remove references in spatial_transform_submission table
+   * Remove references in spatial_transform_submission table
    *
    * @param {number} submission_id
    * @return {*}  {Promise<{ submission_id: number }[]>}
@@ -573,7 +569,7 @@
   }
 
   /**
-   *remove references in security_transform_submission table
+   * Remove references in security_transform_submission table
    *
    * @param {number} submission_id
    * @return {*}  {Promise<{ submission_id: number }[]>}
