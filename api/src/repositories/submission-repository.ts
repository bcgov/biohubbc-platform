import { QueryResult } from 'pg';
import SQL from 'sql-template-strings';
import { getKnex, getKnexQueryBuilder } from '../database/db';
import { ApiExecuteSQLError } from '../errors/api-error';
import { EMLFile } from '../utils/media/eml/eml-file';
import { BaseRepository } from './base-repository';

export interface ISpatialComponentCount {
  spatial_type: string;
  count: number;
}

export interface ISearchSubmissionCriteria {
  keyword?: string;
  spatial?: string;
}

export interface ISubmissionRecord {
  submission_id?: number;
  source_transform_id: number;
  uuid: string;
  create_date?: string;
  create_user?: string;
  update_date?: string;
  update_user?: string;
  revision_count?: string;
}

export interface ISubmissionRecordWithSpatial {
  id: string;
  source: string;
  observation_count: number;
}

/**
 * Submission table model.
 *
 * @export
 * @interface ISubmissionModel
 */
export interface ISubmissionModel {
  submission_id?: number;
  source_transform_id: number;
  uuid: string;
  create_date?: string;
  create_user?: number;
  update_date?: string | null;
  update_user?: number | null;
  revision_count?: number;
}

export interface ISubmissionModelWithStatus extends ISubmissionModel {
  submission_status: string;
}

/**
 * Submission source transform table model.
 *
 * @export
 * @interface ISourceTransformModel
 */
export interface ISourceTransformModel {
  source_transform_id: number;
  system_user_id: number;
  version: number;
  metadata_transform: string | null;
  metadata_index: string | null;
  record_effective_date: string;
  record_end_date: string | null;
  create_date: string;
  create_user: number;
  update_date: string | null;
  update_user: number | null;
  revision_count: number;
}

export enum SUBMISSION_STATUS_TYPE {
  'PUBLISHED' = 'Published',
  'REJECTED' = 'Rejected',
  'SYSTEM_ERROR' = 'System Error',
  //Success
  'OUT_DATED_RECORD' = 'Out Dated Record',
  'INGESTED' = 'Ingested',
  'UPLOADED' = 'Uploaded',
  'VALIDATED' = 'Validated',
  'SECURED' = 'Secured',
  'EML_INGESTED' = 'EML Ingested',
  'EML_TO_JSON' = 'EML To JSON',
  'METADATA_TO_ES' = 'Metadata To ES',
  'NORMALIZED' = 'Normalized',
  'SPATIAL_TRANSFORM_UNSECURE' = 'Spatial Transform Unsecure',
  'SPATIAL_TRANSFORM_SECURE' = 'Spatial Transform Secure',
  //Failure
  'FAILED_INGESTION' = 'Failed Ingestion',
  'FAILED_UPLOAD' = 'Failed Upload',
  'FAILED_VALIDATION' = 'Failed Validation',
  'FAILED_SECURITY' = 'Failed Security',
  'FAILED_EML_INGESTION' = 'Failed EML Ingestion',
  'FAILED_EML_TO_JSON' = 'Failed EML To JSON',
  'FAILED_METADATA_TO_ES' = 'Failed Metadata To ES',
  'FAILED_NORMALIZATION' = 'Failed Normalization',
  'FAILED_SPATIAL_TRANSFORM_UNSECURE' = 'Failed Spatial Transform Unsecure',
  'FAILED_SPATIAL_TRANSFORM_SECURE' = 'Failed Spatial Transform Secure'
}

export enum SUBMISSION_MESSAGE_TYPE {
  'NOTICE' = 'Notice',
  'ERROR' = 'Error',
  'WARNING' = 'Warning',
  'DEBUG' = 'Debug'
}

export interface ISubmissionJobQueueRecord {
  submission_job_queue_id: number;
  submission_id: number;
  job_start_timestamp: string | null;
  job_end_timestamp: string | null;
  security_request: string | null; // JSON string
  key: string | null;
  create_date: string;
  create_user: number;
  update_date: string | null;
  update_user: number | null;
  revision_count: number;
}

export interface ISubmissionMetadataRecord {
  submission_metadata_id?: number;
  submission_id: number;
  eml_source: string;
  eml_json_source?: any;
  record_effective_timestamp?: string | null;
  record_end_timestamp?: string | null;
  create_date?: string;
  create_user?: string;
  update_date?: string;
  update_user?: string;
  revision_count?: string;
}

export interface ISubmissionObservationRecord {
  submission_observation_id?: number;
  submission_id: number;
  darwin_core_source: any;
  submission_security_request?: string | null;
  security_review_timestamp?: string | null;
  foi_reason_description?: string | null;
  record_effective_timestamp?: string | null;
  record_end_timestamp?: string | null;
  create_date?: string;
  create_user?: string;
  update_date?: string;
  update_user?: string;
  revision_count?: string;
}

/**
 * A repository class for accessing submission data.
 *
 * @export
 * @class SubmissionRepository
 * @extends {BaseRepository}
 */
export class SubmissionRepository extends BaseRepository {
  /**
   * Insert a new submission record.
   *
   * @param {ISubmissionRecord} submissionData
   * @return {*}  {Promise<{ submission_id: number }>}
   * @memberof SubmissionRepository
   */
  async insertSubmissionRecord(submissionData: ISubmissionRecord): Promise<{ submission_id: number }> {
    const sqlStatement = SQL`
      INSERT INTO submission (
        source_transform_id,
        uuid
      ) VALUES (
        ${submissionData.source_transform_id},
        ${submissionData.uuid}
      )
      RETURNING
        submission_id;
    `;

    const response = await this.connection.sql<{ submission_id: number }>(sqlStatement);

    if (response.rowCount !== 1) {
      throw new ApiExecuteSQLError('Failed to insert submission record', [
        'SubmissionRepository->insertSubmissionRecord',
        'rowCount was null or undefined, expected rowCount = 1'
      ]);
    }

    return response.rows[0];
  }

  /**
   * Insert a new submission record, returning the record having the matching UUID if it already exists.
   *
   * Because `ON CONFLICT ... DO NOTHING` fails to yield the submission_id, the query simply updates the
   * uuid with the given value in the case that they match, which allows us to retrieve the submission_id
   * and infer that the query ran successfully.
   *
   * @param {ISubmissionModel} submissionData The submission record
   * @return {*} {Promise<{ submission_id: number }>} The primary key of the submission
   * @memberof SubmissionRepository
   */
  async insertSubmissionRecordWithPotentialConflict(
    submissionData: ISubmissionModel
  ): Promise<{ submission_id: number }> {
    const sqlStatement = SQL`
      INSERT INTO submission (
        source_transform_id,
        uuid
      ) VALUES (
        ${submissionData.source_transform_id},
        ${submissionData.uuid}
      )
      ON CONFLICT (uuid) DO UPDATE SET uuid = ${submissionData.uuid}
      RETURNING
        submission_id;
    `;

    const response = await this.connection.sql<{ submission_id: number }>(sqlStatement);

    if (response.rowCount !== 1) {
      throw new ApiExecuteSQLError('Failed to get or insert submission record', [
        'SubmissionRepository->insertSubmissionRecordWithPotentialConflict',
        'rowCount was null or undefined, expected rowCount = 1'
      ]);
    }

    return response.rows[0];
  }

  /**
   * Update the `eml_source` column of a submission record.
   *
   * @param {number} submissionId
   * @param {number} submissionMetadataId
   * @param {EMLFile} file
   * @return {*}  {Promise<{ submission_metadata_id: number }>}
   * @memberof SubmissionRepository
   */
  async updateSubmissionMetadataEMLSource(
    submissionId: number,
    submissionMetadataId: number,
    file: EMLFile
  ): Promise<{ submission_metadata_id: number }> {
    const sqlStatement = SQL`
      UPDATE
        submission_metadata
      SET
        eml_source = ${file.emlFile.buffer.toString()}
      WHERE
        submission_id = ${submissionId}
        AND
        submission_metadata_id =${submissionMetadataId}
      RETURNING
        submission_metadata_id;
    `;

    const response = await this.connection.sql<{ submission_metadata_id: number }>(sqlStatement);

    if (!response.rowCount) {
      throw new ApiExecuteSQLError('Failed to update submission Metadata source', [
        'SubmissionRepository->updateSubmissionMetadataEMLSource',
        'rowCount was null or undefined, expected rowCount != 0'
      ]);
    }

    return response.rows[0];
  }

  /**
   * Update the `eml_json_source` column of a submission metadata.
   *
   * @param {number} submissionId
   * @param {number} submissionMetadataId
   * @param {ISubmissionMetadataRecord['eml_json_source']} EMLJSONSource
   * @return {*}  {Promise<{ submission_metadata_id: number }>}
   * @memberof SubmissionRepository
   */
  async updateSubmissionMetadataEMLJSONSource(
    submissionId: number,
    submissionMetadataId: number,
    EMLJSONSource: ISubmissionMetadataRecord['eml_json_source']
  ): Promise<{ submission_metadata_id: number }> {
    const sqlStatement = SQL`
      UPDATE
        submission_metadata
      SET
        eml_json_source = ${EMLJSONSource}
      WHERE
        submission_id = ${submissionId}
      AND
        submission_metadata_id =${submissionMetadataId}
      RETURNING
        submission_metadata_id;
    `;

    const response = await this.connection.sql<{ submission_metadata_id: number }>(sqlStatement);

    if (!response.rowCount) {
      throw new ApiExecuteSQLError('Failed to update submission Metadata eml json', [
        'SubmissionRepository->updateSubmissionMetadataEMLJSONSource',
        'rowCount was null or undefined, expected rowCount != 0'
      ]);
    }

    return response.rows[0];
  }

  /**
   * Fetch a submission record by primary id.
   *
   * @param {number} submissionId
   * @return {*}  {Promise<ISubmissionModel>}
   * @memberof SubmissionRepository
   */
  async getSubmissionRecordBySubmissionId(submissionId: number): Promise<ISubmissionModel> {
    const sqlStatement = SQL`
      SELECT
        *
      FROM
        submission
      WHERE
        submission_id = ${submissionId};
    `;

    const response = await this.connection.sql<ISubmissionModel>(sqlStatement);

    if (!response.rowCount) {
      throw new ApiExecuteSQLError('Failed to get submission record', [
        'SubmissionRepository->getSubmissionRecordBySubmissionId',
        'rowCount was null or undefined, expected rowCount != 0'
      ]);
    }

    return response.rows[0];
  }

  /**
   * Fetch a submission_id from uuid.
   *
   * @param {number} uuid
   * @return {*}  {Promise<{ submission_id: number }>}
   * @memberof SubmissionRepository
   */
  async getSubmissionIdByUUID(uuid: string): Promise<{ submission_id: number } | null> {
    const sqlStatement = SQL`
      SELECT
        submission_id
      FROM
        submission
      WHERE
        uuid = ${uuid};
    `;

    const response = await this.connection.sql<{ submission_id: number }>(sqlStatement);
    if (response.rowCount > 0) {
      return response.rows[0];
    } else {
      return null;
    }
  }

  /**
   * Get submission eml json by dataset id.
   *
   * @param {string} datasetId
   * @return {*}  {Promise<string>}
   * @memberof SubmissionRepository
   */
  async getSubmissionRecordEMLJSONByDatasetId(datasetId: string): Promise<QueryResult<{ eml_json_source: string }>> {
    const sqlStatement = SQL`
<<<<<<< HEAD
      SELECT 
        sm.eml_json_source
      FROM 
        submission s, submission_metadata sm 
      WHERE s.submission_id = sm.submission_id 
      AND sm.record_end_timestamp is null 
      AND s.uuid = ${datasetId};
=======
      SELECT
        eml_json_source
      FROM
        submission_metadata
      LEFT JOIN
        submission
      ON
        submission_metadata.submission_id = submission.submission_id
      WHERE
        submission.uuid = ${datasetId}
      AND
        submission_metadata.record_end_timestamp IS NULL;
>>>>>>> a9652623
    `;

    return this.connection.sql<{ eml_json_source: string }>(sqlStatement);
  }

  /**
   * Get spatial component counts by dataset id for admins
   *
   * @param {string} datasetId
   * @return {*}  {Promise<ISpatialComponentCount[]>}
   * @memberof SubmissionRepository
   */
  async getSpatialComponentCountByDatasetIdAsAdmin(datasetId: string): Promise<ISpatialComponentCount[]> {
    const sqlStatement = SQL`
        SELECT
          features_array #> '{properties, type}' spatial_type,
          count(features_array #> '{properties, type}')::integer count
        FROM
          submission_spatial_component ssc,
          jsonb_array_elements(ssc.spatial_component -> 'features') features_array,
          submission s
        WHERE s.uuid = ${datasetId}
        AND ssc.submission_id = s.submission_id
        AND s.record_end_date is null
        GROUP BY spatial_type;
      `;
    const response = await this.connection.sql<ISpatialComponentCount>(sqlStatement);
    return response.rows;
  }

  /**
   * Get spatial component counts by dataset id applying security rules
   *
   * @param {string} datasetId
   * @return {*}  {Promise<ISpatialComponentCount[]>}
   * @memberof SubmissionRepository
   */
  async getSpatialComponentCountByDatasetId(datasetId: string): Promise<ISpatialComponentCount[]> {
    const knex = getKnex();
    const queryBuilder = knex
      // get security transforms
      .with('with_user_security_transform_exceptions', (qb) => {
        qb.select(knex.raw('array_agg(suse.security_transform_id) as user_security_transform_exceptions'))
          .from('system_user_security_exception as suse')
          .where('suse.system_user_id', this.connection.systemUserId());
      })
      // filter spatial components for data set
      .with(
        'with_filtered_spatial_component_with_security_transforms',
        knex.raw(`
          SELECT
            array_remove(array_agg(sts.security_transform_id), null) as spatial_component_security_transforms,
            ssc.spatial_component,
            ssc.secured_spatial_component
          FROM
            submission_spatial_component ssc,
            security_transform_submission sts,
            submission s
          WHERE sts.submission_spatial_component_id = ssc.submission_spatial_component_id
          AND ssc.submission_id = s.submission_id
          AND s.record_end_date is null
          AND s.uuid = '${datasetId}'
          GROUP BY ssc.spatial_component, ssc.secured_spatial_component
        `)
      )
      // perform transforms
      .with(
        'combined_spatial_components',
        knex.raw(`
          SELECT
          case
            when
              wuste.user_security_transform_exceptions @> wfscwst.spatial_component_security_transforms
            then
              wfscwst.spatial_component
            else
              coalesce(wfscwst.secured_spatial_component, wfscwst.spatial_component)
          end as spatial_data
          FROM with_filtered_spatial_component_with_security_transforms as wfscwst, with_user_security_transform_exceptions as wuste
        `)
      )
      // count and group filtered spatial data
      .with(
        'results',
        knex.raw(`
          SELECT
            features_array #> '{properties, type}' spatial_type,
            count(features_array #> '{properties, type}')::integer count
          FROM
            combined_spatial_components csc,
            jsonb_array_elements(csc.spatial_data -> 'features') features_array
          GROUP BY spatial_type
        `)
      )
      .select()
      .from('results');

    const response = await this.connection.knex<ISpatialComponentCount>(queryBuilder);
    return response.rows;
  }

  /**
   * Fetch a submission source transform record by associated source system user id.
   *
   * @param {number} systemUserId
   * @return {*}  {Promise<ISourceTransformModel>}
   * @memberof SubmissionRepository
   */
  async getSourceTransformRecordBySystemUserId(systemUserId: number, version?: string): Promise<ISourceTransformModel> {
    const queryBuilder = getKnexQueryBuilder()
      .select('*')
      .from('source_transform')
      .where('system_user_id', systemUserId)
      .and.where('record_end_date', null);

    if (version) {
      queryBuilder.and.where('version', version);
    }

    const response = await this.connection.knex<ISourceTransformModel>(queryBuilder);

    if (!response.rowCount) {
      throw new ApiExecuteSQLError('Failed to get submission source transform record', [
        'SubmissionRepository->getSourceTransformRecordBySystemUserId',
        'rowCount was null or undefined, expected rowCount != 0'
      ]);
    }

    return response.rows[0];
  }

  /**
   * Fetch a submissions metadata json representation.
   *
   * @param {number} sourceTransformId
   * @param {string} transform
   * @return {*}  {Promise<ISourceTransformModel>}
   * @memberof SubmissionRepository
   */
  async getSubmissionMetadataJson(submissionId: number, transform: string): Promise<string> {
    const response = await this.connection.query<{ result_data: any }>(transform, [submissionId]);

    if (!response.rowCount) {
      throw new ApiExecuteSQLError('Failed to transform submission eml to json', [
        'SubmissionRepository->getSubmissionMetadataJson',
        'rowCount was null or undefined, expected rowCount != 0'
      ]);
    }

    return response.rows[0].result_data;
  }

  /**
   * Fetch a submission source transform record by associated source transform id.
   *
   * @param {number} sourceTransformId
   * @return {*}  {Promise<ISourceTransformModel>}
   * @memberof SubmissionRepository
   */
  async getSourceTransformRecordBySourceTransformId(sourceTransformId: number): Promise<ISourceTransformModel> {
    const sqlStatement = SQL`
        SELECT
          *
        FROM
          source_transform
        WHERE
          source_transform_id = ${sourceTransformId}
      `;

    const response = await this.connection.sql<ISourceTransformModel>(sqlStatement);

    if (!response.rowCount) {
      throw new ApiExecuteSQLError('Failed to get submission source transform record', [
        'SubmissionRepository->getSourceTransformRecordBySourceTransformId',
        'rowCount was null or undefined, expected rowCount != 0'
      ]);
    }

    return response.rows[0];
  }

  /**
   * Insert a new submission status record.
   *
   * @param {number} submissionId
   * @param {SUBMISSION_STATUS_TYPE} submissionStatusType
   * @return {*}  {Promise<{ submission_status_id: number; submission_status_type_id: number }>}
   * @memberof SubmissionRepository
   */
  async insertSubmissionStatus(
    submissionId: number,
    submissionStatusType: SUBMISSION_STATUS_TYPE
  ): Promise<{ submission_status_id: number; submission_status_type_id: number }> {
    const sqlStatement = SQL`
    INSERT INTO submission_status (
      submission_id,
      submission_status_type_id,
      event_timestamp
    ) VALUES (
      ${submissionId},
      (
        SELECT
          submission_status_type_id
        FROM
          submission_status_type
        WHERE
          name = ${submissionStatusType}
      ),
      now()
    )
    RETURNING
      submission_status_id,
      submission_status_type_id;
  `;

    const response = await this.connection.sql<{ submission_status_id: number; submission_status_type_id: number }>(
      sqlStatement
    );

    if (response.rowCount !== 1) {
      throw new ApiExecuteSQLError('Failed to insert submission status record', [
        'SubmissionRepository->insertSubmissionStatus',
        'rowCount was null or undefined, expected rowCount = 1'
      ]);
    }

    return response.rows[0];
  }

  /**
   * Insert a submission message record.
   *
   * @param {number} submissionStatusId
   * @param {SUBMISSION_MESSAGE_TYPE} submissionMessageType
   * @return {*}  {Promise<{ submission_message_id: number; submission_message_type_id: number }>}
   * @memberof SubmissionRepository
   */
  async insertSubmissionMessage(
    submissionStatusId: number,
    submissionMessageType: SUBMISSION_MESSAGE_TYPE,
    submissionMessage: string
  ): Promise<{ submission_message_id: number; submission_message_type_id: number }> {
    const sqlStatement = SQL`
      INSERT INTO submission_message (
        submission_status_id,
        submission_message_type_id,
        event_timestamp,
        message
      ) VALUES (
        ${submissionStatusId},
        (
          SELECT
            submission_message_type_id
          FROM
            submission_message_type
          WHERE
            name = ${submissionMessageType}
        ),
        now(),
        ${submissionMessage}
      )
      RETURNING
        submission_message_id,
        submission_message_type_id;
    `;

    const response = await this.connection.sql<{ submission_message_id: number; submission_message_type_id: number }>(
      sqlStatement
    );

    if (response.rowCount !== 1) {
      throw new ApiExecuteSQLError('Failed to insert submission message record', [
        'SubmissionRepository->insertSubmissionMessage',
        'rowCount was null or undefined, expected rowCount = 1'
      ]);
    }

    return response.rows[0];
  }

  /**
   * Fetch a submission record by primary id.
   *
   * @param {number} submissionId
   * @return {*}  {Promise<ISubmissionModel>}
   * @memberof SubmissionRepository
   */
  async listSubmissionRecords(): Promise<ISubmissionModelWithStatus[]> {
    const sqlStatement = SQL`
      SELECT
        t1.submission_status,
        s.*
      FROM
        submission s
      LEFT JOIN
        (SELECT DISTINCT ON (ss.submission_id)
          ss.submission_id,
          sst.name AS submission_status
        FROM
          submission_status ss
        LEFT JOIN
          submission_status_type sst
        ON
          ss.submission_status_type_id = sst.submission_status_type_id
        ORDER BY
          ss.submission_id, ss.submission_status_id DESC) t1
      ON
        t1.submission_id = s.submission_id;
    `;

    const response = await this.connection.sql<ISubmissionModelWithStatus>(sqlStatement);

    return response.rows;
  }

  /**
   * Fetch a submission source transform record by associated source system user id.
   *
   * @param {number} submissionId
   * @return {*}  {Promise<ISourceTransformModel>}
   * @memberof SubmissionRepository
   */
  async getSourceTransformRecordBySubmissionId(submissionId: number): Promise<ISourceTransformModel> {
    const sqlStatement = SQL`
          SELECT
            *
          FROM
            source_transform st
          LEFT JOIN
            submission s
          ON
            st.source_transform_id = s.source_transform_id
          WHERE
            s.submission_id = ${submissionId};
        `;

    const response = await this.connection.sql<ISourceTransformModel>(sqlStatement);

    if (!response.rowCount) {
      throw new ApiExecuteSQLError('Failed to get submission source transform record', [
        'SubmissionRepository->getSourceTransformRecordBySubmissionId',
        'rowCount was null or undefined, expected rowCount != 0'
      ]);
    }

    return response.rows[0];
  }

  /**
   * Fetch row of submission job queue by submission Id
   *
   * @param {number} submissionId
   * @return {*}  {Promise<ISubmissionJobQueueRecord>}
   * @memberof SubmissionRepository
   */
  async getSubmissionJobQueue(submissionId: number): Promise<ISubmissionJobQueueRecord> {
    const sqlStatement = SQL`
      SELECT
        *
      FROM
        submission_job_queue
      WHERE
        submission_id = ${submissionId} ORDER BY CREATE_DATE DESC LIMIT 1
      ;
    `;

    const response = await this.connection.sql<ISubmissionJobQueueRecord>(sqlStatement);

    if (!response.rowCount) {
      throw new ApiExecuteSQLError('Failed to get submission job queue from submission id', [
        'SubmissionRepository->getSubmissionJobQueue',
        'rowCount was null or undefined, expected rowCount >= 0'
      ]);
    }

    return response.rows[0];
  }

  /**
   * Insert a new metadata record
   *
   * @param {ISubmissionMetadataRecord} submissonMetadata
   * @return {*}  {Promise<{ submission_metadata_id: number }>}
   * @memberof SubmissionRepository
   */
  async insertSubmissionMetadataRecord(
    submissonMetadata: ISubmissionMetadataRecord
  ): Promise<{ submission_metadata_id: number }> {
    const sqlStatement = SQL`
      INSERT INTO submission_metadata (
        submission_id,
        eml_source,
        eml_json_source
      ) VALUES (
        ${submissonMetadata.submission_id},
        ${submissonMetadata.eml_source},
        ${submissonMetadata.eml_json_source}
      )
      RETURNING
        submission_metadata_id
      ;
    `;

    const response = await this.connection.sql<{ submission_metadata_id: number }>(sqlStatement);

    if (!response.rowCount) {
      throw new ApiExecuteSQLError('Failed to insert submission metadata record', [
        'SubmissionRepository->insertSubmissionMetadataRecord',
        'rowCount was null or undefined, expected rowCount >= 0'
      ]);
    }

    return response.rows[0];
  }

  /**
   * Insert a new Observation Record
   *
   * @param {ISubmissionObservationRecord} submissonObservation
   * @return {*}  {Promise<{ submission_observation_id: number }>}
   * @memberof SubmissionRepository
   */
  async insertSubmissionObservationRecord(
    submissonObservation: ISubmissionObservationRecord
  ): Promise<{ submission_observation_id: number }> {
    const sqlStatement = SQL`
      INSERT INTO submission_observation (
        submission_id,
        darwin_core_source,
        submission_security_request,
        foi_reason_description
      ) VALUES (
        ${submissonObservation.submission_id},
        ${submissonObservation.darwin_core_source},
        ${submissonObservation.submission_security_request},
        ${submissonObservation.foi_reason_description}
      )
      RETURNING
        submission_observation_id
      ;
    `;

    const response = await this.connection.sql<{ submission_observation_id: number }>(sqlStatement);

    if (!response.rowCount) {
      throw new ApiExecuteSQLError('Failed to insert submission observation record', [
        'SubmissionRepository->insertSubmissionObservationRecord',
        'rowCount was null or undefined, expected rowCount >= 0'
      ]);
    }

    return response.rows[0];
  }

  /**
   * Update record_end_timestamp of submission id
   *
   * @param {number} submissionId
   * @return {*}  {Promise<{ submission_id: number }>}
   * @memberof SubmissionRepository
   */
  async updateSubmissionMetadataRecordEndDate(submissionId: number): Promise<number> {
    const sqlStatement = SQL`
      UPDATE
        submission_metadata
      SET
        record_end_timestamp = now()
      WHERE
        submission_id = ${submissionId}
      AND
        record_end_timestamp IS NULL
      AND
        record_effective_timestamp IS NOT NULL
      ;
    `;

    const response = await this.connection.sql(sqlStatement);

    return response.rowCount;
  }

  /**
   * Update start time stamp of submission metadata record
   *
   * @param {number} submissionId
   * @return {*}  {Promise<number>}
   * @memberof SubmissionRepository
   */
  async updateSubmissionMetadataRecordEffectiveDate(submissionId: number): Promise<number> {
    const sqlStatement = SQL`
      UPDATE
        submission_metadata
      SET
        record_effective_timestamp = now()
      WHERE
        submission_id = ${submissionId}
      AND
        record_effective_timestamp IS NULL
      AND
        record_end_timestamp IS NULL
      ;
    `;

    const response = await this.connection.sql(sqlStatement);

    if (!response.rowCount) {
      throw new ApiExecuteSQLError('Failed to update record_effective_timestamp submission metadata record', [
        'SubmissionRepository->updateSubmissionMetadataRecordEffectiveDate',
        'rowCount was null or undefined, expected rowCount >= 0'
      ]);
    }

    return response.rowCount;
  }

  /**
   * Update end time stamp for submission observation record
   *
   * @param {number} submissionId
   * @return {*}  {Promise<number>}
   * @memberof SubmissionRepository
   */
  async updateSubmissionObservationRecordEndDate(submissionId: number): Promise<number> {
    const sqlStatement = SQL`
      UPDATE
        submission_observation
      SET
        record_end_timestamp = now()
      WHERE
        submission_id = ${submissionId}
      AND
        record_end_timestamp IS NULL
      AND
        record_effective_timestamp IS NOT NULL
      ;
    `;

    const response = await this.connection.sql(sqlStatement);

    return response.rowCount;
  }

  /**
   * Update start time stamp for submission observation record
   *
   * @param {number} submissionId
   * @return {*}  {Promise<number>}
   * @memberof SubmissionRepository
   */
  async updateSubmissionObservationRecordEffectiveDate(submissionId: number): Promise<number> {
    const sqlStatement = SQL`
      UPDATE
        submission_observation
      SET
        record_effective_timestamp = now()
      WHERE
        submission_id = ${submissionId}
      AND
        record_effective_timestamp IS NULL
      AND
        record_end_timestamp IS NULL
      ;
    `;

    const response = await this.connection.sql(sqlStatement);

    if (!response.rowCount) {
      throw new ApiExecuteSQLError('Failed to update record_effective_timestamp submission Observation record', [
        'SubmissionRepository->updateSubmissionObservationRecordEffectiveDate',
        'rowCount was null or undefined, expected rowCount >= 0'
      ]);
    }

    return response.rowCount;
  }
}<|MERGE_RESOLUTION|>--- conflicted
+++ resolved
@@ -374,15 +374,6 @@
    */
   async getSubmissionRecordEMLJSONByDatasetId(datasetId: string): Promise<QueryResult<{ eml_json_source: string }>> {
     const sqlStatement = SQL`
-<<<<<<< HEAD
-      SELECT 
-        sm.eml_json_source
-      FROM 
-        submission s, submission_metadata sm 
-      WHERE s.submission_id = sm.submission_id 
-      AND sm.record_end_timestamp is null 
-      AND s.uuid = ${datasetId};
-=======
       SELECT
         eml_json_source
       FROM
@@ -395,7 +386,6 @@
         submission.uuid = ${datasetId}
       AND
         submission_metadata.record_end_timestamp IS NULL;
->>>>>>> a9652623
     `;
 
     return this.connection.sql<{ eml_json_source: string }>(sqlStatement);
