import { QueryResult } from 'pg';
import SQL from 'sql-template-strings';
import { z } from 'zod';
import { getKnex, getKnexQueryBuilder } from '../database/db';
import { ApiExecuteSQLError } from '../errors/api-error';
import { EMLFile } from '../utils/media/eml/eml-file';
import { BaseRepository } from './base-repository';
import { SECURITY_APPLIED_STATUS } from './security-repository';
import { simsHandlebarsTemplate_DETAILS, simsHandlebarsTemplate_HEADER } from './templates/SIMS-handlebar-template';

export interface IHandlebarsTemplates {
  header: string;
  details: string;
}
export interface IDatasetsForReview {
  dataset_id: string; // UUID
  artifacts_to_review: number;
  dataset_name: string;
  last_updated: string;
  keywords: string[];
}

export interface IFeatureSubmission {
  id: string;
  type: string;
  properties: object;
}

export interface IDatasetSubmission {
  id: string;
  type: string;
  properties: object;
  features: IFeatureSubmission[];
}

export const DatasetMetadata = z.object({
  dataset_id: z.string(),
  submission_id: z.number(),
  dataset_name: z.string(),
  keywords: z.array(z.string()),
  related_projects: z
    .array(z.any())
    .nullable()
    .optional()
    .transform((item) => item || [])
});

export type DatasetMetadata = z.infer<typeof DatasetMetadata>;

export const DatasetArtifactCount = z.object({
  dataset_id: z.string(),
  submission_id: z.number(),
  artifacts_to_review: z.number(),
  last_updated: z.string().nullable()
});

export type DatasetArtifactCount = z.infer<typeof DatasetArtifactCount>;

export interface ISpatialComponentCount {
  spatial_type: string;
  count: number;
}

export interface ISearchSubmissionCriteria {
  keyword?: string;
  spatial?: string;
}

export interface ISubmissionRecord {
  submission_id?: number;
  source_transform_id: number;
  uuid: string;
  create_date?: string;
  create_user?: string;
  update_date?: string;
  update_user?: string;
  revision_count?: string;
}

export const SubmissionFeatureRecord = z.object({
  submission_feature_id: z.number(),
  submission_id: z.number(),
  feature_type_id: z.number(),
  data: z.record(z.any()),
  parent_submission_feature_id: z.number().nullable(),
  record_effective_date: z.string(),
  record_end_date: z.string().nullable(),
  create_date: z.string(),
  create_user: z.number(),
  update_date: z.string().nullable(),
  update_user: z.number().nullable(),
  revision_count: z.number()
});

export type SubmissionFeatureRecord = z.infer<typeof SubmissionFeatureRecord>;

export const SubmissionFeatureRecordWithTypeAndSecurity = SubmissionFeatureRecord.extend({
  feature_type_name: z.string(),
  feature_type_display_name: z.string(),
  submission_feature_security_ids: z.array(z.number())
});

export type SubmissionFeatureRecordWithTypeAndSecurity = z.infer<typeof SubmissionFeatureRecordWithTypeAndSecurity>;

export const FeatureTypeRecord = z.object({
  feature_type_id: z.number(),
  name: z.string(),
  display_name: z.string(),
  description: z.string(),
  record_effective_date: z.string(),
  record_end_date: z.string().nullable(),
  create_date: z.string(),
  create_user: z.number(),
  update_date: z.string().nullable(),
  update_user: z.number().nullable(),
  revision_count: z.number()
});

export type FeatureTypeRecord = z.infer<typeof FeatureTypeRecord>;

export interface ISubmissionRecordWithSpatial {
  id: string;
  source: Record<string, unknown>;
  observation_count: number;
}

/**
 * Submission table model.
 *
 * @export
 * @interface ISubmissionModel
 */
export interface ISubmissionModel {
  submission_id?: number;
  uuid: string;
  security_review_timestamp?: string | null;
  create_date?: string;
  create_user?: number;
  update_date?: string | null;
  update_user?: number | null;
  revision_count?: number;
}

export interface ISubmissionModelWithStatus extends ISubmissionModel {
  submission_status: string;
}

/**
 * Submission source transform table model.
 *
 * @export
 * @interface ISourceTransformModel
 */
export interface ISourceTransformModel {
  source_transform_id: number;
  system_user_id: number;
  version: number;
  metadata_transform: string | null;
  metadata_index: string | null;
  record_effective_date: string;
  record_end_date: string | null;
  create_date: string;
  create_user: number;
  update_date: string | null;
  update_user: number | null;
  revision_count: number;
}

export enum SUBMISSION_STATUS_TYPE {
  'PUBLISHED' = 'Published',
  'REJECTED' = 'Rejected',
  'SYSTEM_ERROR' = 'System Error',
  //Success
  'OUT_DATED_RECORD' = 'Out Dated Record',
  'INGESTED' = 'Ingested',
  'UPLOADED' = 'Uploaded',
  'VALIDATED' = 'Validated',
  'SECURED' = 'Secured',
  'EML_INGESTED' = 'EML Ingested',
  'EML_TO_JSON' = 'EML To JSON',
  'METADATA_TO_ES' = 'Metadata To ES',
  'NORMALIZED' = 'Normalized',
  'SPATIAL_TRANSFORM_UNSECURE' = 'Spatial Transform Unsecure',
  'SPATIAL_TRANSFORM_SECURE' = 'Spatial Transform Secure',
  //Failure
  'FAILED_INGESTION' = 'Failed Ingestion',
  'FAILED_UPLOAD' = 'Failed Upload',
  'FAILED_VALIDATION' = 'Failed Validation',
  'FAILED_SECURITY' = 'Failed Security',
  'FAILED_EML_INGESTION' = 'Failed EML Ingestion',
  'FAILED_EML_TO_JSON' = 'Failed EML To JSON',
  'FAILED_METADATA_TO_ES' = 'Failed Metadata To ES',
  'FAILED_NORMALIZATION' = 'Failed Normalization',
  'FAILED_SPATIAL_TRANSFORM_UNSECURE' = 'Failed Spatial Transform Unsecure',
  'FAILED_SPATIAL_TRANSFORM_SECURE' = 'Failed Spatial Transform Secure'
}

export enum SUBMISSION_MESSAGE_TYPE {
  'NOTICE' = 'Notice',
  'ERROR' = 'Error',
  'WARNING' = 'Warning',
  'DEBUG' = 'Debug'
}

export interface ISubmissionJobQueueRecord {
  submission_job_queue_id: number;
  submission_id: number;
  job_start_timestamp: string | null;
  job_end_timestamp: string | null;
  security_request: string | null; // JSON string
  key: string | null;
  create_date: string;
  create_user: number;
  update_date: string | null;
  update_user: number | null;
  revision_count: number;
}

export interface ISubmissionMetadataRecord {
  submission_metadata_id?: number;
  submission_id: number;
  eml_source: string;
  eml_json_source?: any;
  record_effective_timestamp?: string | null;
  record_end_timestamp?: string | null;
  create_date?: string;
  create_user?: string;
  update_date?: string;
  update_user?: string;
  revision_count?: string;
}

export interface ISubmissionObservationRecord {
  submission_observation_id?: number;
  submission_id: number;
  darwin_core_source: any;
  submission_security_request?: string | null;
  security_review_timestamp?: string | null;
  foi_reason?: string | boolean | null;
  record_effective_timestamp?: string | null;
  record_end_timestamp?: string | null;
  create_date?: string;
  create_user?: string;
  update_date?: string;
  update_user?: string;
  revision_count?: string;
}

export const SubmissionRecord = z.object({
  submission_id: z.number(),
  uuid: z.string(),
  security_review_timestamp: z.string().nullable(),
  submitted_timestamp: z.string(),
  source_system: z.string(),
  name: z.string(),
  description: z.string().nullable(),
  create_date: z.string(),
  create_user: z.number(),
  update_date: z.string().nullable(),
  update_user: z.number().nullable(),
  revision_count: z.number()
});

export type SubmissionRecord = z.infer<typeof SubmissionRecord>;

export const SubmissionWithSecurityRecord = SubmissionRecord.extend({
  security: z.nativeEnum(SECURITY_APPLIED_STATUS)
});

export type SubmissionWithSecurityRecord = z.infer<typeof SubmissionWithSecurityRecord>;

export const SubmissionRecordWithRootFeatureType = SubmissionRecord.extend({
  feature_type_id: z.number(),
  feature_type_name: z.string()
});

export type SubmissionRecordWithRootFeatureType = z.infer<typeof SubmissionRecordWithRootFeatureType>;

export const SubmissionMessageRecord = z.object({
  submission_message_id: z.number(),
  submission_message_type_id: z.number(),
  submission_id: z.number(),
  label: z.string(),
  message: z.string(),
  data: z.object({}).nullable(),
  create_date: z.string(),
  create_user: z.number(),
  update_date: z.string().nullable(),
  update_user: z.number().nullable(),
  revision_count: z.number()
});

export type SubmissionMessageRecord = z.infer<typeof SubmissionMessageRecord>;

export const PatchSubmissionRecord = z.object({
  security_reviewed: z.boolean().optional()
});

export type PatchSubmissionRecord = z.infer<typeof PatchSubmissionRecord>;

/**
 * A repository class for accessing submission data.
 *
 * @export
 * @class SubmissionRepository
 * @extends {BaseRepository}
 */
export class SubmissionRepository extends BaseRepository {
  /**
   * Insert a new submission record.
   *
   * @param {ISubmissionRecord} submissionData
   * @return {*}  {Promise<{ submission_id: number }>}
   * @memberof SubmissionRepository
   */
  async insertSubmissionRecord(submissionData: ISubmissionRecord): Promise<{ submission_id: number }> {
    const sqlStatement = SQL`
      INSERT INTO submission (
        source_transform_id,
        uuid
      ) VALUES (
        ${submissionData.source_transform_id},
        ${submissionData.uuid}
      )
      RETURNING
        submission_id;
    `;

    const response = await this.connection.sql<{ submission_id: number }>(sqlStatement);

    if (response.rowCount !== 1) {
      throw new ApiExecuteSQLError('Failed to insert submission record', [
        'SubmissionRepository->insertSubmissionRecord',
        'rowCount was null or undefined, expected rowCount = 1'
      ]);
    }

    return response.rows[0];
  }

  /**
   * Insert a new submission record, returning the record having the matching UUID if it already exists.
   *
   * Because `ON CONFLICT ... DO NOTHING` fails to yield the submission_id, the query simply updates the
   * uuid with the given value in the case that they match, which allows us to retrieve the submission_id
   * and infer that the query ran successfully.
   *
   * @param {string} uuid
   * @return {*}  {Promise<{ submission_id: number }>}
   * @memberof SubmissionRepository
   */
  async insertSubmissionRecordWithPotentialConflict(uuid: string): Promise<{ submission_id: number }> {
    const sqlStatement = SQL`
      INSERT INTO submission (
        uuid,
        publish_timestamp
      ) VALUES (
        ${uuid},
        now()
      )
      ON CONFLICT (uuid) DO UPDATE SET publish_timestamp = now()
      RETURNING
        submission_id;
    `;

    const response = await this.connection.sql<{ submission_id: number }>(sqlStatement);

    if (response.rowCount !== 1) {
      throw new ApiExecuteSQLError('Failed to get or insert submission record', [
        'SubmissionRepository->insertSubmissionRecordWithPotentialConflict',
        'rowCount was null or undefined, expected rowCount = 1'
      ]);
    }

    return response.rows[0];
  }

  /**
   * Insert a new submission feature record.
   *
   * @param {number} submissionId
   * @param {IFeatureSubmission} feature
   * @param {number} featureTypeId
   * @return {*}  {Promise<{ submission_feature_id: number }>}
   * @memberof SubmissionRepository
   */
  async insertSubmissionFeatureRecord(
    submissionId: number,
    featureTypeId: number,
    feature: IFeatureSubmission
  ): Promise<{ submission_feature_id: number }> {
    const sqlStatement = SQL`
      INSERT INTO submission_feature (
        submission_id,
        feature_type_id,
        data,
        record_effective_date
      ) VALUES (
        ${submissionId},
        ${featureTypeId},
        ${feature},
        now()
      )
      RETURNING
        submission_feature_id;
    `;

    const response = await this.connection.sql<{ submission_feature_id: number }>(sqlStatement);

    if (response.rowCount !== 1) {
      throw new ApiExecuteSQLError('Failed to insert submission feature record', [
        'SubmissionRepository->insertSubmissionFeatureRecord',
        'rowCount was null or undefined, expected rowCount = 1'
      ]);
    }

    return response.rows[0];
  }

  /**
   * Get feature type id by name.
   *
   * @param {string} name
   * @return {*}  {Promise<{ feature_type_id: number }>}
   * @memberof SubmissionRepository
   */
  async getFeatureTypeIdByName(name: string): Promise<{ feature_type_id: number }> {
    const sqlStatement = SQL`
      SELECT
        feature_type_id
      FROM
        feature_type
      WHERE
        name = ${name};
    `;

    const response = await this.connection.sql<{ feature_type_id: number }>(sqlStatement);

    if (!response.rowCount) {
      throw new ApiExecuteSQLError('Failed to get feature type record', [
        'SubmissionRepository->getFeatureTypeByName',
        'rowCount was null or undefined, expected rowCount != 0'
      ]);
    }

    return response.rows[0];
  }

  /**
   * Update the `eml_source` column of a submission record.
   *
   * @param {number} submissionId
   * @param {number} submissionMetadataId
   * @param {EMLFile} file
   * @return {*}  {Promise<{ submission_metadata_id: number }>}
   * @memberof SubmissionRepository
   */
  async updateSubmissionMetadataEMLSource(
    submissionId: number,
    submissionMetadataId: number,
    file: EMLFile
  ): Promise<{ submission_metadata_id: number }> {
    const sqlStatement = SQL`
      UPDATE
        submission_metadata
      SET
        eml_source = ${file.emlFile.buffer.toString()}
      WHERE
        submission_id = ${submissionId}
        AND
        submission_metadata_id =${submissionMetadataId}
      RETURNING
        submission_metadata_id;
    `;

    const response = await this.connection.sql<{ submission_metadata_id: number }>(sqlStatement);

    if (!response.rowCount) {
      throw new ApiExecuteSQLError('Failed to update submission Metadata source', [
        'SubmissionRepository->updateSubmissionMetadataEMLSource',
        'rowCount was null or undefined, expected rowCount != 0'
      ]);
    }

    return response.rows[0];
  }

  /**
   * Update the `eml_json_source` column of a submission metadata.
   *
   * @param {number} submissionId
   * @param {number} submissionMetadataId
   * @param {ISubmissionMetadataRecord['eml_json_source']} EMLJSONSource
   * @return {*}  {Promise<{ submission_metadata_id: number }>}
   * @memberof SubmissionRepository
   */
  async updateSubmissionMetadataEMLJSONSource(
    submissionId: number,
    submissionMetadataId: number,
    EMLJSONSource: ISubmissionMetadataRecord['eml_json_source']
  ): Promise<{ submission_metadata_id: number }> {
    const sqlStatement = SQL`
      UPDATE
        submission_metadata
      SET
        eml_json_source = ${EMLJSONSource}
      WHERE
        submission_id = ${submissionId}
      AND
        submission_metadata_id =${submissionMetadataId}
      RETURNING
        submission_metadata_id;
    `;

    const response = await this.connection.sql<{ submission_metadata_id: number }>(sqlStatement);

    if (!response.rowCount) {
      throw new ApiExecuteSQLError('Failed to update submission Metadata eml json', [
        'SubmissionRepository->updateSubmissionMetadataEMLJSONSource',
        'rowCount was null or undefined, expected rowCount != 0'
      ]);
    }

    return response.rows[0];
  }

  /**
   * Fetch a submission record by primary id.
   *
   * @param {number} submissionId
   * @return {*}  {Promise<ISubmissionModel>}
   * @memberof SubmissionRepository
   */
  async getSubmissionRecordBySubmissionId(submissionId: number): Promise<ISubmissionModel> {
    const sqlStatement = SQL`
      SELECT
        *
      FROM
        submission
      WHERE
        submission_id = ${submissionId};
    `;

    const response = await this.connection.sql<ISubmissionModel>(sqlStatement);

    if (!response.rowCount) {
      throw new ApiExecuteSQLError('Failed to get submission record', [
        'SubmissionRepository->getSubmissionRecordBySubmissionId',
        'rowCount was null or undefined, expected rowCount != 0'
      ]);
    }

    return response.rows[0];
  }

  /**
   * Fetch a submission_id from uuid.
   *
   * @param {number} uuid
   * @return {*}  {Promise<{ submission_id: number }>}
   * @memberof SubmissionRepository
   */
  async getSubmissionIdByUUID(uuid: string): Promise<{ submission_id: number } | null> {
    const sqlStatement = SQL`
      SELECT
        submission_id
      FROM
        submission
      WHERE
        uuid = ${uuid};
    `;

    const response = await this.connection.sql<{ submission_id: number }>(sqlStatement);
    if (response.rowCount > 0) {
      return response.rows[0];
    } else {
      return null;
    }
  }

  /**
   * Get submission eml json by dataset id.
   *
   * @param {string} datasetId
   * @return {*}  {Promise<QueryResult<{ eml_json_source: Record<string, unknown> }>>}
   * @memberof SubmissionRepository
   */
  async getSubmissionRecordEMLJSONByDatasetId(
    datasetId: string
  ): Promise<QueryResult<{ eml_json_source: Record<string, unknown> }>> {
    const sqlStatement = SQL`
      SELECT
        sm.eml_json_source
      FROM submission s, submission_metadata sm
      WHERE s.submission_id = sm.submission_id
      AND sm.record_end_timestamp IS NULL
      AND sm.record_effective_timestamp IS NOT NULL
      AND s.uuid = ${datasetId};
    `;

    return this.connection.sql<{ eml_json_source: Record<string, unknown> }>(sqlStatement);
  }

  /**
   * Get spatial component counts by dataset id
   *
   * @param {string} datasetId
   * @return {*}  {Promise<ISpatialComponentCount[]>}
   * @memberof SubmissionRepository
   */
  async getSpatialComponentCountByDatasetId(datasetId: string): Promise<ISpatialComponentCount[]> {
    const sqlStatement = SQL`
        SELECT
          features_array #> '{properties, type}' spatial_type,
          count(features_array #> '{properties, type}')::integer count
        FROM
          submission_spatial_component ssc,
          jsonb_array_elements(ssc.spatial_component -> 'features') features_array,
          submission s,
          submission_observation so
        WHERE s.uuid = ${datasetId}
        AND so.submission_id = s.submission_id
        AND ssc.submission_observation_id = so.submission_observation_id
        AND so.record_end_timestamp is null
        AND so.security_review_timestamp is not null
        GROUP BY spatial_type;
      `;
    const response = await this.connection.sql<ISpatialComponentCount>(sqlStatement);
    return response.rows;
  }

  /**
   * Fetch a submission source transform record by associated source system user id.
   *
   * @param {number} systemUserId
   * @return {*}  {Promise<ISourceTransformModel>}
   * @memberof SubmissionRepository
   */
  async getSourceTransformRecordBySystemUserId(systemUserId: number, version?: string): Promise<ISourceTransformModel> {
    const queryBuilder = getKnexQueryBuilder()
      .select('*')
      .from('source_transform')
      .where('system_user_id', systemUserId)
      .and.where('record_end_date', null);

    if (version) {
      queryBuilder.and.where('version', version);
    }

    const response = await this.connection.knex<ISourceTransformModel>(queryBuilder);

    if (!response.rowCount) {
      throw new ApiExecuteSQLError('Failed to get submission source transform record', [
        'SubmissionRepository->getSourceTransformRecordBySystemUserId',
        'rowCount was null or undefined, expected rowCount != 0'
      ]);
    }

    return response.rows[0];
  }

  /**
   * Fetch a submissions metadata json representation.
   *
   * @param {number} sourceTransformId
   * @param {string} transform
   * @return {*}  {Promise<ISourceTransformModel>}
   * @memberof SubmissionRepository
   */
  async getSubmissionMetadataJson(submissionId: number, transform: string): Promise<string> {
    const response = await this.connection.query<{ result_data: any }>(transform, [submissionId]);

    if (!response.rowCount) {
      throw new ApiExecuteSQLError('Failed to transform submission eml to json', [
        'SubmissionRepository->getSubmissionMetadataJson',
        'rowCount was null or undefined, expected rowCount != 0'
      ]);
    }

    return response.rows[0].result_data;
  }

  /**
   * Fetch a submission source transform record by associated source transform id.
   *
   * @param {number} sourceTransformId
   * @return {*}  {Promise<ISourceTransformModel>}
   * @memberof SubmissionRepository
   */
  async getSourceTransformRecordBySourceTransformId(sourceTransformId: number): Promise<ISourceTransformModel> {
    const sqlStatement = SQL`
        SELECT
          *
        FROM
          source_transform
        WHERE
          source_transform_id = ${sourceTransformId}
      `;

    const response = await this.connection.sql<ISourceTransformModel>(sqlStatement);

    if (!response.rowCount) {
      throw new ApiExecuteSQLError('Failed to get submission source transform record', [
        'SubmissionRepository->getSourceTransformRecordBySourceTransformId',
        'rowCount was null or undefined, expected rowCount != 0'
      ]);
    }

    return response.rows[0];
  }

  /**
   * Insert a new submission status record.
   *
   * @param {number} submissionId
   * @param {SUBMISSION_STATUS_TYPE} submissionStatusType
   * @return {*}  {Promise<{ submission_status_id: number; submission_status_type_id: number }>}
   * @memberof SubmissionRepository
   */
  async insertSubmissionStatus(
    submissionId: number,
    submissionStatusType: SUBMISSION_STATUS_TYPE
  ): Promise<{ submission_status_id: number; submission_status_type_id: number }> {
    const sqlStatement = SQL`
    INSERT INTO submission_status (
      submission_id,
      submission_status_type_id,
      event_timestamp
    ) VALUES (
      ${submissionId},
      (
        SELECT
          submission_status_type_id
        FROM
          submission_status_type
        WHERE
          name = ${submissionStatusType}
      ),
      now()
    )
    RETURNING
      submission_status_id,
      submission_status_type_id;
  `;

    const response = await this.connection.sql<{ submission_status_id: number; submission_status_type_id: number }>(
      sqlStatement
    );

    if (response.rowCount !== 1) {
      throw new ApiExecuteSQLError('Failed to insert submission status record', [
        'SubmissionRepository->insertSubmissionStatus',
        'rowCount was null or undefined, expected rowCount = 1'
      ]);
    }

    return response.rows[0];
  }

  /**
   * Insert a submission message record.
   *
   * @param {number} submissionStatusId
   * @param {SUBMISSION_MESSAGE_TYPE} submissionMessageType
   * @return {*}  {Promise<{ submission_message_id: number; submission_message_type_id: number }>}
   * @memberof SubmissionRepository
   */
  async insertSubmissionMessage(
    submissionStatusId: number,
    submissionMessageType: SUBMISSION_MESSAGE_TYPE,
    submissionMessage: string
  ): Promise<{ submission_message_id: number; submission_message_type_id: number }> {
    const sqlStatement = SQL`
      INSERT INTO submission_message (
        submission_status_id,
        submission_message_type_id,
        event_timestamp,
        message
      ) VALUES (
        ${submissionStatusId},
        (
          SELECT
            submission_message_type_id
          FROM
            submission_message_type
          WHERE
            name = ${submissionMessageType}
        ),
        now(),
        ${submissionMessage}
      )
      RETURNING
        submission_message_id,
        submission_message_type_id;
    `;

    const response = await this.connection.sql<{ submission_message_id: number; submission_message_type_id: number }>(
      sqlStatement
    );

    if (response.rowCount !== 1) {
      throw new ApiExecuteSQLError('Failed to insert submission message record', [
        'SubmissionRepository->insertSubmissionMessage',
        'rowCount was null or undefined, expected rowCount = 1'
      ]);
    }

    return response.rows[0];
  }

  /**
   * Fetch a submission record by primary id.
   *
   * @param {number} submissionId
   * @return {*}  {Promise<ISubmissionModel>}
   * @memberof SubmissionRepository
   */
  async listSubmissionRecords(): Promise<ISubmissionModelWithStatus[]> {
    const sqlStatement = SQL`
      SELECT
        t1.submission_status,
        s.*
      FROM
        submission s
      LEFT JOIN
        (SELECT DISTINCT ON (ss.submission_id)
          ss.submission_id,
          sst.name AS submission_status
        FROM
          submission_status ss
        LEFT JOIN
          submission_status_type sst
        ON
          ss.submission_status_type_id = sst.submission_status_type_id
        ORDER BY
          ss.submission_id, ss.submission_status_id DESC) t1
      ON
        t1.submission_id = s.submission_id;
    `;

    const response = await this.connection.sql<ISubmissionModelWithStatus>(sqlStatement);

    return response.rows;
  }

  /**
   * Fetch a submission source transform record by associated source system user id.
   *
   * @param {number} submissionId
   * @return {*}  {Promise<ISourceTransformModel>}
   * @memberof SubmissionRepository
   */
  async getSourceTransformRecordBySubmissionId(submissionId: number): Promise<ISourceTransformModel> {
    const sqlStatement = SQL`
          SELECT
            *
          FROM
            source_transform st
          LEFT JOIN
            submission s
          ON
            st.source_transform_id = s.source_transform_id
          WHERE
            s.submission_id = ${submissionId};
        `;

    const response = await this.connection.sql<ISourceTransformModel>(sqlStatement);

    if (!response.rowCount) {
      throw new ApiExecuteSQLError('Failed to get submission source transform record', [
        'SubmissionRepository->getSourceTransformRecordBySubmissionId',
        'rowCount was null or undefined, expected rowCount != 0'
      ]);
    }

    return response.rows[0];
  }

  /**
   * Fetch row of submission job queue by submission Id
   *
   * @param {number} submissionId
   * @return {*}  {Promise<ISubmissionJobQueueRecord>}
   * @memberof SubmissionRepository
   */
  async getSubmissionJobQueue(submissionId: number): Promise<ISubmissionJobQueueRecord> {
    const sqlStatement = SQL`
      SELECT
        *
      FROM
        submission_job_queue
      WHERE
        submission_id = ${submissionId} ORDER BY CREATE_DATE DESC LIMIT 1
      ;
    `;

    const response = await this.connection.sql<ISubmissionJobQueueRecord>(sqlStatement);

    if (!response.rowCount) {
      throw new ApiExecuteSQLError('Failed to get submission job queue from submission id', [
        'SubmissionRepository->getSubmissionJobQueue',
        'rowCount was null or undefined, expected rowCount >= 0'
      ]);
    }

    return response.rows[0];
  }

  /**
   * Insert a new metadata record
   *
   * @param {ISubmissionMetadataRecord} submissionMetadata
   * @return {*}  {Promise<{ submission_metadata_id: number }>}
   * @memberof SubmissionRepository
   */
  async insertSubmissionMetadataRecord(
    submissionMetadata: ISubmissionMetadataRecord
  ): Promise<{ submission_metadata_id: number }> {
    const sqlStatement = SQL`
      INSERT INTO submission_metadata (
        submission_id,
        eml_source,
        eml_json_source
      ) VALUES (
        ${submissionMetadata.submission_id},
        ${submissionMetadata.eml_source},
        ${submissionMetadata.eml_json_source}
      )
      RETURNING
        submission_metadata_id
      ;
    `;

    const response = await this.connection.sql<{ submission_metadata_id: number }>(sqlStatement);

    if (!response.rowCount) {
      throw new ApiExecuteSQLError('Failed to insert submission metadata record', [
        'SubmissionRepository->insertSubmissionMetadataRecord',
        'rowCount was null or undefined, expected rowCount >= 0'
      ]);
    }

    return response.rows[0];
  }

  /**
   * Insert a new Observation Record
   *
   * @param {ISubmissionObservationRecord} submissionObservation
   * @return {*}  {Promise<{ submission_observation_id: number }>}
   * @memberof SubmissionRepository
   */
  async insertSubmissionObservationRecord(
    submissionObservation: ISubmissionObservationRecord
  ): Promise<{ submission_observation_id: number }> {
    const sqlStatement = SQL`
      INSERT INTO submission_observation (
        submission_id,
        darwin_core_source,
        submission_security_request,
        foi_reason,
        record_effective_timestamp
      ) VALUES (
        ${submissionObservation.submission_id},
        ${submissionObservation.darwin_core_source},
        ${submissionObservation.submission_security_request},
        ${submissionObservation.foi_reason},
        now()
      )
      RETURNING
        submission_observation_id
      ;
    `;

    const response = await this.connection.sql<{ submission_observation_id: number }>(sqlStatement);

    if (!response.rowCount) {
      throw new ApiExecuteSQLError('Failed to insert submission observation record', [
        'SubmissionRepository->insertSubmissionObservationRecord',
        'rowCount was null or undefined, expected rowCount >= 0'
      ]);
    }

    return response.rows[0];
  }

  /**
   * Update record_end_timestamp of submission id
   *
   * @param {number} submissionId
   * @return {*}  {Promise<{ submission_id: number }>}
   * @memberof SubmissionRepository
   */
  async updateSubmissionMetadataRecordEndDate(submissionId: number): Promise<number> {
    const sqlStatement = SQL`
      UPDATE
        submission_metadata
      SET
        record_end_timestamp = now()
      WHERE
        submission_id = ${submissionId}
      AND
        record_end_timestamp IS NULL
      AND
        record_effective_timestamp IS NOT NULL
      ;
    `;

    const response = await this.connection.sql(sqlStatement);

    return response.rowCount;
  }

  /**
   * Update start time stamp of submission metadata record
   *
   * @param {number} submissionId
   * @return {*}  {Promise<number>}
   * @memberof SubmissionRepository
   */
  async updateSubmissionMetadataRecordEffectiveDate(submissionId: number): Promise<number> {
    const sqlStatement = SQL`
      UPDATE
        submission_metadata
      SET
        record_effective_timestamp = now()
      WHERE
        submission_id = ${submissionId}
      AND
        record_effective_timestamp IS NULL
      AND
        record_end_timestamp IS NULL
      ;
    `;

    const response = await this.connection.sql(sqlStatement);

    if (!response.rowCount) {
      throw new ApiExecuteSQLError('Failed to update record_effective_timestamp submission metadata record', [
        'SubmissionRepository->updateSubmissionMetadataRecordEffectiveDate',
        'rowCount was null or undefined, expected rowCount >= 0'
      ]);
    }

    return response.rowCount;
  }

  /**
   * Update end time stamp for submission observation record
   *
   * @param {number} submissionId
   * @return {*}  {Promise<number>}
   * @memberof SubmissionRepository
   */
  async updateSubmissionObservationRecordEndDate(submissionId: number): Promise<number> {
    const sqlStatement = SQL`
      UPDATE
        submission_observation
      SET
        record_end_timestamp = now()
      WHERE
        submission_id = ${submissionId}
      AND
        record_end_timestamp IS NULL
      AND
        record_effective_timestamp IS NOT NULL
      ;
    `;

    const response = await this.connection.sql(sqlStatement);

    return response.rowCount;
  }

  /**
   * Finds an object of handlebars templates for a given datasetId to power the project details page
   *
   * //TODO: Eventually will integrate datasetId specific handlebars  @param datasetId a dataset UUID for determining the handlebars template to fetch
   * @returns {*} {Promise<IDetailsPage>} an object containing a string of handlebars templates
   * @memberof SubmissionRepository
   */
  async getHandleBarsTemplateByDatasetId(datasetId: string): Promise<IHandlebarsTemplates> {
    return {
      header: simsHandlebarsTemplate_HEADER,
      details: simsHandlebarsTemplate_DETAILS
    };
  }

  /**
   *
   * @param submissionId the submission to update
   * @param datasetSearch
   * @returns {*} {Promise<number>} the number of rows updated
   * @memberof SubmissionRepository
   */
  async updateSubmissionMetadataWithSearchKeys(submissionId: number, datasetSearch: any): Promise<number> {
    const sql = SQL`
    UPDATE
      submission_metadata
    SET
      dataset_search_criteria=${datasetSearch}
    WHERE submission_id = ${submissionId}
    AND record_end_timestamp IS NULL
    AND record_effective_timestamp IS NOT NULL;
    `;

    const response = await this.connection.sql(sql);

    return response.rowCount;
  }

  /**
   * Gets datasets that have artifacts that require a security review.
   *
   * @param keywordFilter A list of keys to filter the data based on search criteria defined by the transform process
   * @returns {*}  {Promise<IDatasetsForReview[]>}
   */
  async getDatasetsForReview(keywordFilter: string[]): Promise<DatasetMetadata[]> {
    const knex = getKnex();
    const queryBuilder = knex
      .queryBuilder()
      .select(
        's.uuid as dataset_id',
        'sm.submission_id',
        knex.raw(`sm.eml_json_source::json->'eml:eml'->'dataset'->>'title' as dataset_name`),
        knex.raw(`sm.dataset_search_criteria::json->'primaryKeywords' as keywords`),
        knex.raw(`sm.eml_json_source::json->'eml:eml'->'dataset'->'project'->'relatedProject' as related_projects`)
      )
      .from('submission as s')
      .leftJoin('submission_metadata as sm', 'sm.submission_id', 's.submission_id')
      .whereNull('sm.record_end_timestamp')
      // the ?| operator does a containment check meaning it will check if any elements in the left side array exist in the right side array
      .whereRaw(
        `(sm.dataset_search_criteria->'primaryKeywords')::jsonb \\?| array[${"'" + keywordFilter.join("','") + "'"}]`
      );

    const response = await this.connection.knex(queryBuilder, DatasetMetadata);

    return response.rows;
  }

  /**
   * Gets a count of all artifacts for a given submission UUID.
   *
   * @param uuid UUID of the submission to look for
   * @returns {*} Promise<DatasetArtifactCount | undefined>
   */
  async getArtifactForReviewCountForSubmissionUUID(uuid: string): Promise<DatasetArtifactCount | undefined> {
    const knex = getKnex();
    const queryBuilder = knex
      .queryBuilder()
      .select(
        's.uuid as dataset_id',
        's.submission_id',
        knex.raw(`COUNT(a.artifact_id)::int as artifacts_to_review`),
        knex.raw(`MAX(a.create_date)::date as last_updated`)
      )
      .from('submission as s')
      .leftJoin('artifact as a', 'a.submission_id', 's.submission_id')
      .whereNull('a.security_review_timestamp')
      .where('s.uuid', uuid)
      .groupBy(['s.submission_id', 's.uuid']);
    const response = await this.connection.knex(queryBuilder, DatasetArtifactCount);

    return response.rows[0];
  }

  /**
   * Get all submissions that are pending security review (are unreviewed).
   *
   * @return {*}  {Promise<SubmissionRecordWithRootFeatureType[]>}
   * @memberof SubmissionRepository
   */
  async getUnreviewedSubmissionsForAdmins(): Promise<SubmissionRecordWithRootFeatureType[]> {
    const sqlStatement = SQL`
      WITH w_unique_submissions as (
        SELECT
          DISTINCT ON (submission.uuid) submission.*,
          submission_feature.feature_type_id,
          feature_type.name as feature_type_name
        FROM
          submission
        INNER JOIN
          submission_feature
        ON
          submission.submission_id = submission_feature.submission_id
        INNER JOIN
          feature_type
        ON
          feature_type.feature_type_id = submission_feature.feature_type_id
        WHERE
          submission.security_review_timestamp IS NULL
        AND
          submission_feature.parent_submission_feature_id IS NULL
        ORDER BY
          submission.uuid, submission.submission_id DESC
      )
      SELECT
        *
      FROM
        w_unique_submissions
      ORDER BY submitted_timestamp DESC;
    `;

    const response = await this.connection.sql(sqlStatement, SubmissionRecordWithRootFeatureType);

    return response.rows;
  }

  /**
   * Get all submissions that have completed security review (are reviewed).
   *
   * @return {*}  {Promise<SubmissionRecordWithRootFeatureType[]>}
   * @memberof SubmissionRepository
   */
  async getReviewedSubmissionsForAdmins(): Promise<SubmissionRecordWithRootFeatureType[]> {
    const sqlStatement = SQL`
      WITH w_unique_submissions as (
        SELECT
          DISTINCT ON (submission.uuid) submission.*,
          submission_feature.feature_type_id,
          feature_type.name as feature_type_name
        FROM
          submission
        INNER JOIN
          submission_feature
        ON
          submission.submission_id = submission_feature.submission_id
        INNER JOIN
          feature_type
        ON
          feature_type.feature_type_id = submission_feature.feature_type_id
        WHERE
          submission.security_review_timestamp IS NOT NULL
        AND
          submission_feature.parent_submission_feature_id IS NULL
        ORDER BY
          submission.uuid, submission.submission_id DESC
      )
      SELECT
        *
      FROM
        w_unique_submissions
      ORDER BY submitted_timestamp DESC;
    `;

    const response = await this.connection.sql(sqlStatement, SubmissionRecordWithRootFeatureType);

    return response.rows;
  }

  /**
   * Get all submission features by submission id.
   *
   *
   * @param {number} submissionId
   * @return {*}  {Promise<SubmissionFeatureRecordWithTypeAndSecurity[]>}
   * @memberof SubmissionRepository
   */
  async getSubmissionFeaturesBySubmissionId(
    submissionId: number
  ): Promise<SubmissionFeatureRecordWithTypeAndSecurity[]> {
    const sqlStatement = SQL`
<<<<<<< HEAD
        SELECT
          sf.*,
          (SELECT name FROM feature_type WHERE feature_type_id = sf.feature_type_id) AS feature_type,
          sf.data,
          sf.parent_submission_feature_id,
          (SELECT array_agg(sfs.submission_feature_security_id) FROM submission_feature_security sfs WHERE sfs.submission_feature_id = sf.submission_feature_id) AS submission_feature_security_ids
        FROM
          submission_feature sf
        WHERE
          submission_id = ${submissionId};
      `;
    const response = await this.connection.sql(
      sqlStatement,
      SubmissionFeatureRecord.extend({ feature_type: z.string() })
    );
=======
      SELECT
        submission_feature.*,
        feature_type.name as feature_type_name,
        feature_type.display_name as feature_type_display_name,
        array_remove(array_agg(submission_feature_security.submission_feature_security_id), NULL) AS submission_feature_security_ids
      FROM
        submission_feature
      INNER JOIN
        feature_type
      ON
        feature_type.feature_type_id = submission_feature.feature_type_id
       LEFT JOIN
        submission_feature_security
      ON
        submission_feature_security.submission_feature_id = submission_feature.submission_feature_id
      WHERE
        submission_id = ${submissionId}
      GROUP BY 
        submission_feature.submission_feature_id,
        feature_type.name,
        feature_type.display_name;
    `;

    const response = await this.connection.sql(sqlStatement, SubmissionFeatureRecordWithTypeAndSecurity);
>>>>>>> 79098254

    if (!response.rowCount) {
      throw new ApiExecuteSQLError('Failed to get submission feature record', [
        'SubmissionRepository->getSubmissionFeaturesBySubmissionId',
        'rowCount was null or undefined, expected rowCount != 0'
      ]);
    }

    return response.rows;
  }

  /**
   * Get a submission record by id (with security status).
   *
   * @param {number} submissionId
   * @return {*}  {Promise<SubmissionWithSecurityRecord>}
   * @memberof SubmissionRepository
   */
  async getSubmissionRecordBySubmissionIdWithSecurity(submissionId: number): Promise<SubmissionWithSecurityRecord> {
    const sqlStatement = SQL`
      SELECT 
        submission.*,
        CASE
          WHEN submission.security_review_timestamp is null THEN ${SECURITY_APPLIED_STATUS.PENDING}
          WHEN COUNT(submission_feature_security.submission_feature_security_id) = 0 THEN ${SECURITY_APPLIED_STATUS.UNSECURED}
          WHEN COUNT(submission_feature_security.submission_feature_security_id) = COUNT(submission_feature.submission_feature_id) THEN ${SECURITY_APPLIED_STATUS.SECURED}
          ELSE ${SECURITY_APPLIED_STATUS.PARTIALLY_SECURED}
        END as security
      FROM 
        submission
      LEFT 
        JOIN submission_feature
      ON 
        submission_feature.submission_id = submission.submission_id
      LEFT JOIN 
        submission_feature_security
      ON 
        submission_feature.submission_feature_id = submission_feature_security.submission_feature_id
      WHERE 
        submission.submission_id = ${submissionId}
      GROUP BY 
        submission.submission_id;
    `;

    const response = await this.connection.sql(sqlStatement, SubmissionWithSecurityRecord);

    if (response.rowCount !== 1) {
      throw new ApiExecuteSQLError('Failed to get submission record with security status', [
        'SubmissionRepository->getSubmissionRecordBySubmissionIdWithSecurity',
        `rowCount was ${response.rowCount}, expected rowCount === 1`
      ]);
    }

    return response.rows[0];
  }

  /**
   * Get all submissions that have been reviewed (with security status)
   *
   * @return {*}  {Promise<SubmissionWithSecurityRecord[]>}
   * @memberof SubmissionRepository
   */
  async getReviewedSubmissionsWithSecurity(): Promise<SubmissionWithSecurityRecord[]> {
    const sqlStatement = SQL`
      SELECT s.*,
        CASE
          WHEN COUNT(sfs.submission_feature_security_id) = 0 THEN '${SECURITY_APPLIED_STATUS.UNSECURED}'
          WHEN COUNT(sfs.submission_feature_security_id) = COUNT(sf.submission_feature_id) then '${SECURITY_APPLIED_STATUS.SECURED}'
	        ELSE '${SECURITY_APPLIED_STATUS.PARTIALLY_SECURED}'
        END as security
      FROM submission s
      LEFT JOIN submission_feature sf
      ON sf.submission_id = s.submission_id
      LEFT JOIN submission_feature_security sfs
      ON sf.submission_feature_id = sfs.submission_feature_id
      WHERE security_review_timestamp is not null
      GROUP by s.submission_id
      ORDER by s.submission_id
    `;

    const response = await this.connection.sql(sqlStatement, SubmissionWithSecurityRecord);

    return response.rows;
  }

  /**
   * Get all messages for a submission.
   *
   * @param {number} submissionId
   * @return {*}  {Promise<SubmissionMessageRecord[]>}
   * @memberof SubmissionRepository
   */
  async getMessages(submissionId: number): Promise<SubmissionMessageRecord[]> {
    const sqlStatement = SQL`
      SELECT
        *
      FROM
        submission_message
      WHERE
        submission_id = ${submissionId};
    `;

    const response = await this.connection.sql(sqlStatement, SubmissionMessageRecord);

    return response.rows;
  }

  /**
   * Creates submission message records.
   *
   * @param {(Pick<
   *       SubmissionMessageRecord,
   *       'submission_id' | 'submission_message_type_id' | 'label' | 'message' | 'data'
   *     >[])} messages
   * @return {*}  {Promise<void>}
   * @memberof SubmissionRepository
   */
  async createMessages(
    messages: Pick<
      SubmissionMessageRecord,
      'submission_id' | 'submission_message_type_id' | 'label' | 'message' | 'data'
    >[]
  ): Promise<void> {
    const knex = getKnex();
    const queryBuilder = knex.queryBuilder().insert(messages);

    const response = await this.connection.knex(queryBuilder);

    if (response.rowCount !== messages.length) {
      throw new ApiExecuteSQLError('Failed to create submission messages', [
        'SubmissionRepository->createMessages',
        `rowCount was ${response.rowCount}, expected rowCount === ${messages.length}`
      ]);
    }
  }

  /**
   * Patch a submission record.
   *
   * @param {number} submissionId
   * @param {PatchSubmissionRecord} patch
   * @return {*}  {Promise<SubmissionRecord>}
   * @memberof SubmissionRepository
   */
  async patchSubmissionRecord(submissionId: number, patch: PatchSubmissionRecord): Promise<SubmissionRecord> {
    const knex = getKnex();
    const queryBuilder = knex.table('submission').where('submission_id', submissionId).returning('*');

    if (patch.security_reviewed !== undefined) {
      // Don't patch security_review_timestamp if security_reviewed not provided
      if (patch.security_reviewed) {
        // Set security_review_timestamp to now() if it is currently null
        queryBuilder.update({ security_review_timestamp: knex.raw('now()') }).where('security_review_timestamp', null);
      } else {
        // Set security_review_timestamp to null if it is currently not null
        queryBuilder.update({ security_review_timestamp: null }).whereNot('security_review_timestamp', null);
      }
    }

    const response = await this.connection.knex(queryBuilder, SubmissionRecord);

    return response.rows[0];
  }

  /**
   * Get the root submission feature record for a submission.
   *
   * Note: A 'root' submission feature is indicated by parent_submission_feature_id being null.
   * Note: If more than one 'root' submission feature is found, returns the first one. Only one record is expected.
   *
   * @param {number} submissionId
   * @return {*}  {(Promise<SubmissionFeatureRecord>)}
   * @memberof SubmissionRepository
   */
  async getSubmissionRootFeature(submissionId: number): Promise<SubmissionFeatureRecord> {
    const sqlStatement = SQL`
      SELECT
        *
      FROM
        submission_feature
      WHERE
        submission_id = ${submissionId}
      and
        parent_submission_feature_id is null;
    `;

    const response = await this.connection.sql(sqlStatement, SubmissionFeatureRecord);

    if (response.rowCount !== 1) {
      throw new ApiExecuteSQLError('Failed to get root submission feature record', [
        'SubmissionRepository->getSubmissionRootFeature',
        `rowCount was ${response.rowCount}, expected rowCount === 1`
      ]);
    }

    return response.rows[0];
  }
}<|MERGE_RESOLUTION|>--- conflicted
+++ resolved
@@ -1261,23 +1261,6 @@
     submissionId: number
   ): Promise<SubmissionFeatureRecordWithTypeAndSecurity[]> {
     const sqlStatement = SQL`
-<<<<<<< HEAD
-        SELECT
-          sf.*,
-          (SELECT name FROM feature_type WHERE feature_type_id = sf.feature_type_id) AS feature_type,
-          sf.data,
-          sf.parent_submission_feature_id,
-          (SELECT array_agg(sfs.submission_feature_security_id) FROM submission_feature_security sfs WHERE sfs.submission_feature_id = sf.submission_feature_id) AS submission_feature_security_ids
-        FROM
-          submission_feature sf
-        WHERE
-          submission_id = ${submissionId};
-      `;
-    const response = await this.connection.sql(
-      sqlStatement,
-      SubmissionFeatureRecord.extend({ feature_type: z.string() })
-    );
-=======
       SELECT
         submission_feature.*,
         feature_type.name as feature_type_name,
@@ -1302,7 +1285,6 @@
     `;
 
     const response = await this.connection.sql(sqlStatement, SubmissionFeatureRecordWithTypeAndSecurity);
->>>>>>> 79098254
 
     if (!response.rowCount) {
       throw new ApiExecuteSQLError('Failed to get submission feature record', [
