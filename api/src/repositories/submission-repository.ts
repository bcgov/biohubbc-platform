--- conflicted
+++ resolved
@@ -237,15 +237,12 @@
 
 export type SubmissionRecord = z.infer<typeof SubmissionRecord>;
 
-<<<<<<< HEAD
-=======
 export const SubmissionWithSecurityRecord = SubmissionRecord.extend({
   security: z.nativeEnum(SECURITY_APPLIED_STATUS)
 });
 
 export type SubmissionWithSecurityRecord = z.infer<typeof SubmissionWithSecurityRecord>;
 
->>>>>>> 49636ee2
 /**
  * A repository class for accessing submission data.
  *
@@ -1162,15 +1159,6 @@
    * @return {*}  {Promise<SubmissionRecord[]>}
    * @memberof SubmissionRepository
    */
-<<<<<<< HEAD
-  async getUnreviewedSubmissions(): Promise<SubmissionRecord[]> {
-    const sqlStatement = SQL`
-      SELECT 
-        *
-      FROM 
-        submission
-      WHERE 
-=======
   async getUnreviewedSubmissionsForAdmins(): Promise<SubmissionRecord[]> {
     const sqlStatement = SQL`
       SELECT
@@ -1178,7 +1166,6 @@
       FROM
         submission
       WHERE
->>>>>>> 49636ee2
         submission.security_review_timestamp is null;
     `;
 
@@ -1186,8 +1173,6 @@
 
     return response.rows;
   }
-<<<<<<< HEAD
-=======
 
   /**
    * Get all submissions that have completed security review (are reviewed).
@@ -1269,5 +1254,4 @@
 
     return response.rows;
   }
->>>>>>> 49636ee2
 }