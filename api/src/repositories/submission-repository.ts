import SQL from 'sql-template-strings';
import { getKnexQueryBuilder } from '../database/db';
import { ApiExecuteSQLError } from '../errors/api-error';
<<<<<<< HEAD
import { HTTP400 } from '../errors/http-error';
import { generateGeometryCollectionSQL } from '../utils/spatial-utils';
=======
>>>>>>> 1b613afc
import { BaseRepository } from './base-repository';

export type Subset<K> = {
  [attr in keyof K]?: K[attr] extends object ? Subset<K[attr]> : K[attr];
};

export interface ISearchSubmissionCriteria {
  keyword?: string;
  spatial?: string;
}

export interface IInsertSubmissionRecord {
  source: string;
  uuid: string;
  event_timestamp: string;
  input_key: string;
  input_file_name: string;
  eml_source: string;
  darwin_core_source: string;
}

/**
 * Submission table model.
 *
 * @export
 * @interface ISubmissionModel
 */
export interface ISubmissionModel {
  submission_id: number;
  source: string | null;
  uuid: string;
  event_timestamp: string;
  delete_timestamp: string | null;
  input_key: string | null;
  input_file_name: string | null;
  eml_source: string | null;
  darwin_core_source: string | null;
  create_date: string;
  create_user: number;
  update_date: string | null;
  update_user: number | null;
  revision_count: number;
}

export enum SUBMISSION_STATUS_TYPE {
  'SUBMITTED' = 'Submitted',
  'TEMPLATE_VALIDATED' = 'Template Validated',
  'DARWIN_CORE_VALIDATED' = 'Darwin Core Validated',
  'TEMPLATE_TRANSFORMED' = 'Template Transformed',
  'SUBMISSION_DATA_INGESTED' = 'Submission Data Ingested',
  'SECURED' = 'Secured',
  'AWAITING_CURATION' = 'Awaiting Curration',
  'PUBLISHED' = 'Published',
  'REJECTED' = 'Rejected',
  'ON_HOLD' = 'On Hold',
  'SYSTEM_ERROR' = 'System Error'
}

export enum SUBMISSION_MESSAGE_TYPE {
  'DUPLICATE_HEADER' = 'Duplicate Header',
  'UNKNOWN_HEADER' = 'Unknown Header',
  'MISSING_REQUIRED_HEADER' = 'Missing Required Header',
  'MISSING_RECOMMENDED_HEADER' = 'Missing Recommended Header',
  'MISCELLANEOUS' = 'Miscellaneous',
  'MISSING_REQUIRED_FIELD' = 'Missing Required Field',
  'UNEXPECTED_FORMAT' = 'Unexpected Format',
  'OUT_OF_RANGE' = 'Out Of Range',
  'INVALID_VALUE' = 'Invalid Value',
  'MISSING_VALIDATION_SCHEMA' = 'Missing Validation Schema'
}

export enum SUBMISSION_MESSAGE_CLASS {
  'NOTICE' = 'Notice',
  'ERROR' = 'Error',
  'WARNING' = 'Warning'
}

/**
 * A repository class for accessing submission data.
 *
 * @export
 * @class SubmissionRepository
 * @extends {BaseRepository}
 */
export class SubmissionRepository extends BaseRepository {
  async findSubmissionByCriteria(criteria: ISearchSubmissionCriteria): Promise<{ submission_id: number }[]> {
    const queryBuilder = getKnexQueryBuilder<any, { project_id: number }>()
      .select('submission.submission_id')
      .from('submission')
      .leftJoin('occurrence', 'submission.submission_id', 'occurrence.submission_id');

    if (criteria.keyword) {
      queryBuilder.and.where(function () {
        this.or.whereILike('occurrence.taxonid', `%${criteria.keyword}%`);
        this.or.whereILike('occurrence.lifestage', `%${criteria.keyword}%`);
        this.or.whereILike('occurrence.sex', `%${criteria.keyword}%`);
        this.or.whereILike('occurrence.vernacularname', `%${criteria.keyword}%`);
        this.or.whereILike('occurrence.individualcount', `%${criteria.keyword}%`);
      });
    }

    if (criteria.spatial) {
      const geometryCollectionSQL = generateGeometryCollectionSQL(JSON.parse(criteria.spatial));

      const sqlStatement = SQL`
      public.ST_INTERSECTS(
        geography,
        public.geography(
          public.ST_Force2D(
            public.ST_SetSRID(`;

      sqlStatement.append(geometryCollectionSQL);

      sqlStatement.append(`,
              4326
            )
          )
        )
      )`);

      queryBuilder.and.whereRaw(sqlStatement.sql, sqlStatement.values);
    }

    queryBuilder.groupBy('submission.submission_id');

    const response = await this.connection.knex<{ submission_id: number }>(queryBuilder);

    return response.rows;
  }

  /**
   * Insert a new submission record.
   *
   * @param {IInsertSubmissionRecord} submissionData
   * @return {*}  {Promise<{ submission_id: number }>}
   * @memberof SubmissionRepository
   */
  async insertSubmissionRecord(submissionData: IInsertSubmissionRecord): Promise<{ submission_id: number }> {
    const sqlStatement = SQL`
      INSERT INTO submission (
        source,
        uuid,
        event_timestamp,
        input_key,
        input_file_name,
        eml_source,
        darwin_core_source
      ) VALUES (
        ${submissionData.source},
        ${submissionData.uuid},
        ${submissionData.event_timestamp},
        ${submissionData.input_key},
        ${submissionData.input_file_name},
        ${submissionData.eml_source},
        ${submissionData.darwin_core_source}
      )
      RETURNING
        submission_id;
    `;

    const response = await this.connection.sql<{ submission_id: number }>(sqlStatement);

    if (response.rowCount !== 1) {
      throw new ApiExecuteSQLError('Failed to insert submission record', [
        'SubmissionRepository->insertSubmissionRecord',
        'rowCount was null or undefined, expeceted rowCount = 1'
      ]);
    }

    return response.rows[0];
  }

  /**
   * Update the `input_key` column of a submission record.
   *
   * @param {number} submissionId
   * @param {IInsertSubmissionRecord['input_key']} inputKey
   * @return {*}  {Promise<{ submission_id: number }>}
   * @memberof SubmissionRepository
   */
  async updateSubmissionRecordInputKey(
    submissionId: number,
    inputKey: IInsertSubmissionRecord['input_key']
  ): Promise<{ submission_id: number }> {
    const sqlStatement = SQL`
      UPDATE
        submission
      SET
        input_key = ${inputKey}
      WHERE
        submission_id = ${submissionId}
      RETURNING
        submission_id;
    `;

    const response = await this.connection.sql<{ submission_id: number }>(sqlStatement);

    if (response.rowCount !== 1) {
      throw new ApiExecuteSQLError('Failed to update submission record key', [
        'SubmissionRepository->updateSubmissionRecordInputKey',
        'rowCount was null or undefined, expeceted rowCount = 1'
      ]);
    }

    return response.rows[0];
  }

  /**
   * Fetch a submission record by primary id.
   *
   * @param {number} submissionId
   * @return {*}  {Promise<ISubmissionModel>}
   * @memberof SubmissionRepository
   */
  async getSubmissionRecordBySubmissionId(submissionId: number): Promise<ISubmissionModel> {
    const sqlStatement = SQL`
      SELECT
        *
      FROM
        submission
      WHERE
        submission_id = ${submissionId};
    `;

    const response = await this.connection.sql<ISubmissionModel>(sqlStatement);

    if (response.rowCount !== 1) {
      throw new ApiExecuteSQLError('Failed to get submission record', [
        'SubmissionRepository->getSubmissionRecordBySubmissionId',
        'rowCount was null or undefined, expeceted rowCount = 1'
      ]);
    }

    return response.rows[0];
  }

  /**
   * Insert a new submission status record.
   *
   * @param {number} submissionId
   * @param {SUBMISSION_STATUS_TYPE} submissionStatusType
   * @return {*}  {Promise<{ submission_status_id: number; submission_status_type_id: number }>}
   * @memberof SubmissionRepository
   */
  async insertSubmissionStatus(
    submissionId: number,
    submissionStatusType: SUBMISSION_STATUS_TYPE
  ): Promise<{ submission_status_id: number; submission_status_type_id: number }> {
    const sqlStatement = SQL`
    INSERT INTO submission_status (
      submission_id,
      submission_status_type_id,
      event_timestamp
    ) VALUES (
      ${submissionId},
      (
        SELECT
          submission_status_type_id
        FROM
          submission_status_type
        WHERE
          name = ${submissionStatusType}
      ),
      now()
    )
    RETURNING
      submission_status_id,
      submission_status_type_id;
  `;

    const response = await this.connection.sql<{ submission_status_id: number; submission_status_type_id: number }>(
      sqlStatement
    );

    if (response.rowCount !== 1) {
      throw new ApiExecuteSQLError('Failed to insert submission status record', [
        'SubmissionRepository->insertSubmissionStatus',
        'rowCount was null or undefined, expeceted rowCount = 1'
      ]);
    }

    return response.rows[0];
  }

  /**
   * Insert a submission message record.
   *
   * @param {number} submissionStatusId
   * @param {SUBMISSION_MESSAGE_TYPE} submissionMessageType
   * @return {*}  {Promise<{ submission_message_id: number; submission_message_type_id: number }>}
   * @memberof SubmissionRepository
   */
  async insertSubmissionMessage(
    submissionStatusId: number,
    submissionMessageType: SUBMISSION_MESSAGE_TYPE
  ): Promise<{ submission_message_id: number; submission_message_type_id: number }> {
    const sqlStatement = SQL`
      INSERT INTO submission_message (
        submission_status_id,
        submission_message_type_id,
        event_timestamp
      ) VALUES (
        ${submissionStatusId},
        (
          SELECT
            submission_message_type_id
          FROM
            submission_message_type
          WHERE
            name = ${submissionMessageType}
        ),
        now()
      )
      RETURNING
        submission_message_id,
        submission_message_type_id;
    `;

    const response = await this.connection.sql<{ submission_message_id: number; submission_message_type_id: number }>(
      sqlStatement
    );

    if (response.rowCount !== 1) {
      throw new ApiExecuteSQLError('Failed to insert submission message record', [
        'SubmissionRepository->insertSubmissionMessage',
        'rowCount was null or undefined, expeceted rowCount = 1'
      ]);
    }

    return response.rows[0];
  }
}<|MERGE_RESOLUTION|>--- conflicted
+++ resolved
@@ -1,11 +1,7 @@
 import SQL from 'sql-template-strings';
 import { getKnexQueryBuilder } from '../database/db';
 import { ApiExecuteSQLError } from '../errors/api-error';
-<<<<<<< HEAD
-import { HTTP400 } from '../errors/http-error';
 import { generateGeometryCollectionSQL } from '../utils/spatial-utils';
-=======
->>>>>>> 1b613afc
 import { BaseRepository } from './base-repository';
 
 export type Subset<K> = {
