import { QueryResult } from 'pg';
import SQL from 'sql-template-strings';
import { getKnex, getKnexQueryBuilder } from '../database/db';
import { ApiExecuteSQLError } from '../errors/api-error';
import { EMLFile } from '../utils/media/eml/eml-file';
import { generateGeometryCollectionSQL } from '../utils/spatial-utils';
import { BaseRepository } from './base-repository';

export interface ISpatialComponentCount {
  spatial_type: string;
  count: number;
}

export interface ISearchSubmissionCriteria {
  keyword?: string;
  spatial?: string;
}

export interface ISubmissionRecord {
  submission_id?: number;
  source_transform_id: number;
  uuid: string;
<<<<<<< HEAD
  create_date?: string;
  create_user?: string;
  update_date?: string;
  update_user?: string;
  revision_count?: string;
=======
>>>>>>> 17e5b052
}

export interface ISubmissionRecordWithSpatial {
  id: string;
  source: string;
  observation_count: number;
}

/**
 * Submission table model.
 *
 * @export
 * @interface ISubmissionModel
 */
export interface ISubmissionModel {
  submission_id: number;
  source_transform_id: number;
  uuid: string;
  create_date: string;
  create_user: number;
  update_date: string | null;
  update_user: number | null;
  revision_count: number;
}

export interface ISubmissionModelWithStatus extends ISubmissionModel {
  submission_status: string;
}

/**
 * Submission source transform table model.
 *
 * @export
 * @interface ISourceTransformModel
 */
export interface ISourceTransformModel {
  source_transform_id: number;
  system_user_id: number;
  version: number;
  metadata_transform: string | null;
  metadata_index: string | null;
  record_effective_date: string;
  record_end_date: string | null;
  create_date: string;
  create_user: number;
  update_date: string | null;
  update_user: number | null;
  revision_count: number;
}

export enum SUBMISSION_STATUS_TYPE {
  'PUBLISHED' = 'Published',
  'REJECTED' = 'Rejected',
  'SYSTEM_ERROR' = 'System Error',
  //Success
  'OUT_DATED_RECORD' = 'Out Dated Record',
  'INGESTED' = 'Ingested',
  'UPLOADED' = 'Uploaded',
  'VALIDATED' = 'Validated',
  'SECURED' = 'Secured',
  'EML_INGESTED' = 'EML Ingested',
  'EML_TO_JSON' = 'EML To JSON',
  'METADATA_TO_ES' = 'Metadata To ES',
  'NORMALIZED' = 'Normalized',
  'SPATIAL_TRANSFORM_UNSECURE' = 'Spatial Transform Unsecure',
  'SPATIAL_TRANSFORM_SECURE' = 'Spatial Transform Secure',
  //Failure
  'FAILED_INGESTION' = 'Failed Ingestion',
  'FAILED_UPLOAD' = 'Failed Upload',
  'FAILED_VALIDATION' = 'Failed Validation',
  'FAILED_SECURITY' = 'Failed Security',
  'FAILED_EML_INGESTION' = 'Failed EML Ingestion',
  'FAILED_EML_TO_JSON' = 'Failed EML To JSON',
  'FAILED_METADATA_TO_ES' = 'Failed Metadata To ES',
  'FAILED_NORMALIZATION' = 'Failed Normalization',
  'FAILED_SPATIAL_TRANSFORM_UNSECURE' = 'Failed Spatial Transform Unsecure',
  'FAILED_SPATIAL_TRANSFORM_SECURE' = 'Failed Spatial Transform Secure'
}

export enum SUBMISSION_MESSAGE_TYPE {
  'NOTICE' = 'Notice',
  'ERROR' = 'Error',
  'WARNING' = 'Warning',
  'DEBUG' = 'Debug'
}

export interface ISubmissionJobQueue {
  submission_job_queue_id: number;
  submission_id: number;
  job_start_timestamp: string;
  job_end_timestamp: string;
  security_request?: string; //jsonb might need any
  create_date?: string;
  create_user?: string;
  update_date?: string;
  update_user?: string;
  revision_count?: string;
}

export interface ISubmissionMetadataRecord {
  submission_metadata_id?: number;
  submission_id: number;
  eml_source: string;
  eml_json_source: any | null; //TODO: Check type
  record_effective_timestamp?: string | null;
  record_end_timestamp?: string | null;
  create_date?: string;
  create_user?: string;
  update_date?: string;
  update_user?: string;
  revision_count?: string;
}

export interface ISubmissionObservationRecord {
  submission_observation_id?: number;
  submission_id: number;
  darwin_core_source: any; //TODO: confirm type
  submission_security_request?: string | null;
  security_review_timestamp?: string | null;
  foi_reason_description?: string | null;
  record_effective_timestamp?: string | null;
  record_end_timestamp?: string | null;
  create_date?: string;
  create_user?: string;
  update_date?: string;
  update_user?: string;
  revision_count?: string;
}

/**
 * A repository class for accessing submission data.
 *
 * @export
 * @class SubmissionRepository
 * @extends {BaseRepository}
 */
export class SubmissionRepository extends BaseRepository {
  async findSubmissionByCriteria(criteria: ISearchSubmissionCriteria): Promise<{ submission_id: number }[]> {
    const queryBuilder = getKnexQueryBuilder<any, { project_id: number }>()
      .select('submission.submission_id')
      .from('submission')
      .leftJoin('occurrence', 'submission.submission_id', 'occurrence.submission_id');

    if (criteria.keyword) {
      queryBuilder.and.where(function () {
        this.or.whereILike('occurrence.taxonid', `%${criteria.keyword}%`);
        this.or.whereILike('occurrence.lifestage', `%${criteria.keyword}%`);
        this.or.whereILike('occurrence.sex', `%${criteria.keyword}%`);
        this.or.whereILike('occurrence.vernacularname', `%${criteria.keyword}%`);
        this.or.whereILike('occurrence.individualcount', `%${criteria.keyword}%`);
      });
    }

    if (criteria.spatial) {
      const geometryCollectionSQL = generateGeometryCollectionSQL(JSON.parse(criteria.spatial));

      const sqlStatement = SQL`
      public.ST_INTERSECTS(
        geography,
        public.geography(
          public.ST_Force2D(
            public.ST_SetSRID(`;

      sqlStatement.append(geometryCollectionSQL);

      sqlStatement.append(`,
              4326
            )
          )
        )
      )`);

      queryBuilder.and.whereRaw(sqlStatement.sql, sqlStatement.values);
    }

    queryBuilder.groupBy('submission.submission_id');

    const response = await this.connection.knex<{ submission_id: number }>(queryBuilder);

    return response.rows;
  }

  /**
   * Insert a new submission record.
   *
   * @param {ISubmissionRecord} submissionData
   * @return {*}  {Promise<{ submission_id: number }>}
   * @memberof SubmissionRepository
   */
  async insertSubmissionRecord(submissionData: ISubmissionRecord): Promise<{ submission_id: number }> {
    const sqlStatement = SQL`
      INSERT INTO submission (
        source_transform_id,
        uuid
      ) VALUES (
        ${submissionData.source_transform_id},
        ${submissionData.uuid}
      )
      RETURNING
        submission_id;
    `;

    const response = await this.connection.sql<{ submission_id: number }>(sqlStatement);

    if (response.rowCount !== 1) {
      throw new ApiExecuteSQLError('Failed to insert submission record', [
        'SubmissionRepository->insertSubmissionRecord',
        'rowCount was null or undefined, expected rowCount = 1'
      ]);
    }

    return response.rows[0];
  }

  /**
<<<<<<< HEAD
   * Update the `eml_source` column of a submission metadata.
=======
   * Insert a new submission record, returning the record having the matching UUID if it already exists.
   *
   * Because `ON CONFLICT ... DO NOTHING` fails to yield the submission_id, the query simply updates the
   * uuid with the given value in the case that they match, which allows us to retrieve the submission_id
   * and infer that the query ran successfully.
   *
   * @param {IInsertSubmissionRecord} submissionData The submission record
   * @return {*} {Promise<{ submission_id: number }>} The primary key of the submission
   * @memberof SubmissionRepository
   */
  async getOrInsertSubmissionRecord(submissionData: IInsertSubmissionRecord): Promise<{ submission_id: number }> {
    const sqlStatement = SQL`
      INSERT INTO submission (
        source_transform_id,
        uuid
      ) VALUES (
        ${submissionData.source_transform_id},
        ${submissionData.uuid}
      )
      ON CONFLICT (uuid) DO UPDATE SET uuid = ${submissionData.uuid}
      RETURNING
        submission_id;
    `;

    const response = await this.connection.sql<{ submission_id: number }>(sqlStatement);

    if (response.rowCount !== 1) {
      throw new ApiExecuteSQLError('Failed to get or insert submission record', [
        'SubmissionRepository->getOrInsertSubmissionRecord',
        'rowCount was null or undefined, expected rowCount = 1'
      ]);
    }

    return response.rows[0];
  }

  /**
   * Update the `input_key` column of a submission record.
   *
   * @param {number} submissionId
   * @param {IInsertSubmissionRecord['input_key']} inputKey
   * @return {*}  {Promise<{ submission_id: number }>}
   * @memberof SubmissionRepository
   */
  async updateSubmissionRecordInputKey(submissionId: number, inputKey: string): Promise<{ submission_id: number }> {
    const sqlStatement = SQL`
      UPDATE
        submission
      SET
        input_key = ${inputKey}
      WHERE
        submission_id = ${submissionId}
      RETURNING
        submission_id;
    `;

    const response = await this.connection.sql<{ submission_id: number }>(sqlStatement);

    if (response.rowCount !== 1) {
      throw new ApiExecuteSQLError('Failed to update submission record key', [
        'SubmissionRepository->updateSubmissionRecordInputKey',
        'rowCount was null or undefined, expected rowCount = 1'
      ]);
    }

    return response.rows[0];
  }

  /**
   * Update the `eml_source` column of a submission record.
>>>>>>> 17e5b052
   *
   * @param {number} submissionId
   * @param {EMLFile} file
   * @return {*}  {Promise<{ submission_id: number }>}
   * @memberof SubmissionRepository
   */
  async updateSubmissionMetadataEMLSource(
    submissionId: number,
    file: EMLFile
  ): Promise<{ submission_metadata_id: number }> {
    const sqlStatement = SQL`
      UPDATE
        submission_metadata
      SET
        eml_source = ${file.emlFile.buffer.toString()}
      WHERE
        submission_id = ${submissionId}
      RETURNING
        submission_metadata_id;
    `;

    const response = await this.connection.sql<{ submission_metadata_id: number }>(sqlStatement);

    if (response.rowCount !== 1) {
      throw new ApiExecuteSQLError('Failed to update submission Metadata source', [
        'SubmissionRepository->updateSubmissionMetadataEMLSource',
        'rowCount was null or undefined, expected rowCount = 1'
      ]);
    }

    return response.rows[0];
  }

  /**
   * Update the `eml_json_source` column of a submission metadata.
   *
   * @param {number} submissionId
   * @param {ISubmissionRecord['eml_json_source']} EMLJSONSource
   * @return {*}  {Promise<{ submission_id: number }>}
   * @memberof SubmissionRepository
   */
  async updateSubmissionMetadataEMLJSONSource(
    submissionId: number,
<<<<<<< HEAD
    EMLJSONSource: ISubmissionMetadataRecord['eml_json_source']
  ): Promise<{ submission_metadata_id: number }> {
=======
    EMLJSONSource: string
  ): Promise<{ submission_id: number }> {
>>>>>>> 17e5b052
    const sqlStatement = SQL`
      UPDATE
        submission_metadata
      SET
        eml_json_source = ${EMLJSONSource}
      WHERE
        submission_id = ${submissionId}
      RETURNING
        submission_metadata_id;
    `;

    const response = await this.connection.sql<{ submission_metadata_id: number }>(sqlStatement);

    if (response.rowCount !== 1) {
      throw new ApiExecuteSQLError('Failed to update submission Metadata eml json', [
        'SubmissionRepository->updateSubmissionMetadataEMLJSONSource',
        'rowCount was null or undefined, expected rowCount = 1'
      ]);
    }

    return response.rows[0];
  }

  /**
   * Fetch a submission record by primary id.
   *
   * @param {number} submissionId
   * @return {*}  {Promise<ISubmissionModel>}
   * @memberof SubmissionRepository
   */
  async getSubmissionRecordBySubmissionId(submissionId: number): Promise<ISubmissionModel> {
    const sqlStatement = SQL`
      SELECT
        *
      FROM
        submission
      WHERE
        submission_id = ${submissionId};
    `;

    const response = await this.connection.sql<ISubmissionModel>(sqlStatement);

    if (response.rowCount !== 1) {
      throw new ApiExecuteSQLError('Failed to get submission record', [
        'SubmissionRepository->getSubmissionRecordBySubmissionId',
        'rowCount was null or undefined, expected rowCount = 1'
      ]);
    }

    return response.rows[0];
  }

  /**
   * Fetch a submission_id from uuid.
   *
   * @param {number} uuid
   * @return {*}  {Promise<{ submission_id: number }>}
   * @memberof SubmissionRepository
   */
  async getSubmissionIdByUUID(uuid: string): Promise<{ submission_id: number }> {
    const sqlStatement = SQL`
      SELECT
        submission_id
      FROM
        submission
      WHERE
        uuid = ${uuid}
      AND
        record_end_date IS NULL;
    `;

    const response = await this.connection.sql<{ submission_id: number }>(sqlStatement);

    return response.rows[0];
  }

  /**
   * Get submission eml json by dataset id.
   *
   * @param {string} datasetId
   * @return {*}  {Promise<string>}
   * @memberof SubmissionRepository
   */
  async getSubmissionRecordEMLJSONByDatasetId(datasetId: string): Promise<QueryResult<{ eml_json_source: string }>> {
    const sqlStatement = SQL`
      SELECT
        eml_json_source
      FROM
        submission
      WHERE
        submission.uuid = ${datasetId}
      AND
        record_end_date IS NULL;
    `;

    return this.connection.sql<{ eml_json_source: string }>(sqlStatement);
  }

  /**
   * Get spatial component counts by dataset id for admins
   *
   * @param {string} datasetId
   * @return {*}  {Promise<ISpatialComponentCount[]>}
   * @memberof SubmissionRepository
   */
  async getSpatialComponentCountByDatasetIdAsAdmin(datasetId: string): Promise<ISpatialComponentCount[]> {
    const sqlStatement = SQL`
        SELECT
          features_array #> '{properties, type}' spatial_type,
          count(features_array #> '{properties, type}')::integer count
        FROM
          submission_spatial_component ssc,
          jsonb_array_elements(ssc.spatial_component -> 'features') features_array,
          submission s
        WHERE s.uuid = ${datasetId}
        AND ssc.submission_id = s.submission_id
        AND s.record_end_date is null
        GROUP BY spatial_type;
      `;
    const response = await this.connection.sql<ISpatialComponentCount>(sqlStatement);
    return response.rows;
  }

  /**
   * Get spatial component counts by dataset id applying security rules
   *
   * @param {string} datasetId
   * @return {*}  {Promise<ISpatialComponentCount[]>}
   * @memberof SubmissionRepository
   */
  async getSpatialComponentCountByDatasetId(datasetId: string): Promise<ISpatialComponentCount[]> {
    const knex = getKnex();
    const queryBuilder = knex
      // get security transforms
      .with('with_user_security_transform_exceptions', (qb) => {
        qb.select(knex.raw('array_agg(suse.security_transform_id) as user_security_transform_exceptions'))
          .from('system_user_security_exception as suse')
          .where('suse.system_user_id', this.connection.systemUserId());
      })
      // filter spatial components for data set
      .with(
        'with_filtered_spatial_component_with_security_transforms',
        knex.raw(`
          SELECT
            array_remove(array_agg(sts.security_transform_id), null) as spatial_component_security_transforms,
            ssc.spatial_component,
            ssc.secured_spatial_component
          FROM
            submission_spatial_component ssc,
            security_transform_submission sts,
            submission s
          WHERE sts.submission_spatial_component_id = ssc.submission_spatial_component_id
          AND ssc.submission_id = s.submission_id
          AND s.record_end_date is null
          AND s.uuid = '${datasetId}'
          GROUP BY ssc.spatial_component, ssc.secured_spatial_component
        `)
      )
      // perform transforms
      .with(
        'combined_spatial_components',
        knex.raw(`
          SELECT
          case
            when
              wuste.user_security_transform_exceptions @> wfscwst.spatial_component_security_transforms
            then
              wfscwst.spatial_component
            else
              coalesce(wfscwst.secured_spatial_component, wfscwst.spatial_component)
          end as spatial_data
          FROM with_filtered_spatial_component_with_security_transforms as wfscwst, with_user_security_transform_exceptions as wuste
        `)
      )
      // count and group filtered spatial data
      .with(
        'results',
        knex.raw(`
          SELECT
            features_array #> '{properties, type}' spatial_type,
            count(features_array #> '{properties, type}')::integer count
          FROM
            combined_spatial_components csc,
            jsonb_array_elements(csc.spatial_data -> 'features') features_array
          GROUP BY spatial_type
        `)
      )
      .select()
      .from('results');

    const response = await this.connection.knex<ISpatialComponentCount>(queryBuilder);
    return response.rows;
  }

  /**
   * Fetch a submission source transform record by associated source system user id.
   *
   * @param {number} systemUserId
   * @return {*}  {Promise<ISourceTransformModel>}
   * @memberof SubmissionRepository
   */
  async getSourceTransformRecordBySystemUserId(systemUserId: number, version?: string): Promise<ISourceTransformModel> {
    const queryBuilder = getKnexQueryBuilder()
      .select('*')
      .from('source_transform')
      .where('system_user_id', systemUserId)
      .and.where('record_end_date', null);

    if (version) {
      queryBuilder.and.where('version', version);
    }

    const response = await this.connection.knex<ISourceTransformModel>(queryBuilder);

    if (response.rowCount !== 1) {
      throw new ApiExecuteSQLError('Failed to get submission source transform record', [
        'SubmissionRepository->getSourceTransformRecordBySystemUserId',
        'rowCount was null or undefined, expected rowCount = 1'
      ]);
    }

    return response.rows[0];
  }

  /**
   * Fetch a submissions metadata json representation.
   *
   * @param {number} sourceTransformId
   * @param {string} transform
   * @return {*}  {Promise<ISourceTransformModel>}
   * @memberof SubmissionRepository
   */
  async getSubmissionMetadataJson(submissionId: number, transform: string): Promise<string> {
    const response = await this.connection.query<{ result_data: any }>(transform, [submissionId]);

    if (response.rowCount !== 1) {
      throw new ApiExecuteSQLError('Failed to transform submission eml to json', [
        'SubmissionRepository->getSubmissionMetadataJson',
        'rowCount was null or undefined, expected rowCount = 1'
      ]);
    }

    return response.rows[0].result_data;
  }

  /**
   * Fetch a submission source transform record by associated source transform id.
   *
   * @param {number} sourceTransformId
   * @return {*}  {Promise<ISourceTransformModel>}
   * @memberof SubmissionRepository
   */
  async getSourceTransformRecordBySourceTransformId(sourceTransformId: number): Promise<ISourceTransformModel> {
    const sqlStatement = SQL`
        SELECT
          *
        FROM
          source_transform
        WHERE
          source_transform_id = ${sourceTransformId}
      `;

    const response = await this.connection.sql<ISourceTransformModel>(sqlStatement);

    if (response.rowCount !== 1) {
      throw new ApiExecuteSQLError('Failed to get submission source transform record', [
        'SubmissionRepository->getSourceTransformRecordBySourceTransformId',
        'rowCount was null or undefined, expected rowCount = 1'
      ]);
    }

    return response.rows[0];
  }

  /**
   * Insert a new submission status record.
   *
   * @param {number} submissionId
   * @param {SUBMISSION_STATUS_TYPE} submissionStatusType
   * @return {*}  {Promise<{ submission_status_id: number; submission_status_type_id: number }>}
   * @memberof SubmissionRepository
   */
  async insertSubmissionStatus(
    submissionId: number,
    submissionStatusType: SUBMISSION_STATUS_TYPE
  ): Promise<{ submission_status_id: number; submission_status_type_id: number }> {
    const sqlStatement = SQL`
    INSERT INTO submission_status (
      submission_id,
      submission_status_type_id,
      event_timestamp
    ) VALUES (
      ${submissionId},
      (
        SELECT
          submission_status_type_id
        FROM
          submission_status_type
        WHERE
          name = ${submissionStatusType}
      ),
      now()
    )
    RETURNING
      submission_status_id,
      submission_status_type_id;
  `;

    const response = await this.connection.sql<{ submission_status_id: number; submission_status_type_id: number }>(
      sqlStatement
    );

    if (response.rowCount !== 1) {
      throw new ApiExecuteSQLError('Failed to insert submission status record', [
        'SubmissionRepository->insertSubmissionStatus',
        'rowCount was null or undefined, expected rowCount = 1'
      ]);
    }

    return response.rows[0];
  }

  /**
   * Insert a submission message record.
   *
   * @param {number} submissionStatusId
   * @param {SUBMISSION_MESSAGE_TYPE} submissionMessageType
   * @return {*}  {Promise<{ submission_message_id: number; submission_message_type_id: number }>}
   * @memberof SubmissionRepository
   */
  async insertSubmissionMessage(
    submissionStatusId: number,
    submissionMessageType: SUBMISSION_MESSAGE_TYPE,
    submissionMessage: string
  ): Promise<{ submission_message_id: number; submission_message_type_id: number }> {
    const sqlStatement = SQL`
      INSERT INTO submission_message (
        submission_status_id,
        submission_message_type_id,
        event_timestamp,
        message
      ) VALUES (
        ${submissionStatusId},
        (
          SELECT
            submission_message_type_id
          FROM
            submission_message_type
          WHERE
            name = ${submissionMessageType}
        ),
        now(),
        ${submissionMessage}
      )
      RETURNING
        submission_message_id,
        submission_message_type_id;
    `;

    const response = await this.connection.sql<{ submission_message_id: number; submission_message_type_id: number }>(
      sqlStatement
    );

    if (response.rowCount !== 1) {
      throw new ApiExecuteSQLError('Failed to insert submission message record', [
        'SubmissionRepository->insertSubmissionMessage',
        'rowCount was null or undefined, expected rowCount = 1'
      ]);
    }

    return response.rows[0];
  }

  /**
   * Fetch a submission record by primary id.
   *
   * @param {number} submissionId
   * @return {*}  {Promise<ISubmissionModel>}
   * @memberof SubmissionRepository
   */
  async listSubmissionRecords(): Promise<ISubmissionModelWithStatus[]> {
    const sqlStatement = SQL`
      SELECT
        t1.submission_status,
        s.*
      FROM
        submission s
      LEFT JOIN
        (SELECT DISTINCT ON (ss.submission_id)
          ss.submission_id,
          sst.name AS submission_status
        FROM
          submission_status ss
        LEFT JOIN
          submission_status_type sst
        ON
          ss.submission_status_type_id = sst.submission_status_type_id
        ORDER BY
          ss.submission_id, ss.submission_status_id DESC) t1
      ON
        t1.submission_id = s.submission_id;
    `;

    const response = await this.connection.sql<ISubmissionModelWithStatus>(sqlStatement);

    return response.rows;
  }

  /**
   * Fetch a submission source transform record by associated source system user id.
   *
   * @param {number} submissionId
   * @return {*}  {Promise<ISourceTransformModel>}
   * @memberof SubmissionRepository
   */
  async getSourceTransformRecordBySubmissionId(submissionId: number): Promise<ISourceTransformModel> {
    const sqlStatement = SQL`
          SELECT
            *
          FROM
            source_transform st
          LEFT JOIN
            submission s
          ON
            st.source_transform_id = s.source_transform_id
          WHERE
            s.submission_id = ${submissionId};
        `;

    const response = await this.connection.sql<ISourceTransformModel>(sqlStatement);

    if (response.rowCount !== 1) {
      throw new ApiExecuteSQLError('Failed to get submission source transform record', [
        'SubmissionRepository->getSourceTransformRecordBySubmissionId',
        'rowCount was null or undefined, expected rowCount = 1'
      ]);
    }

    return response.rows[0];
  }

  async getSubmissionJobQueue(submissionId: number): Promise<ISubmissionJobQueue> {
    const sqlStatement = SQL`
      SELECT
        *
      FROM
        submission_job_queue
      WHERE
        submission_id = ${submissionId}
      ;
    `;

    const response = await this.connection.sql<ISubmissionJobQueue>(sqlStatement);

    if (!response.rowCount) {
      throw new ApiExecuteSQLError('Failed to get submission job queue from submission id', [
        'SubmissionRepository->getSubmissionJobQueue',
        'rowCount was null or undefined, expected rowCount >= 0'
      ]);
    }

    return response.rows[0];
  }

  async updateSubmissionJobQueueEndTime(submissionId: number): Promise<number> {
    const sqlStatement = SQL`
      UPDATE
        submission_job_queue
      SET
        job_end_timestamp = now()
      WHERE
        submission_id = ${submissionId}
      AND
        job_end_timestamp IS NULL
      ;
    `;

    console.log('sqlStatement', sqlStatement);

    const response = await this.connection.sql(sqlStatement);

    console.log('response', response);

    return response.rowCount;
  }

  async insertSubmissionMetadataRecord(
    submissonMetadata: ISubmissionMetadataRecord
  ): Promise<{ submission_metadata_id: number }> {
    const sqlStatement = SQL`
      INSERT INTO submission_metadata (
        submission_id,
        eml_source,
        eml_json_source
      ) VALUES (
        ${submissonMetadata.submission_id},
        ${submissonMetadata.eml_source},
        ${submissonMetadata.eml_json_source}
      )
      RETURNING
        submission_metadata_id
      ;
    `;

    const response = await this.connection.sql<{ submission_metadata_id: number }>(sqlStatement);

    if (!response.rowCount) {
      throw new ApiExecuteSQLError('Failed to insert submission metadata record', [
        'SubmissionRepository->insertSubmissionMetadataRecord',
        'rowCount was null or undefined, expected rowCount >= 0'
      ]);
    }

    return response.rows[0];
  }

  async insertSubmissionObservationRecord(
    submissonObservation: ISubmissionObservationRecord
  ): Promise<{ submission_observation_id: number }> {
    const sqlStatement = SQL`
      INSERT INTO submission_observation (
        submission_id,
        darwin_core_source,
        submission_security_request,
        foi_reason_description
      ) VALUES (
        ${submissonObservation.submission_id},
        ${submissonObservation.darwin_core_source},
        ${submissonObservation.submission_security_request},
        ${submissonObservation.foi_reason_description}
      )
      RETURNING
        submission_observation_id
      ;
    `;

    const response = await this.connection.sql<{ submission_observation_id: number }>(sqlStatement);

    if (!response.rowCount) {
      throw new ApiExecuteSQLError('Failed to insert submission observation record', [
        'SubmissionRepository->insertSubmissionObservationRecord',
        'rowCount was null or undefined, expected rowCount >= 0'
      ]);
    }

    return response.rows[0];
  }

  /**
   * Update record_end_timestamp of submission id
   *
   * @param {number} submissionId
   * @return {*}  {Promise<{ submission_id: number }>}
   * @memberof SubmissionRepository
   */
  async updateSubmissionMetadataRecordEndDate(submissionId: number): Promise<number> {
    const sqlStatement = SQL`
      UPDATE
        submission_metadata
      SET
        record_end_timestamp = now()
      WHERE
        submission_id = ${submissionId}
      AND
        record_end_timestamp IS NULL
      AND
        record_effective_timestamp IS NOT NULL
      ;
    `;

    console.log('sqlStatement', sqlStatement);

    const response = await this.connection.sql(sqlStatement);

    console.log('response', response);

    return response.rowCount;
  }

  async updateSubmissionMetadataRecordEffectiveDate(submissionId: number): Promise<number> {
    const sqlStatement = SQL`
      UPDATE
        submission_metadata
      SET
        record_effective_timestamp = now()
      WHERE
        submission_id = ${submissionId}
      AND
        record_effective_timestamp IS NULL
      AND
        record_end_timestamp IS NULL
      ;
    `;

    console.log('sqlStatement', sqlStatement);

    const response = await this.connection.sql(sqlStatement);

    console.log('response', response);

    if (!response.rowCount) {
      throw new ApiExecuteSQLError('Failed to update record_effective_timestamp submission metadata record', [
        'SubmissionRepository->updateSubmissionMetadataRecordEffectiveDate',
        'rowCount was null or undefined, expected rowCount >= 0'
      ]);
    }

    return response.rowCount;
  }

  async updateSubmissionObservationRecordEndDate(submissionId: number): Promise<number> {
    const sqlStatement = SQL`
      UPDATE
        submission_observation
      SET
        record_end_timestamp = now()
      WHERE
        submission_id = ${submissionId}
      AND
        record_end_timestamp IS NULL
      AND
        record_effective_timestamp IS NOT NULL
      ;
    `;

    console.log('sqlStatement', sqlStatement);

    const response = await this.connection.sql(sqlStatement);

    console.log('response', response);

    return response.rowCount;
  }

  async updateSubmissionObservationRecordEffectiveDate(submissionId: number): Promise<number> {
    const sqlStatement = SQL`
      UPDATE
        submission_observation
      SET
        record_effective_timestamp = now()
      WHERE
        submission_id = ${submissionId}
      AND
        record_effective_timestamp IS NULL
      AND
        record_end_timestamp IS NULL
      ;
    `;

    console.log('sqlStatement', sqlStatement);

    const response = await this.connection.sql(sqlStatement);

    console.log('response', response);

    if (!response.rowCount) {
      throw new ApiExecuteSQLError('Failed to update record_effective_timestamp submission Observation record', [
        'SubmissionRepository->updateSubmissionObservationRecordEffectiveDate',
        'rowCount was null or undefined, expected rowCount >= 0'
      ]);
    }

    return response.rowCount;
  }
}<|MERGE_RESOLUTION|>--- conflicted
+++ resolved
@@ -20,14 +20,11 @@
   submission_id?: number;
   source_transform_id: number;
   uuid: string;
-<<<<<<< HEAD
   create_date?: string;
   create_user?: string;
   update_date?: string;
   update_user?: string;
   revision_count?: string;
-=======
->>>>>>> 17e5b052
 }
 
 export interface ISubmissionRecordWithSpatial {
@@ -243,20 +240,17 @@
   }
 
   /**
-<<<<<<< HEAD
-   * Update the `eml_source` column of a submission metadata.
-=======
    * Insert a new submission record, returning the record having the matching UUID if it already exists.
    *
    * Because `ON CONFLICT ... DO NOTHING` fails to yield the submission_id, the query simply updates the
    * uuid with the given value in the case that they match, which allows us to retrieve the submission_id
    * and infer that the query ran successfully.
    *
-   * @param {IInsertSubmissionRecord} submissionData The submission record
+   * @param {ISubmissionModel} submissionData The submission record
    * @return {*} {Promise<{ submission_id: number }>} The primary key of the submission
    * @memberof SubmissionRepository
    */
-  async getOrInsertSubmissionRecord(submissionData: IInsertSubmissionRecord): Promise<{ submission_id: number }> {
+  async getOrInsertSubmissionRecord(submissionData: ISubmissionModel): Promise<{ submission_id: number }> {
     const sqlStatement = SQL`
       INSERT INTO submission (
         source_transform_id,
@@ -316,7 +310,6 @@
 
   /**
    * Update the `eml_source` column of a submission record.
->>>>>>> 17e5b052
    *
    * @param {number} submissionId
    * @param {EMLFile} file
@@ -360,13 +353,8 @@
    */
   async updateSubmissionMetadataEMLJSONSource(
     submissionId: number,
-<<<<<<< HEAD
     EMLJSONSource: ISubmissionMetadataRecord['eml_json_source']
   ): Promise<{ submission_metadata_id: number }> {
-=======
-    EMLJSONSource: string
-  ): Promise<{ submission_id: number }> {
->>>>>>> 17e5b052
     const sqlStatement = SQL`
       UPDATE
         submission_metadata
