--- conflicted
+++ resolved
@@ -77,23 +77,6 @@
   revision_count?: string;
 }
 
-<<<<<<< HEAD
-export interface ISubmissionFeatureRecord {
-  submission_feature_id: number;
-  submission_id: number;
-  feature_type_id: number;
-  data: any; // TODO: IFeatureSubmission;
-  feature_type?: string;
-  parent_submission_feature_id?: number;
-  record_effective_date?: string;
-  record_end_date?: string;
-  create_date?: string;
-  create_user?: string;
-  update_date?: string;
-  update_user?: string;
-  revision_count?: string;
-}
-=======
 export const SubmissionFeatureRecord = z.object({
   submission_feature_id: z.number(),
   submission_id: z.number(),
@@ -126,7 +109,6 @@
 });
 
 export type FeatureTypeRecord = z.infer<typeof FeatureTypeRecord>;
->>>>>>> 100d480e
 
 export interface ISubmissionRecordWithSpatial {
   id: string;
