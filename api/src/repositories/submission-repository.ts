--- conflicted
+++ resolved
@@ -237,7 +237,12 @@
 
 export type SubmissionRecord = z.infer<typeof SubmissionRecord>;
 
-<<<<<<< HEAD
+export const SubmissionWithSecurityRecord = SubmissionRecord.extend({
+  security: z.nativeEnum(SECURITY_APPLIED_STATUS)
+});
+
+export type SubmissionWithSecurityRecord = z.infer<typeof SubmissionWithSecurityRecord>;
+
 export const SubmissionMessageRecord = z.object({
   submission_message_id: z.number(),
   submission_message_type_id: z.number(),
@@ -253,13 +258,6 @@
 });
 
 export type SubmissionMessageRecord = z.infer<typeof SubmissionMessageRecord>;
-=======
-export const SubmissionWithSecurityRecord = SubmissionRecord.extend({
-  security: z.nativeEnum(SECURITY_APPLIED_STATUS)
-});
-
-export type SubmissionWithSecurityRecord = z.infer<typeof SubmissionWithSecurityRecord>;
->>>>>>> 49636ee2
 
 /**
  * A repository class for accessing submission data.
@@ -1233,57 +1231,6 @@
   }
 
   /**
-<<<<<<< HEAD
-   * Get all messages for a submission.
-   *
-   * @param {number} submissionId
-   * @return {*}  {Promise<SubmissionMessageRecord[]>}
-   * @memberof SubmissionRepository
-   */
-  async getMessages(submissionId: number): Promise<SubmissionMessageRecord[]> {
-    const sqlStatement = SQL`
-      SELECT
-        *
-      FROM
-        submission_message
-      WHERE
-        submission_id = ${submissionId};
-    `;
-
-    const response = await this.connection.sql(sqlStatement, SubmissionMessageRecord);
-
-    return response.rows;
-  }
-
-  /**
-   * Creates submission message records.
-   *
-   * @param {(Pick<
-   *       SubmissionMessageRecord,
-   *       'submission_id' | 'submission_message_type_id' | 'label' | 'message' | 'data'
-   *     >[])} messages
-   * @return {*}  {Promise<void>}
-   * @memberof SubmissionRepository
-   */
-  async createMessages(
-    messages: Pick<
-      SubmissionMessageRecord,
-      'submission_id' | 'submission_message_type_id' | 'label' | 'message' | 'data'
-    >[]
-  ): Promise<void> {
-    const knex = getKnex();
-    const queryBuilder = knex.queryBuilder().insert(messages);
-
-    const response = await this.connection.knex(queryBuilder);
-
-    if (response.rowCount !== messages.length) {
-      throw new ApiExecuteSQLError('Failed to create submission messages', [
-        'SubmissionRepository->createMessages',
-        `rowCount was ${response.rowCount}, expected rowCount === ${messages.length}`
-      ]);
-    }
-  }
-=======
    * Get all submissions that have been reviewed (with security status)
    *
    * @return {*}  {Promise<SubmissionWithSecurityRecord[]>}
@@ -1311,5 +1258,55 @@
 
     return response.rows;
   }
->>>>>>> 49636ee2
+
+  /**
+   * Get all messages for a submission.
+   *
+   * @param {number} submissionId
+   * @return {*}  {Promise<SubmissionMessageRecord[]>}
+   * @memberof SubmissionRepository
+   */
+  async getMessages(submissionId: number): Promise<SubmissionMessageRecord[]> {
+    const sqlStatement = SQL`
+      SELECT
+        *
+      FROM
+        submission_message
+      WHERE
+        submission_id = ${submissionId};
+    `;
+
+    const response = await this.connection.sql(sqlStatement, SubmissionMessageRecord);
+
+    return response.rows;
+  }
+
+  /**
+   * Creates submission message records.
+   *
+   * @param {(Pick<
+   *       SubmissionMessageRecord,
+   *       'submission_id' | 'submission_message_type_id' | 'label' | 'message' | 'data'
+   *     >[])} messages
+   * @return {*}  {Promise<void>}
+   * @memberof SubmissionRepository
+   */
+  async createMessages(
+    messages: Pick<
+      SubmissionMessageRecord,
+      'submission_id' | 'submission_message_type_id' | 'label' | 'message' | 'data'
+    >[]
+  ): Promise<void> {
+    const knex = getKnex();
+    const queryBuilder = knex.queryBuilder().insert(messages);
+
+    const response = await this.connection.knex(queryBuilder);
+
+    if (response.rowCount !== messages.length) {
+      throw new ApiExecuteSQLError('Failed to create submission messages', [
+        'SubmissionRepository->createMessages',
+        `rowCount was ${response.rowCount}, expected rowCount === ${messages.length}`
+      ]);
+    }
+  }
 }