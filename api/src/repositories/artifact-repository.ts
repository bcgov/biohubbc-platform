--- conflicted
+++ resolved
@@ -180,7 +180,11 @@
     return result;
   }
 
-<<<<<<< HEAD
+  /**
+   * @TODO jsdoc
+   * @param artifactIds 
+   * @returns 
+   */
   async getArtifactsByIds(artifactIds: number[]): Promise<Artifact[]> {
     defaultLog.debug({ label: 'getArtifactByIds', artifactIds });
 
@@ -194,7 +198,8 @@
     const response = await this.connection.knex<Artifact>(queryBuilder, Artifact);
 
     return response.rows;
-=======
+  }
+
   /**
    * updates the security review timestamp for the given artifact.
    *
@@ -221,6 +226,5 @@
     if (!results) {
       throw new ApiExecuteSQLError('Failed to update artifact security review timestamp');
     }
->>>>>>> a8d6d29f
   }
 }