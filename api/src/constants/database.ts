--- conflicted
+++ resolved
@@ -17,9 +17,15 @@
    * Human users authenticating via BCeID Business.
    */
   BCEID_BUSINESS = 'BCEIDBUSINESS',
-<<<<<<< HEAD
+
+  /**
+   * External machine users (ie: keycloak service client users for external platform applications).
+   */
   SYSTEM = 'SYSTEM',
-  UNVERIFIED = 'UNVERIFIED'
+  /**
+   * Internal machine users (ie: postgres, biohub_api).
+   */
+  DATABASE = 'DATABASE'
 }
 
 /**
@@ -35,14 +41,4 @@
  */
 export enum SOURCE_SYSTEM {
   'SIMS-SVC-4464' = 'SIMS-SVC-4464'
-=======
-  /**
-   * External machine users (ie: keycloak service client users for external platform applications).
-   */
-  SYSTEM = 'SYSTEM',
-  /**
-   * Internal machine users (ie: postgres, biohub_api).
-   */
-  DATABASE = 'DATABASE'
->>>>>>> 1eb710d3
 }