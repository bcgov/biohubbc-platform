import { IDBConnection } from '../database/db';
import { HTTP403 } from '../errors/http-error';
<<<<<<< HEAD
import {
  ArtifactPersecution,
  PersecutionAndHarmSecurity,
  SecurityRepository,
  SECURITY_APPLIED_STATUS
} from '../repositories/security-repository';
=======
import { PersecutionAndHarmSecurity, SecurityRepository } from '../repositories/security-repository';
>>>>>>> ba79793c
import { getS3SignedURL } from '../utils/file-utils';
import { getLogger } from '../utils/logger';
import { ArtifactService } from './artifact-service';
import { DBService } from './db-service';
import { UserService } from './user-service';

const defaultLog = getLogger('services/security-service');

/**
 * A service for maintaining security artifacts.
 *
 * @export
 * @class SecurityService
 */
export class SecurityService extends DBService {
  securityRepository: SecurityRepository;
  artifactService: ArtifactService;
  userService: UserService;

  constructor(connection: IDBConnection) {
    super(connection);

    this.securityRepository = new SecurityRepository(connection);
    this.artifactService = new ArtifactService(connection);
    this.userService = new UserService(connection);
  }

  /**
   * Get persecution and harm rules.
   *
   * @return {*}  {Promise<PersecutionAndHarmSecurity[]>}
   * @memberof SecurityService
   */
  async getPersecutionAndHarmRules(): Promise<PersecutionAndHarmSecurity[]> {
    defaultLog.debug({ label: 'getPersecutionAndHarmRules' });

    return this.securityRepository.getPersecutionAndHarmRules();
  }

  /**
   * Get Security Status by Artifact Id.
   *
   * @param {number} artifactId
   * @return {*}  {Promise<SECURITY_APPLIED_STATUS>}
   * @memberof SecurityService
   */
  async getSecurtyAppliedStatus(artifactId: number): Promise<SECURITY_APPLIED_STATUS> {
    defaultLog.debug({ label: 'getSecurtyAppliedStatus' });

    const artifactService = new ArtifactService(this.connection);

    const artifact = await artifactService.getArtifactById(artifactId);

    if (artifact.security_review_timestamp === null) {
      return SECURITY_APPLIED_STATUS.PENDING;
    }

    const persecutionAndHarmRules = await this.getPersecutionAndHarmRulesByArtifactId(artifactId);

    if (!persecutionAndHarmRules.length) {
      return SECURITY_APPLIED_STATUS.UNSECURED;
    }

    return SECURITY_APPLIED_STATUS.SECURED;
  }

  /**
   * Get persecution and harm rules by artifact ID.
   *
   * @param {number} artifactId
   * @return {*}  {Promise<ArtifactPersecution[]>}
   * @memberof SecurityService
   */
  async getPersecutionAndHarmRulesByArtifactId(artifactId: number): Promise<ArtifactPersecution[]> {
    defaultLog.debug({ label: 'getPersecutionAndHarmRulesByArtifactId' });

    return this.securityRepository.getPersecutionAndHarmRulesByArtifactId(artifactId);
  }

  /**
   * Apply security rules to all selected artifacts.
   *
   * @param {SecurityReason[]} securityReasons
   * @param {Artifact[]} selectedArtifacts
   * @return {*}  {(Promise<({ artifact_persecution_id: number } | undefined)[]>)}
   * @memberof SecurityService
   */
  async applySecurityRulesToArtifacts(
    artifactIds: number[],
    securityReasonIds: number[]
  ): Promise<{ artifact_persecution_id: number }[]> {
    defaultLog.debug({ label: 'applySecurityRulesToArtifacts' });

    const artifactService = new ArtifactService(this.connection);

    const promises: Promise<any>[] = [];

    for (const artifactId of artifactIds) {
      promises.push(this.applySecurityRulesToArtifact(artifactId, securityReasonIds));
      await artifactService.updateArtifactSecurityReviewTimestamp(artifactId);
    }

    return Promise.all(promises);
  }

  async applySecurityRulesToArtifact(
    artifactId: number,
    securityReasonIds: number[]
  ): Promise<{ artifact_persecution_id: number }[]> {
    defaultLog.debug({ label: 'applySecurityRulesToArtifact' });

    // Get any existing rules for this artifact
    const existingRules = await this.getPersecutionAndHarmRulesByArtifactId(artifactId);

    // Filter out any existing rules that are not in the new list
    const existingRulesToDelete = existingRules.filter((existingRule) => {
      return !securityReasonIds.includes(existingRule.persecution_or_harm_id);
    });

    // Delete any existing rules that are not in the new list
    if (existingRulesToDelete.length) {
      const promises: Promise<any>[] = [];

      existingRulesToDelete.forEach((existingRule) => {
        promises.push(
          this.securityRepository.deleteSecurityRuleFromArtifact(artifactId, existingRule.persecution_or_harm_id)
        );
      });

      await Promise.all(promises);
    }

    // Filter out any new rules that are already in the existing list
    const newRulesToAdd = securityReasonIds.filter((securityReasonId) => {
      return !existingRules.map((existingRule) => existingRule.persecution_or_harm_id).includes(securityReasonId);
    });

    const promises: Promise<any>[] = [];
    // Add any new rules that are not in the existing list
    newRulesToAdd.forEach((securityReasonId: number) => {
      promises.push(this.securityRepository.applySecurityRulesToArtifact(artifactId, securityReasonId));
    });

    return Promise.all(promises);
  }

  async deleteSecurityRuleFromArtifact(artifactId: number, securityReasonId: number): Promise<void> {
    defaultLog.debug({ label: 'deleteSecurityRuleFromArtifact' });

    await this.securityRepository.deleteSecurityRuleFromArtifact(artifactId, securityReasonId);
  }

  /**
   * Returns the signed URL of a document for which a user has permissions.
   *
   * Rules:
   * non-admin user cannot access the document when:
   ** - it is pending review, OR
   ** - user hasn't been granted an exception to every security rule
   *
   * non-admin user can access the document when:
   * - document is not secured
   * - user has the correct exceptions
   *
   *
   * @param {number} artifactId
   * @return {*}  {Promise<any>}
   * @memberof SecurityService
   */
  async getSecuredArtifactBasedOnRulesAndPermissions(artifactId: number): Promise<any> {
    const isSystemUserAdmin = await this.userService.isSystemUserAdmin();

    const userId = this.connection.systemUserId();

    const artifact = await this.artifactService.getArtifactById(artifactId);

    const isDocumentPendingReview = artifact.security_review_timestamp ? false : true;

    if (!isSystemUserAdmin && isDocumentPendingReview) {
      throw new HTTP403('Documents that are pending review can only be downloaded by administrators.');
    }

    const documentSecurityRules = await this.getDocumentPersecutionAndHarmRules(artifactId);

    const pers_harm_exceptions = await this.getPersecutionAndHarmExceptionsByUser(userId);

    const userHasExceptionsToAllRules = documentSecurityRules.every((rule) => pers_harm_exceptions.includes(rule));

    if (
      !isSystemUserAdmin &&
      !isDocumentPendingReview &&
      documentSecurityRules.length > 0 &&
      !userHasExceptionsToAllRules
    ) {
      throw new HTTP403('You do not have access to this document.');
    }

    // access is granted because
    // 1) admin
    // 2) document is unsecured (not pending review, and has no security rules)
    // 3) non-admin has exceptions all security rules

    return getS3SignedURL(artifact.key);
  }

  /**
   * Get the persecution or harm rules for which a user is granted exception
   *
   * @param {number} userId
   * @return {*}  {Promise<number[]>}
   * @memberof SecurityService
   */
  async getPersecutionAndHarmExceptionsByUser(userId: number): Promise<number[]> {
    defaultLog.debug({ label: 'getPersecutionAndHarmExceptionsByUser' });

    return (await this.securityRepository.getPersecutionAndHarmRulesExceptionsByUserId(userId)).map(
      (item) => item.persecution_or_harm_id
    );
  }

  /**
   * Get the persecution and harm rules for a given artifact
   *
   * @param {number} artifactId
   * @return {*}  {Promise<number[]>}
   * @memberof SecurityService
   */
  async getDocumentPersecutionAndHarmRules(artifactId: number): Promise<number[]> {
    defaultLog.debug({ label: 'getDocumentPersecutionAndHarmRules' });
    return (await this.securityRepository.getDocumentPersecutionAndHarmRules(artifactId)).map(
      (item) => item.persecution_or_harm_id
    );
  }

  /**
   * Returns the signed URL of a document for which a user has permissions.
   *
   * Rules:
   * non-admin user cannot access the document when:
   ** - it is pending review, OR
   ** - user hasn't been granted an exception to every security rule
   *
   * non-admin user can access the document when:
   * - document is not secured
   * - user has the correct exceptions
   *
   *
   * @param {number} artifactId
   * @return {*}  {Promise<any>}
   * @memberof SecurityService
   */
  async getSecuredArtifactBasedOnRulesAndPermissions(artifactId: number): Promise<any> {
    const isSystemUserAdmin = await this.userService.isSystemUserAdmin();

    const userId = this.connection.systemUserId();

    const artifact = await this.artifactService.getArtifactById(artifactId);

    const isDocumentPendingReview = artifact.security_review_timestamp ? false : true;

    if (!isSystemUserAdmin && isDocumentPendingReview) {
      throw new HTTP403('Documents that are pending review can only be downloaded by administrators.');
    }

    const documentSecurityRules = await this.getDocumentPersecutionAndHarmRules(artifactId);

    const pers_harm_exceptions = await this.getPersecutionAndHarmExceptionsByUser(userId);

    const userHasExceptionsToAllRules = documentSecurityRules.every((rule) => pers_harm_exceptions.includes(rule));

    if (
      !isSystemUserAdmin &&
      !isDocumentPendingReview &&
      documentSecurityRules.length > 0 &&
      !userHasExceptionsToAllRules
    ) {
      throw new HTTP403('You do not have access to this document.');
    }

    // access is granted because
    // 1) admin
    // 2) document is unsecured (not pending review, and has no security rules)
    // 3) non-admin has exceptions all security rules

    return getS3SignedURL(artifact.key);
  }

  /**
   * Get the persecution or harm rules for which a user is granted exception
   *
   * @param {number} userId
   * @return {*}  {Promise<number[]>}
   * @memberof SecurityService
   */
  async getPersecutionAndHarmExceptionsByUser(userId: number): Promise<number[]> {
    defaultLog.debug({ label: 'getPersecutionAndHarmExceptionsByUser' });

    return (await this.securityRepository.getPersecutionAndHarmRulesExceptionsByUserId(userId)).map(
      (item) => item.persecution_or_harm_id
    );
  }

  /**
   * Get the persecution and harm rules for a given artifact
   *
   * @param {number} artifactId
   * @return {*}  {Promise<number[]>}
   * @memberof SecurityService
   */
  async getDocumentPersecutionAndHarmRules(artifactId: number): Promise<number[]> {
    defaultLog.debug({ label: 'getDocumentPersecutionAndHarmRules' });
    return (await this.securityRepository.getDocumentPersecutionAndHarmRules(artifactId)).map(
      (item) => item.persecution_or_harm_id
    );
  }
}<|MERGE_RESOLUTION|>--- conflicted
+++ resolved
@@ -1,15 +1,6 @@
 import { IDBConnection } from '../database/db';
 import { HTTP403 } from '../errors/http-error';
-<<<<<<< HEAD
-import {
-  ArtifactPersecution,
-  PersecutionAndHarmSecurity,
-  SecurityRepository,
-  SECURITY_APPLIED_STATUS
-} from '../repositories/security-repository';
-=======
-import { PersecutionAndHarmSecurity, SecurityRepository } from '../repositories/security-repository';
->>>>>>> ba79793c
+import { ArtifactPersecution, PersecutionAndHarmSecurity, SECURITY_APPLIED_STATUS, SecurityRepository } from '../repositories/security-repository';
 import { getS3SignedURL } from '../utils/file-utils';
 import { getLogger } from '../utils/logger';
 import { ArtifactService } from './artifact-service';
@@ -261,41 +252,41 @@
    * @return {*}  {Promise<any>}
    * @memberof SecurityService
    */
-  async getSecuredArtifactBasedOnRulesAndPermissions(artifactId: number): Promise<any> {
-    const isSystemUserAdmin = await this.userService.isSystemUserAdmin();
-
-    const userId = this.connection.systemUserId();
-
-    const artifact = await this.artifactService.getArtifactById(artifactId);
-
-    const isDocumentPendingReview = artifact.security_review_timestamp ? false : true;
-
-    if (!isSystemUserAdmin && isDocumentPendingReview) {
-      throw new HTTP403('Documents that are pending review can only be downloaded by administrators.');
-    }
-
-    const documentSecurityRules = await this.getDocumentPersecutionAndHarmRules(artifactId);
-
-    const pers_harm_exceptions = await this.getPersecutionAndHarmExceptionsByUser(userId);
-
-    const userHasExceptionsToAllRules = documentSecurityRules.every((rule) => pers_harm_exceptions.includes(rule));
-
-    if (
-      !isSystemUserAdmin &&
-      !isDocumentPendingReview &&
-      documentSecurityRules.length > 0 &&
-      !userHasExceptionsToAllRules
-    ) {
-      throw new HTTP403('You do not have access to this document.');
-    }
-
-    // access is granted because
-    // 1) admin
-    // 2) document is unsecured (not pending review, and has no security rules)
-    // 3) non-admin has exceptions all security rules
-
-    return getS3SignedURL(artifact.key);
-  }
+  // async getSecuredArtifactBasedOnRulesAndPermissions(artifactId: number): Promise<any> {
+  //   const isSystemUserAdmin = await this.userService.isSystemUserAdmin();
+
+  //   const userId = this.connection.systemUserId();
+
+  //   const artifact = await this.artifactService.getArtifactById(artifactId);
+
+  //   const isDocumentPendingReview = artifact.security_review_timestamp ? false : true;
+
+  //   if (!isSystemUserAdmin && isDocumentPendingReview) {
+  //     throw new HTTP403('Documents that are pending review can only be downloaded by administrators.');
+  //   }
+
+  //   const documentSecurityRules = await this.getDocumentPersecutionAndHarmRules(artifactId);
+
+  //   const pers_harm_exceptions = await this.getPersecutionAndHarmExceptionsByUser(userId);
+
+  //   const userHasExceptionsToAllRules = documentSecurityRules.every((rule) => pers_harm_exceptions.includes(rule));
+
+  //   if (
+  //     !isSystemUserAdmin &&
+  //     !isDocumentPendingReview &&
+  //     documentSecurityRules.length > 0 &&
+  //     !userHasExceptionsToAllRules
+  //   ) {
+  //     throw new HTTP403('You do not have access to this document.');
+  //   }
+
+  //   // access is granted because
+  //   // 1) admin
+  //   // 2) document is unsecured (not pending review, and has no security rules)
+  //   // 3) non-admin has exceptions all security rules
+
+  //   return getS3SignedURL(artifact.key);
+  // }
 
   /**
    * Get the persecution or harm rules for which a user is granted exception
@@ -304,13 +295,13 @@
    * @return {*}  {Promise<number[]>}
    * @memberof SecurityService
    */
-  async getPersecutionAndHarmExceptionsByUser(userId: number): Promise<number[]> {
-    defaultLog.debug({ label: 'getPersecutionAndHarmExceptionsByUser' });
-
-    return (await this.securityRepository.getPersecutionAndHarmRulesExceptionsByUserId(userId)).map(
-      (item) => item.persecution_or_harm_id
-    );
-  }
+  // async getPersecutionAndHarmExceptionsByUser(userId: number): Promise<number[]> {
+  //   defaultLog.debug({ label: 'getPersecutionAndHarmExceptionsByUser' });
+
+  //   return (await this.securityRepository.getPersecutionAndHarmRulesExceptionsByUserId(userId)).map(
+  //     (item) => item.persecution_or_harm_id
+  //   );
+  // }
 
   /**
    * Get the persecution and harm rules for a given artifact
@@ -319,10 +310,10 @@
    * @return {*}  {Promise<number[]>}
    * @memberof SecurityService
    */
-  async getDocumentPersecutionAndHarmRules(artifactId: number): Promise<number[]> {
-    defaultLog.debug({ label: 'getDocumentPersecutionAndHarmRules' });
-    return (await this.securityRepository.getDocumentPersecutionAndHarmRules(artifactId)).map(
-      (item) => item.persecution_or_harm_id
-    );
-  }
+  // async getDocumentPersecutionAndHarmRules(artifactId: number): Promise<number[]> {
+  //   defaultLog.debug({ label: 'getDocumentPersecutionAndHarmRules' });
+  //   return (await this.securityRepository.getDocumentPersecutionAndHarmRules(artifactId)).map(
+  //     (item) => item.persecution_or_harm_id
+  //   );
+  // }
 }