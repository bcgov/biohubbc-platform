--- conflicted
+++ resolved
@@ -15,21 +15,13 @@
 
 export class ValidationService extends DBService {
   validationRepository: ValidationRepository;
-<<<<<<< HEAD
-  validationProperties: Map<string, IFeatureProperties[]>;
-=======
   validationPropertiesCache: Map<string, IFeatureProperties[]>;
->>>>>>> c955dec4
 
   constructor(connection: IDBConnection) {
     super(connection);
 
     this.validationRepository = new ValidationRepository(connection);
-<<<<<<< HEAD
-    this.validationProperties = new Map<string, IFeatureProperties[]>();
-=======
     this.validationPropertiesCache = new Map<string, IFeatureProperties[]>();
->>>>>>> c955dec4
   }
 
   /**
@@ -63,23 +55,14 @@
         // validate feature properties
         await this.validateProperties(featureValidationProperties, feature.properties);
       }
-<<<<<<< HEAD
-    } catch (e) {
-      console.log(e);
-=======
     } catch (error) {
-      console.log(error);
->>>>>>> c955dec4
+      console.error(error);
       return false;
     }
     return true;
   }
 
-<<<<<<< HEAD
-  async validateProperties(properties: IFeatureProperties[], dataProperties: any): Promise<boolean> {
-=======
   validateProperties(properties: IFeatureProperties[], dataProperties: any): boolean {
->>>>>>> c955dec4
     const throwPropertyError = (property: IFeatureProperties) => {
       throw new Error(`Property ${property.name} is not of type ${property.type}`);
     };
@@ -91,40 +74,6 @@
         throw new Error(`Property ${property.name} not found in data`);
       }
 
-<<<<<<< HEAD
-      if (property.type === 'string') {
-        if (typeof dataProperty !== 'string') {
-          throwPropertyError(property);
-        }
-      } else if (property.type === 'number') {
-        if (typeof dataProperty !== 'number') {
-          throwPropertyError(property);
-        }
-      } else if (property.type === 'boolean') {
-        if (typeof dataProperty !== 'boolean') {
-          throwPropertyError(property);
-        }
-      } else if (property.type === 'object') {
-        if (typeof dataProperty !== 'object') {
-          throwPropertyError(property);
-        }
-      } else if (property.type === 'spatial') {
-        if (Array.isArray(dataProperty) === false) {
-          throwPropertyError(property);
-        }
-      } else if (property.type === 'datetime') {
-        if (typeof dataProperty !== 'string') {
-          throwPropertyError(property);
-        }
-
-        const date = new Date(dataProperty);
-
-        if (date.toString() === 'Invalid Date') {
-          throw new Error(`Property ${property.name} is not a valid date`);
-        }
-      } else {
-        throw new Error(`Property ${property.name} has an invalid type`);
-=======
       switch (property.type) {
         case 'string':
           if (typeof dataProperty !== 'string') {
@@ -167,7 +116,6 @@
         }
         default:
           throw new Error(`Property ${property.name} has an invalid type`);
->>>>>>> c955dec4
       }
     }
 
@@ -175,16 +123,6 @@
   }
 
   async getFeatureValidationProperties(featureType: string): Promise<IFeatureProperties[]> {
-<<<<<<< HEAD
-    if (this.validationProperties.get(featureType) === undefined) {
-      this.validationProperties.set(
-        featureType,
-        await this.validationRepository.getFeatureValidationProperties(featureType)
-      );
-    }
-
-    return this.validationProperties.get(featureType) as IFeatureProperties[];
-=======
     let properties = this.validationPropertiesCache.get(featureType);
 
     if (!properties) {
@@ -194,7 +132,6 @@
     }
 
     return properties;
->>>>>>> c955dec4
   }
 
   /**
