--- conflicted
+++ resolved
@@ -428,16 +428,17 @@
     });
   }
 
-  /**
-<<<<<<< HEAD
+/**
    * 
    * @param datasetId 
    * @returns 
    */
-  async getHandleBarsTemplateByDatasetId(datasetId: string): Promise<IHandlebarsTemplates> {
-
-    return this.submissionRepository.getHandleBarsTemplateByDatasetId(datasetId);
-=======
+async getHandleBarsTemplateByDatasetId(datasetId: string): Promise<IHandlebarsTemplates> {
+
+  return this.submissionRepository.getHandleBarsTemplateByDatasetId(datasetId);
+}
+
+  /**
    * Gets datasets that have artifacts that require a security review.
    * This will roll up any related projects to provide a "total" count of artifacts to review
    *
@@ -506,6 +507,5 @@
    */
   async updateSubmissionMetadataWithSearchKeys(submissionId: number, datasetSearch: any): Promise<number> {
     return this.submissionRepository.updateSubmissionMetadataWithSearchKeys(submissionId, datasetSearch);
->>>>>>> 6a5a8947
   }
 }