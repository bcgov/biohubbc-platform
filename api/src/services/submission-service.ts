--- conflicted
+++ resolved
@@ -556,7 +556,6 @@
     return this.submissionRepository.getReviewedSubmissionsForAdmins();
   }
 
-<<<<<<< HEAD
   /**
    * Get all submissions (with security status) that have been reviewed.
    *
@@ -565,7 +564,7 @@
    */
   async getReviewedSubmissionsWithSecurity(): Promise<SubmissionWithSecurityRecord[]> {
     return this.submissionRepository.getReviewedSubmissionsWithSecurity();
-=======
+  }
   /*
    * Retrieves submission data from the submission table.
    *
@@ -607,6 +606,5 @@
     }
 
     return { submission, features: { dataset, sampleSites, animals, observations } };
->>>>>>> ace08d23
   }
 }