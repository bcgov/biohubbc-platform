import { IDBConnection } from '../database/db';
import {
  IInsertSubmissionRecord,
<<<<<<< HEAD
  ISourceTransformModel,
=======
  ISearchSubmissionCriteria,
>>>>>>> 94993a72
  ISubmissionModel,
  SubmissionRepository,
  SUBMISSION_MESSAGE_TYPE,
  SUBMISSION_STATUS_TYPE
} from '../repositories/submission-repository';
import { DBService } from './db-service';

export class SubmissionService extends DBService {
  submissionRepository: SubmissionRepository;

  constructor(connection: IDBConnection) {
    super(connection);

    this.submissionRepository = new SubmissionRepository(connection);
  }

  async findSubmissionByCriteria(submissionCriteria: ISearchSubmissionCriteria): Promise<{ submission_id: number }[]> {
    return this.submissionRepository.findSubmissionByCriteria(submissionCriteria);
  }

  /**
   * Insert a new submission record.
   *
   * @param {IInsertSubmissionRecord} submissionData
   * @return {*}  {Promise<{ submission_id: number }>}
   * @memberof SubmissionService
   */
  async insertSubmissionRecord(submissionData: IInsertSubmissionRecord): Promise<{ submission_id: number }> {
    return this.submissionRepository.insertSubmissionRecord(submissionData);
  }

  /**
   * Update the `input_key` column of a submission record.
   *
   * @param {number} submissionId
   * @param {IInsertSubmissionRecord['input_key']} inputKey
   * @return {*}  {Promise<{ submission_id: number }>}
   * @memberof SubmissionService
   */
  async updateSubmissionRecordInputKey(
    submissionId: number,
    inputKey: IInsertSubmissionRecord['input_key']
  ): Promise<{ submission_id: number }> {
    return this.submissionRepository.updateSubmissionRecordInputKey(submissionId, inputKey);
  }

  /**
   * Get submission record by id.
   *
   * @param {number} submissionId
   * @return {*}  {Promise<ISubmissionModel>}
   * @memberof SubmissionService
   */
  async getSubmissionRecordBySubmissionId(submissionId: number): Promise<ISubmissionModel> {
    return this.submissionRepository.getSubmissionRecordBySubmissionId(submissionId);
  }

  /**
   * Get source transform record by its associated source system user id.
   *
   * @param {number} systemUserId
   * @return {*}  {Promise<ISourceTransformModel>}
   * @memberof SubmissionService
   */
  async getSourceTransformRecordBySystemUserId(systemUserId: number): Promise<ISourceTransformModel> {
    return this.submissionRepository.getSourceTransformRecordBySystemUserId(systemUserId);
  }

  /**
   * Insert a submission status record.
   *
   * @param {number} submissionId
   * @param {SUBMISSION_STATUS_TYPE} submissionStatusType
   * @return {*}  {Promise<{
   *     submission_status_id: number;
   *     submission_status_type_id: number;
   *   }>}
   * @memberof SubmissionService
   */
  async insertSubmissionStatus(
    submissionId: number,
    submissionStatusType: SUBMISSION_STATUS_TYPE
  ): Promise<{
    submission_status_id: number;
    submission_status_type_id: number;
  }> {
    return this.submissionRepository.insertSubmissionStatus(submissionId, submissionStatusType);
  }

  /**
   * Insert a submission message record.
   *
   * @param {number} submissionStatusId
   * @param {SUBMISSION_MESSAGE_TYPE} submissionMessageType
   * @return {*}  {Promise<{
   *     submission_message_id: number;
   *     submission_message_type_id: number;
   *   }>}
   * @memberof SubmissionService
   */
  async insertSubmissionMessage(
    submissionStatusId: number,
    submissionMessageType: SUBMISSION_MESSAGE_TYPE
  ): Promise<{
    submission_message_id: number;
    submission_message_type_id: number;
  }> {
    return this.submissionRepository.insertSubmissionMessage(submissionStatusId, submissionMessageType);
  }
}<|MERGE_RESOLUTION|>--- conflicted
+++ resolved
@@ -1,11 +1,8 @@
 import { IDBConnection } from '../database/db';
 import {
   IInsertSubmissionRecord,
-<<<<<<< HEAD
+  ISearchSubmissionCriteria,
   ISourceTransformModel,
-=======
-  ISearchSubmissionCriteria,
->>>>>>> 94993a72
   ISubmissionModel,
   SubmissionRepository,
   SUBMISSION_MESSAGE_TYPE,
