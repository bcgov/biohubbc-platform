import { GetObjectOutput } from 'aws-sdk/clients/s3';
import { IDBConnection } from '../database/db';
import { ApiExecuteSQLError, ApiGeneralError } from '../errors/api-error';
import {
  ISearchSubmissionCriteria,
  ISourceTransformModel,
  ISubmissionJobQueue,
  ISubmissionMetadataRecord,
  ISubmissionModel,
  ISubmissionModelWithStatus,
  ISubmissionObservationRecord,
  ISubmissionRecord,
  ISubmissionRecordWithSpatial,
  SubmissionRepository,
  SUBMISSION_MESSAGE_TYPE,
  SUBMISSION_STATUS_TYPE
} from '../repositories/submission-repository';
import { getFileFromS3 } from '../utils/file-utils';
import { EMLFile } from '../utils/media/eml/eml-file';
import { DBService } from './db-service';
import { UserService } from './user-service';

export class SubmissionService extends DBService {
  submissionRepository: SubmissionRepository;

  constructor(connection: IDBConnection) {
    super(connection);

    this.submissionRepository = new SubmissionRepository(connection);
  }

  /**
   * Search with keyword or spatial for submission IDs
   *
   * @param {ISearchSubmissionCriteria} submissionCriteria
   * @return {*}  {Promise<{ submission_id: number }[]>}
   * @memberof SubmissionService
   */
  async findSubmissionByCriteria(submissionCriteria: ISearchSubmissionCriteria): Promise<{ submission_id: number }[]> {
    return this.submissionRepository.findSubmissionByCriteria(submissionCriteria);
  }

  /**
   * Insert a new submission record.
   *
   * @param {ISubmissionRecord} submissionData
   * @return {*}  {Promise<{ submission_id: number }>}
   * @memberof SubmissionService
   */
  async insertSubmissionRecord(submissionData: ISubmissionRecord): Promise<{ submission_id: number }> {
    return this.submissionRepository.insertSubmissionRecord(submissionData);
  }

  /**
<<<<<<< HEAD
=======
   * Insert a new submission record, returning the record having the matching UUID if it already exists
   *
   * @param {IInsertSubmissionRecord} submissionData
   * @return {*}  {Promise<{ submission_id: number }>}
   * @memberof SubmissionService
   */
  async getOrInsertSubmissionRecord(submissionData: IInsertSubmissionRecord): Promise<{ submission_id: number }> {
    return this.submissionRepository.getOrInsertSubmissionRecord(submissionData);
  }

  /**
   * Update the `input_key` column of a submission record.
   *
   * @param {number} submissionId
   * @param {IInsertSubmissionRecord['input_key']} inputKey
   * @return {*}  {Promise<{ submission_id: number }>}
   * @memberof SubmissionService
   */
  async updateSubmissionRecordInputKey(submissionId: number, inputKey: string): Promise<{ submission_id: number }> {
    return this.submissionRepository.updateSubmissionRecordInputKey(submissionId, inputKey);
  }

  /**
>>>>>>> 17e5b052
   * Update the `eml_source` column of a submission record.
   *
   * @param {number} submissionId
   * @param {EMLFile} file
   * @return {*}  {Promise<{ submission_id: number }>}
   * @memberof SubmissionService
   */
  async updateSubmissionMetadataEMLSource(
    submissionId: number,
    file: EMLFile
  ): Promise<{ submission_metadata_id: number }> {
    return this.submissionRepository.updateSubmissionMetadataEMLSource(submissionId, file);
  }

  /**
   * Update the `eml_json_source` column of a submission record.
   *
   * @param {number} submissionId
   * @param {ISubmissionRecord['eml_json_source']} EMLJSONSource
   * @return {*}  {Promise<{ submission_metadata_id: number }>}
   * @memberof SubmissionService
   */
  async updateSubmissionRecordEMLJSONSource(
    submissionId: number,
<<<<<<< HEAD
    EMLJSONSource: ISubmissionMetadataRecord['eml_json_source']
  ): Promise<{ submission_metadata_id: number }> {
    return this.submissionRepository.updateSubmissionMetadataEMLJSONSource(submissionId, EMLJSONSource);
=======
    EMLJSONSource: string
  ): Promise<{ submission_id: number }> {
    return this.submissionRepository.updateSubmissionRecordEMLJSONSource(submissionId, EMLJSONSource);
>>>>>>> 17e5b052
  }

  /**
   * Get submission record by id.
   *
   * @param {number} submissionId
   * @return {*}  {Promise<ISubmissionModel>}
   * @memberof SubmissionService
   */
  async getSubmissionRecordBySubmissionId(submissionId: number): Promise<ISubmissionModel> {
    return this.submissionRepository.getSubmissionRecordBySubmissionId(submissionId);
  }

  /**
   * Get submission record by uuid.
   *
   * @param {number} uuid
   * @return {*}  {Promise<{ submission_id: number }>}
   * @memberof SubmissionService
   */
  async getSubmissionIdByUUID(uuid: string): Promise<{ submission_id: number }> {
    return this.submissionRepository.getSubmissionIdByUUID(uuid);
  }

  /**
   * Set record_end_date of submission id
   *
   * @param {number} submissionId
   * @return {*}  {Promise<{ submission_id: number }>}
   * @memberof SubmissionService
   */
  async updateSubmissionMetadataRecordEndDate(submissionId: number): Promise<number> {
    return this.submissionRepository.updateSubmissionMetadataRecordEndDate(submissionId);
  }

  /**
   * Set record_effective_timestamp of submission id
   *
   * @param {number} submissionId
   * @return {*}  {Promise<{ submission_id: number }>}
   * @memberof SubmissionService
   */
  async updateSubmissionMetadataRecordEffectiveDate(submissionId: number): Promise<number> {
    return this.submissionRepository.updateSubmissionMetadataRecordEffectiveDate(submissionId);
  }

  async updateSubmissionObservationRecordEndDate(submissionId: number): Promise<number> {
    return this.submissionRepository.updateSubmissionObservationRecordEndDate(submissionId);
  }

  async updateSubmissionObservationRecordEffectiveDate(submissionId: number): Promise<number> {
    return this.submissionRepository.updateSubmissionObservationRecordEffectiveDate(submissionId);
  }

  /**
   * Get source transform record by its associated source system user id.
   *
   * @param {number} systemUserId
   * @return {*}  {Promise<ISourceTransformModel>}
   * @memberof SubmissionService
   */
  async getSourceTransformRecordBySystemUserId(systemUserId: number, version?: string): Promise<ISourceTransformModel> {
    return this.submissionRepository.getSourceTransformRecordBySystemUserId(systemUserId, version);
  }

  /**
   * Get json representation of eml source from submission.
   *
   * @param {number} submissionId
   * @param {string} transform
   * @return {string}
   * @memberof SubmissionService
   */
  async getSubmissionMetadataJson(submissionId: number, transform: string): Promise<string> {
    return this.submissionRepository.getSubmissionMetadataJson(submissionId, transform);
  }

  /**
   * Get source transform record by its associated source transform id.
   *
   * @param {number} sourceTransformId
   * @return {*}  {Promise<ISourceTransformModel>}
   * @memberof SubmissionService
   */
  async getSourceTransformRecordBySourceTransformId(sourceTransformId: number): Promise<ISourceTransformModel> {
    return this.submissionRepository.getSourceTransformRecordBySourceTransformId(sourceTransformId);
  }

  /**
   * Get json representation of eml source from submission by datasetId.
   *
   * @param {string} datasetId
   * @return {string}
   * @memberof SubmissionService
   */
  async getSubmissionRecordEMLJSONByDatasetId(datasetId: string): Promise<string> {
    const response = await this.submissionRepository.getSubmissionRecordEMLJSONByDatasetId(datasetId);

    if (response.rowCount !== 1) {
      throw new ApiExecuteSQLError('Failed to get dataset', [
        'SubmissionRepository->getSubmissionRecordEMLJSONByDatasetId',
        'rowCount was null or undefined, expected rowCount = 1'
      ]);
    }

    return response.rows[0].eml_json_source;
  }

  /**
   * Find json representation of eml source from submission by datasetId. May return null if `datasetId` does not match
   * any existing records.
   *
   * @param {string} datasetId
   * @return {string | null}
   * @memberof SubmissionService
   */
  async findSubmissionRecordEMLJSONByDatasetId(datasetId: string): Promise<string | null> {
    const response = await this.submissionRepository.getSubmissionRecordEMLJSONByDatasetId(datasetId);

    if (response.rowCount !== 1) {
      return null;
    }

    return response.rows[0].eml_json_source;
  }

  /**
   * Insert a submission status record.
   *
   * @param {number} submissionId
   * @param {SUBMISSION_STATUS_TYPE} submissionStatusType
   * @return {*}  {Promise<{
   *     submission_status_id: number;
   *     submission_status_type_id: number;
   *   }>}
   * @memberof SubmissionService
   */
  async insertSubmissionStatus(
    submissionId: number,
    submissionStatusType: SUBMISSION_STATUS_TYPE
  ): Promise<{
    submission_status_id: number;
    submission_status_type_id: number;
  }> {
    return this.submissionRepository.insertSubmissionStatus(submissionId, submissionStatusType);
  }

  /**
   * Insert a submission message record.
   *
   * @param {number} submissionStatusId
   * @param {SUBMISSION_MESSAGE_TYPE} submissionMessageType
   * @return {*}  {Promise<{
   *     submission_message_id: number;
   *     submission_message_type_id: number;
   *   }>}
   * @memberof SubmissionService
   */
  async insertSubmissionMessage(
    submissionStatusId: number,
    submissionMessageType: SUBMISSION_MESSAGE_TYPE,
    submissionMessage: string
  ): Promise<{
    submission_message_id: number;
    submission_message_type_id: number;
  }> {
    return this.submissionRepository.insertSubmissionMessage(
      submissionStatusId,
      submissionMessageType,
      submissionMessage
    );
  }

  /**
   * List all submissions
   *
   * @param {number} submissionId
   * @return {*}  {Promise<ISubmissionModelWithStatus>}
   * @memberof SubmissionService
   */
  async listSubmissionRecords(): Promise<ISubmissionModelWithStatus[]> {
    return this.submissionRepository.listSubmissionRecords();
  }

  /**
   * Returns Intake file from S3
   *
   * @param {string} s3FileLocation
   * @return {*}  {Promise<GetObjectOutput>}
   * @memberof SubmissionService
   */
  async getIntakeFileFromS3(s3FileLocation: string): Promise<GetObjectOutput> {
    return this.getFileFromS3(s3FileLocation);
  }

  /**
   * Collect filename from S3
   *
   * @param {string} fileName
   * @return {*}  {Promise<GetObjectOutput>}
   * @memberof SubmissionService
   */
  async getFileFromS3(fileName: string): Promise<GetObjectOutput> {
    const s3File = await getFileFromS3(fileName);

    console.log('s3File', s3File);

    if (!s3File) {
      throw new ApiGeneralError('Failed to get file from S3');
    }

    return s3File;
  }

  /**
   * Inserts both the status and message of a submission
   *
   * @param {number} submissionId
   * @param {SUBMISSION_STATUS_TYPE} submissionStatusType
   * @param {SUBMISSION_MESSAGE_TYPE} submissionMessageType
   * @param {string} submissionMessage
   * @return {*}  {Promise<{
   *     submission_status_id: number;
   *     submission_message_id: number;
   *   }>}
   * @memberof SubmissionService
   */
  async insertSubmissionStatusAndMessage(
    submissionId: number,
    submissionStatusType: SUBMISSION_STATUS_TYPE,
    submissionMessageType: SUBMISSION_MESSAGE_TYPE,
    submissionMessage: string
  ): Promise<{
    submission_status_id: number;
    submission_message_id: number;
  }> {
    const submission_status_id = (
      await this.submissionRepository.insertSubmissionStatus(submissionId, submissionStatusType)
    ).submission_status_id;

    const submission_message_id = (
      await this.submissionRepository.insertSubmissionMessage(
        submission_status_id,
        submissionMessageType,
        submissionMessage
      )
    ).submission_message_id;

    return {
      submission_status_id,
      submission_message_id
    };
  }

  /**
   * Retrieves an array of submission records with spatial count by dataset id.
   *
   * @param {string[]} datasetIds
   * @return {*}  {(Promise<(ISubmissionRecordWithSpatial | null)[]>)}
   * @memberof SubmissionService
   */
  async findSubmissionRecordsWithSpatialCount(datasetIds: string[]): Promise<(ISubmissionRecordWithSpatial | null)[]> {
    return Promise.all(datasetIds.map(async (datasetId) => this.findSubmissionRecordWithSpatialCount(datasetId)));
  }

  /**
   * Retrieves a submission record with spatial count by dataset id.
   *
   * @param {string} datasetId
   * @return {*}  {(Promise<ISubmissionRecordWithSpatial | null>)}
   * @memberof SubmissionService
   */
  async findSubmissionRecordWithSpatialCount(datasetId: string): Promise<ISubmissionRecordWithSpatial | null> {
    const userService = new UserService(this.connection);
    const [submissionEMLJSON, spatialComponentCounts] = await Promise.all([
      this.findSubmissionRecordEMLJSONByDatasetId(datasetId),
      (await userService.isSystemUserAdmin())
        ? this.submissionRepository.getSpatialComponentCountByDatasetIdAsAdmin(datasetId)
        : this.submissionRepository.getSpatialComponentCountByDatasetId(datasetId)
    ]);

    if (!submissionEMLJSON) {
      return null;
    }

    return {
      id: datasetId,
      source: submissionEMLJSON,
      observation_count: spatialComponentCounts.find((countItem) => countItem.spatial_type === 'Occurrence')?.count || 0
    };
  }

  async getSubmissionJobQueue(submissionId: number): Promise<ISubmissionJobQueue> {
    return this.submissionRepository.getSubmissionJobQueue(submissionId);
  }

  async updateSubmissionJobQueueEndTime(submissionId: number) {
    return this.submissionRepository.updateSubmissionJobQueueEndTime(submissionId);
  }

  async insertSubmissionMetadataRecord(
    submissonMetadata: ISubmissionMetadataRecord
  ): Promise<{ submission_metadata_id: number }> {
    return this.submissionRepository.insertSubmissionMetadataRecord(submissonMetadata);
  }

  async insertSubmissionObservationRecord(
    submissonObservation: ISubmissionObservationRecord
  ): Promise<{ submission_observation_id: number }> {
    return this.submissionRepository.insertSubmissionObservationRecord(submissonObservation);
  }
}<|MERGE_RESOLUTION|>--- conflicted
+++ resolved
@@ -52,15 +52,13 @@
   }
 
   /**
-<<<<<<< HEAD
-=======
    * Insert a new submission record, returning the record having the matching UUID if it already exists
    *
-   * @param {IInsertSubmissionRecord} submissionData
-   * @return {*}  {Promise<{ submission_id: number }>}
-   * @memberof SubmissionService
-   */
-  async getOrInsertSubmissionRecord(submissionData: IInsertSubmissionRecord): Promise<{ submission_id: number }> {
+   * @param {ISubmissionModel} submissionData
+   * @return {*}  {Promise<{ submission_id: number }>}
+   * @memberof SubmissionService
+   */
+  async getOrInsertSubmissionRecord(submissionData: ISubmissionModel): Promise<{ submission_id: number }> {
     return this.submissionRepository.getOrInsertSubmissionRecord(submissionData);
   }
 
@@ -77,7 +75,6 @@
   }
 
   /**
->>>>>>> 17e5b052
    * Update the `eml_source` column of a submission record.
    *
    * @param {number} submissionId
@@ -102,15 +99,9 @@
    */
   async updateSubmissionRecordEMLJSONSource(
     submissionId: number,
-<<<<<<< HEAD
     EMLJSONSource: ISubmissionMetadataRecord['eml_json_source']
   ): Promise<{ submission_metadata_id: number }> {
     return this.submissionRepository.updateSubmissionMetadataEMLJSONSource(submissionId, EMLJSONSource);
-=======
-    EMLJSONSource: string
-  ): Promise<{ submission_id: number }> {
-    return this.submissionRepository.updateSubmissionRecordEMLJSONSource(submissionId, EMLJSONSource);
->>>>>>> 17e5b052
   }
 
   /**
