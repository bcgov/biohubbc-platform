--- conflicted
+++ resolved
@@ -29,12 +29,9 @@
   SUBMISSION_MESSAGE_TYPE,
   SUBMISSION_STATUS_TYPE
 } from '../repositories/submission-repository';
-<<<<<<< HEAD
+import { getS3SignedURL } from '../utils/file-utils';
 import { generateSubmissionFeatureS3FileKey } from '../utils/file-utils';
 import { getLogger } from '../utils/logger';
-=======
-import { getS3SignedURL } from '../utils/file-utils';
->>>>>>> 4573d870
 import { EMLFile } from '../utils/media/eml/eml-file';
 import { DBService } from './db-service';
 
@@ -791,7 +788,35 @@
   }
 
   /**
-<<<<<<< HEAD
+   * Generates a signed URL for a submission_feature's (artifact) key value pair
+   * ie: "s3_key": "artifact/test-file.txt"
+   *
+   * Note: admin's can generate signed urls for secure submission_features
+   *
+   * @async
+   * @param {SubmissionFeatureSignedUrlPayload} payload
+   * @throws {ApiGeneralError}
+   * @memberof SubmissionService
+   * @returns {Promise<string>} signed URL
+   */
+  async getSubmissionFeatureSignedUrl(payload: SubmissionFeatureSignedUrlPayload): Promise<string> {
+    const artifactKey = payload.isAdmin
+      ? await this.submissionRepository.getAdminSubmissionFeatureArtifactKey(payload)
+      : await this.submissionRepository.getSubmissionFeatureArtifactKey(payload);
+
+    const signedUrl = await getS3SignedURL(artifactKey);
+
+    if (!signedUrl) {
+      throw new ApiGeneralError(
+        `Failed to generate signed URL for "${payload.submissionFeatureObj.key}":"${payload.submissionFeatureObj.value}"`,
+        ['SubmissionRepository->getSubmissionFeatureSignedUrl', 'getS3SignedUrl returned NULL']
+      );
+    }
+
+    return signedUrl;
+  }
+
+  /**
    * Apply modifications to submission features.
    *
    * @param {number} submissionId
@@ -816,33 +841,5 @@
     }
 
     return submissionFeature;
-=======
-   * Generates a signed URL for a submission_feature's (artifact) key value pair
-   * ie: "s3_key": "artifact/test-file.txt"
-   *
-   * Note: admin's can generate signed urls for secure submission_features
-   *
-   * @async
-   * @param {SubmissionFeatureSignedUrlPayload} payload
-   * @throws {ApiGeneralError}
-   * @memberof SubmissionService
-   * @returns {Promise<string>} signed URL
-   */
-  async getSubmissionFeatureSignedUrl(payload: SubmissionFeatureSignedUrlPayload): Promise<string> {
-    const artifactKey = payload.isAdmin
-      ? await this.submissionRepository.getAdminSubmissionFeatureArtifactKey(payload)
-      : await this.submissionRepository.getSubmissionFeatureArtifactKey(payload);
-
-    const signedUrl = await getS3SignedURL(artifactKey);
-
-    if (!signedUrl) {
-      throw new ApiGeneralError(
-        `Failed to generate signed URL for "${payload.submissionFeatureObj.key}":"${payload.submissionFeatureObj.value}"`,
-        ['SubmissionRepository->getSubmissionFeatureSignedUrl', 'getS3SignedUrl returned NULL']
-      );
-    }
-
-    return signedUrl;
->>>>>>> 4573d870
   }
 }