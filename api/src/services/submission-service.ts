--- conflicted
+++ resolved
@@ -592,21 +592,15 @@
   /*
    * Retrieves submission data from the submission table.
    *
-<<<<<<< HEAD
-   *
-   * @param {string} submissionUUID
+   * @param {number} submissionId
    * @return {*}  {(Promise<{
    *     submission: ISubmissionModel & { create_user: string };
    *     features: {
    *       dataset: SubmissionRecordWithTypeAndSecurity[];
    *       sampleSites: SubmissionRecordWithTypeAndSecurity[];
    *       animals: SubmissionRecordWithTypeAndSecurity[];
-   *       observations: SubmissionRecordWithTypeAndSecurity[];
-   *     };
-   *   }>)}
-   * @memberof SubmissionService
-   */
-  async getSubmissionAndFeaturesBySubmissionUUID(submissionUUID: string): Promise<{
+   */
+  async getSubmissionAndFeaturesBySubmissionId(submissionId: number): Promise<{
     submission: ISubmissionModel & { create_user: string };
     features: {
       dataset: SubmissionRecordWithTypeAndSecurity[];
@@ -615,19 +609,7 @@
       observations: SubmissionRecordWithTypeAndSecurity[];
     };
   }> {
-    const submission = await this.submissionRepository.getSubmissionByUUID(submissionUUID);
-
-    if (!submission.submission_id) {
-      throw new Error(`No submission found for submission ${submissionUUID}`);
-    }
-=======
-   * @param {number} submissionId
-   * @return {*}  {Promise<any>} TODO: type
-   * @memberof DatasetService
-   */
-  async getSubmissionAndFeaturesBySubmissionId(submissionId: number): Promise<any> {
     const submission = await this.submissionRepository.getSubmissionRecordBySubmissionIdWithSecurity(submissionId);
->>>>>>> 990d05b3
 
     const features = await this.submissionRepository.getSubmissionFeaturesBySubmissionId(submissionId);
 
