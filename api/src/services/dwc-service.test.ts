--- conflicted
+++ resolved
@@ -1,8 +1,5 @@
 //import { Client } from '@elastic/elasticsearch';
-<<<<<<< HEAD
 import { ShardStatistics } from '@elastic/elasticsearch/lib/api/types';
-=======
->>>>>>> 3caa038f
 import { S3 } from 'aws-sdk';
 import { GetObjectOutput, ManagedUpload } from 'aws-sdk/clients/s3';
 import chai, { expect } from 'chai';
@@ -239,14 +236,14 @@
     });
 
     it('throws an error if there is no eml_source in the submission record', async () => {
-<<<<<<< HEAD
-=======
-      const mockDBConnection = getMockDBConnection();
-      const darwinCoreService = new DarwinCoreService(mockDBConnection);
-
-      sinon
-        .stub(SubmissionService.prototype, 'getSubmissionRecordBySubmissionId')
-        .resolves({ id: 1 } as unknown as ISubmissionModel);
+      const mockDBConnection = getMockDBConnection();
+      const darwinCoreService = new DarwinCoreService(mockDBConnection);
+
+      sinon
+        .stub(SubmissionService.prototype, 'getSubmissionRecordBySubmissionId')
+        .resolves({ id: 1, eml_source: 'some eml source' } as unknown as ISubmissionModel);
+
+      sinon.stub(SubmissionService.prototype, 'getStylesheetFromS3').resolves(null as unknown as GetObjectOutput);
 
       try {
         await darwinCoreService.transformAndUploadMetaData(1, 'dataPackageId');
@@ -257,7 +254,6 @@
     });
 
     it('throws an error if the function is not able to get the stylesheet from S3', async () => {
->>>>>>> 3caa038f
       const mockDBConnection = getMockDBConnection();
       const darwinCoreService = new DarwinCoreService(mockDBConnection);
 
@@ -271,50 +267,6 @@
         await darwinCoreService.transformAndUploadMetaData(1, 'dataPackageId');
         expect.fail();
       } catch (actualError) {
-<<<<<<< HEAD
-        expect((actualError as Error).message).to.equal('The eml source is not available');
-      }
-    });
-
-    it('throws an error if the function is not able to get the stylesheet from S3', async () => {
-=======
-        expect((actualError as Error).message).to.equal('The transformation stylesheet is not available');
-      }
-    });
-
-    it.skip('throws an error if the function is not able to parse the file', async () => {
->>>>>>> 3caa038f
-      const mockDBConnection = getMockDBConnection();
-      const darwinCoreService = new DarwinCoreService(mockDBConnection);
-
-      sinon
-        .stub(SubmissionService.prototype, 'getSubmissionRecordBySubmissionId')
-        .resolves({ id: 1, eml_source: 'some eml source' } as unknown as ISubmissionModel);
-
-<<<<<<< HEAD
-      sinon.stub(SubmissionService.prototype, 'getStylesheetFromS3').resolves(null as unknown as GetObjectOutput);
-=======
-      //todo: make this a valid s3 file
-      const s3File = {
-        LastModified: '2022-06-06T20:49:29.000Z',
-        ContentLength: 41760,
-        ETag: '"1312ae50d1f8004793f7f0836aa67459"',
-        VersionId: '1654548539910',
-        Metadata: {},
-        ContentType: 'application/json',
-        Body: Buffer.from('file1data')
-      } as unknown as GetObjectOutput;
-
-      sinon.stub(SubmissionService.prototype, 'getStylesheetFromS3').resolves(s3File);
-
-      sinon.stub(mediaUtils, 'parseS3File').resolves({ rowCount: 1 });
->>>>>>> 3caa038f
-
-      try {
-        await darwinCoreService.transformAndUploadMetaData(1, 'dataPackageId');
-        expect.fail();
-      } catch (actualError) {
-<<<<<<< HEAD
         expect((actualError as Error).message).to.equal('The transformation stylesheet is not available');
       }
     });
@@ -370,12 +322,6 @@
       expect(result[0].id).equal('new_id');
     });
 
-=======
-        expect((actualError as Error).message).to.equal('Failed to parse the stylesheet');
-      }
-    });
-
->>>>>>> 3caa038f
     // it.skip('throws an error when getting the Elastic Search service fails', async () => {
     //   const mockDBConnection = getMockDBConnection();
     //   const darwinCoreService = new DarwinCoreService(mockDBConnection);
