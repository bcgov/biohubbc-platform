//import { Client } from '@elastic/elasticsearch';
import { S3 } from 'aws-sdk';
import { GetObjectOutput, ManagedUpload } from 'aws-sdk/clients/s3';
import chai, { expect } from 'chai';
import { describe } from 'mocha';
import sinon from 'sinon';
import sinonChai from 'sinon-chai';
import { ApiGeneralError } from '../errors/api-error';
import { ISecurityModel } from '../repositories/security-repository';
import { ISourceTransformModel, ISubmissionModel, SUBMISSION_STATUS_TYPE } from '../repositories/submission-repository';
import { IStyleModel } from '../repositories/validation-repository';
//import { ESService } from '../services/es-service';
import * as fileUtils from '../utils/file-utils';
import { ICsvState } from '../utils/media/csv/csv-file';
import * as dwcUtils from '../utils/media/dwc/dwc-archive-file';
import { DWCArchive } from '../utils/media/dwc/dwc-archive-file';
import { ArchiveFile, IMediaState, MediaFile } from '../utils/media/media-file';
import * as mediaUtils from '../utils/media/media-utils';
import { UnknownMedia } from '../utils/media/media-utils';
import { getMockDBConnection } from '../__mocks__/db';
import { DarwinCoreService } from './dwc-service';
import { OccurrenceService } from './occurrence-service';
import { SecurityService } from './security-service';
import { SubmissionService } from './submission-service';
import { ValidationService } from './validation-service';

chai.use(sinonChai);

describe('DarwinCoreService', () => {
  describe('scrapeAndUploadOccurrences', () => {
    afterEach(() => {
      sinon.restore();
    });

    it('should throw an error when no s3Key received', async () => {
      const mockDBConnection = getMockDBConnection();
      const darwinCoreService = new DarwinCoreService(mockDBConnection);

      sinon
        .stub(SubmissionService.prototype, 'getSubmissionRecordBySubmissionId')
        .resolves(null as unknown as ISubmissionModel);

      try {
        await darwinCoreService.scrapeAndUploadOccurrences(1);
        expect.fail();
      } catch (actualError) {
        expect((actualError as ApiGeneralError).message).to.equal('submission record s3Key unavailable');
      }
    });

    it('should throw an error when no s3File exists', async () => {
      const mockDBConnection = getMockDBConnection();
      const darwinCoreService = new DarwinCoreService(mockDBConnection);

      sinon
        .stub(SubmissionService.prototype, 'getSubmissionRecordBySubmissionId')
        .resolves({ input_key: 1 } as unknown as ISubmissionModel);

      sinon.stub(fileUtils, 'getFileFromS3').resolves(null as unknown as S3.GetObjectOutput);

      try {
        await darwinCoreService.scrapeAndUploadOccurrences(1);
        expect.fail();
      } catch (actualError) {
        expect((actualError as ApiGeneralError).message).to.equal('s3 file unavailable');
      }
    });

    it('should succeed', async () => {
      const mockDBConnection = getMockDBConnection();
      const darwinCoreService = new DarwinCoreService(mockDBConnection);

      sinon
        .stub(SubmissionService.prototype, 'getSubmissionRecordBySubmissionId')
        .resolves({ input_key: 1 } as unknown as ISubmissionModel);

      sinon.stub(fileUtils, 'getFileFromS3').resolves('test' as unknown as S3.GetObjectOutput);
      sinon.stub(DarwinCoreService.prototype, 'prepDWCArchive').resolves('test' as unknown as DWCArchive);
      sinon.stub(OccurrenceService.prototype, 'scrapeAndUploadOccurrences').resolves([{ occurrence_id: 1 }]);

      sinon.stub(SubmissionService.prototype, 'insertSubmissionStatus').resolves();

      const response = await darwinCoreService.scrapeAndUploadOccurrences(1);

      expect(response).to.eql([{ occurrence_id: 1 }]);
    });
  });

  describe('prepDWCArchive', () => {
    afterEach(() => {
      sinon.restore();
    });

    it('should throw an error when media is invalid or empty', async () => {
      const mockDBConnection = getMockDBConnection();
      const darwinCoreService = new DarwinCoreService(mockDBConnection);

      sinon.stub(mediaUtils, 'parseUnknownMedia').returns(null);

      try {
        await darwinCoreService.prepDWCArchive('test' as unknown as UnknownMedia);
        expect.fail();
      } catch (actualError) {
        expect((actualError as ApiGeneralError).message).to.equal('Failed to parse submission');
      }
    });

    it('should throw an error when media is not a valid DwC Archive File', async () => {
      const mockDBConnection = getMockDBConnection();
      const darwinCoreService = new DarwinCoreService(mockDBConnection);

      sinon.stub(mediaUtils, 'parseUnknownMedia').returns('test' as unknown as MediaFile);

      try {
        await darwinCoreService.prepDWCArchive('test' as unknown as UnknownMedia);
        expect.fail();
      } catch (actualError) {
        expect((actualError as ApiGeneralError).message).to.equal('Failed to parse submission');
      }
    });

    it('should succeed', async () => {
      const mockDBConnection = getMockDBConnection();
      const darwinCoreService = new DarwinCoreService(mockDBConnection);

      const archiveStub = sinon.createStubInstance(ArchiveFile);
      const dwcStub = sinon.createStubInstance(DWCArchive);

      sinon.stub(mediaUtils, 'parseUnknownMedia').returns(archiveStub);
      sinon.stub(dwcUtils, 'DWCArchive').returns(dwcStub);

      const response = await darwinCoreService.prepDWCArchive('test' as unknown as UnknownMedia);

      expect(response).to.equal(dwcStub);
    });
  });

  describe('ingestNewDwCADataPackage', () => {
    afterEach(() => {
      sinon.restore();
    });

    it('should succeed', async () => {
      const mockDBConnection = getMockDBConnection();
      const darwinCoreService = new DarwinCoreService(mockDBConnection);

      const mockArchiveFile = {
        rawFile: {
          fileName: 'test'
        },
        extra: {
          eml: {
            buffer: Buffer.from('test')
          }
        }
      };

      sinon.stub(fileUtils, 'uploadFileToS3').resolves('test' as unknown as ManagedUpload.SendData);
      sinon.stub(DarwinCoreService.prototype, 'prepDWCArchive').returns(mockArchiveFile as unknown as DWCArchive);
      sinon.stub(SubmissionService.prototype, 'insertSubmissionRecord').resolves({ submission_id: 1 });
      sinon
        .stub(SubmissionService.prototype, 'getSourceTransformRecordBySystemUserId')
        .resolves({ source_transform_id: 1 } as unknown as ISourceTransformModel);
      sinon.stub(SubmissionService.prototype, 'updateSubmissionRecordInputKey').resolves({ submission_id: 1 });
      sinon
        .stub(SubmissionService.prototype, 'insertSubmissionStatus')
        .resolves({ submission_status_id: 1, submission_status_type_id: 1 });

      const response = await darwinCoreService.ingestNewDwCADataPackage(
        { originalname: 'name' } as unknown as Express.Multer.File,
        { dataPackageId: 'string' }
      );

      expect(response).to.eql({ dataPackageId: 'string', submissionId: 1 });
    });
  });

  describe('validateSubmission', () => {
    afterEach(() => {
      sinon.restore();
    });

    it('should set submission status to rejected', async () => {
      const mockDBConnection = getMockDBConnection();
      const darwinCoreService = new DarwinCoreService(mockDBConnection);

      sinon
        .stub(DarwinCoreService.prototype, 'getSubmissionRecordAndConvertToDWCArchive')
        .resolves({} as unknown as DWCArchive);
      sinon.stub(ValidationService.prototype, 'getStyleSchemaByStyleId').resolves({} as unknown as IStyleModel);
      sinon
        .stub(ValidationService.prototype, 'validateDWCArchiveWithStyleSchema')
        .resolves({ validation: false, mediaState: {} as unknown as IMediaState });

      const mockInsertStatus = sinon
        .stub(SubmissionService.prototype, 'insertSubmissionStatus')
        .resolves({ submission_status_id: 1, submission_status_type_id: 1 });

      const response = await darwinCoreService.validateSubmission(1, 1);

      expect(response).to.eql({ validation: false, mediaState: {} as unknown as IMediaState });
      expect(mockInsertStatus).to.be.calledOnceWith(1, SUBMISSION_STATUS_TYPE.REJECTED);
    });

    it('should set submission status to DWC validated', async () => {
      const mockDBConnection = getMockDBConnection();
      const darwinCoreService = new DarwinCoreService(mockDBConnection);

      sinon
        .stub(DarwinCoreService.prototype, 'getSubmissionRecordAndConvertToDWCArchive')
        .resolves({} as unknown as DWCArchive);
      sinon.stub(ValidationService.prototype, 'getStyleSchemaByStyleId').resolves({} as unknown as IStyleModel);
      sinon.stub(ValidationService.prototype, 'validateDWCArchiveWithStyleSchema').resolves({
        validation: true,
        mediaState: {} as unknown as IMediaState,
        csvState: {} as unknown as ICsvState
      });

      const mockInsertStatus = sinon
        .stub(SubmissionService.prototype, 'insertSubmissionStatus')
        .resolves({ submission_status_id: 1, submission_status_type_id: 1 });

      const response = await darwinCoreService.validateSubmission(1, 1);

      expect(response).to.eql({
        validation: true,
        mediaState: {} as unknown as IMediaState,
        csvState: {} as unknown as ICsvState
      });
      expect(mockInsertStatus).to.be.calledOnceWith(1, SUBMISSION_STATUS_TYPE.DARWIN_CORE_VALIDATED);
    });
  });

  describe('transformAndUploadMetaData', () => {
    afterEach(() => {
      sinon.restore();
    });

    it('throws an error if there is no eml_source in the submission record', async () => {
      const mockDBConnection = getMockDBConnection();
      const darwinCoreService = new DarwinCoreService(mockDBConnection);

      sinon
        .stub(SubmissionService.prototype, 'getSubmissionRecordBySubmissionId')
        .resolves({ id: 1 } as unknown as ISubmissionModel);

      try {
        await darwinCoreService.transformAndUploadMetaData(1, 'dataPackageId');
        expect.fail();
      } catch (actualError) {
        expect((actualError as Error).message).to.equal('The eml source is not available');
      }
    });

    it('throws an error if the function is not able to get the stylesheet from S3', async () => {
      const mockDBConnection = getMockDBConnection();
      const darwinCoreService = new DarwinCoreService(mockDBConnection);

      sinon
        .stub(SubmissionService.prototype, 'getSubmissionRecordBySubmissionId')
        .resolves({ id: 1, eml_source: 'some eml source' } as unknown as ISubmissionModel);

      sinon.stub(SubmissionService.prototype, 'getStylesheetFromS3').resolves(null as unknown as GetObjectOutput);

      try {
        await darwinCoreService.transformAndUploadMetaData(1, 'dataPackageId');
        expect.fail();
      } catch (actualError) {
        expect((actualError as Error).message).to.equal('The transformation stylesheet is not available');
      }
    });

    it.skip('throws an error if the function is not able to parse the file', async () => {
      const mockDBConnection = getMockDBConnection();
      const darwinCoreService = new DarwinCoreService(mockDBConnection);

      sinon
        .stub(SubmissionService.prototype, 'getSubmissionRecordBySubmissionId')
        .resolves({ id: 1, eml_source: 'some eml source' } as unknown as ISubmissionModel);

      //todo: make this a valid s3 file
      const s3File = {
        LastModified: '2022-06-06T20:49:29.000Z',
        ContentLength: 41760,
        ETag: '"1312ae50d1f8004793f7f0836aa67459"',
        VersionId: '1654548539910',
        Metadata: {},
        ContentType: 'application/json',
        Body: Buffer.from('file1data')
      } as unknown as GetObjectOutput;

      sinon.stub(SubmissionService.prototype, 'getStylesheetFromS3').resolves(s3File);

      sinon.stub(mediaUtils, 'parseS3File').resolves({ rowCount: 1 });

      try {
        await darwinCoreService.transformAndUploadMetaData(1, 'dataPackageId');
        expect.fail();
      } catch (actualError) {
        expect((actualError as Error).message).to.equal('Failed to parse the stylesheet');
      }
    });

    // it.skip('throws an error when getting the Elastic Search service fails', async () => {
    //   const mockDBConnection = getMockDBConnection();
    //   const darwinCoreService = new DarwinCoreService(mockDBConnection);

    //   sinon
    //     .stub(SubmissionService.prototype, 'getSubmissionRecordBySubmissionId')
    //     .resolves({ id: 1, eml_source: {} } as unknown as ISubmissionModel);

    //   sinon.stub(ESService.prototype, 'getEsClient').resolves(undefined);

    //   try {
    //     await darwinCoreService.transformAndUploadMetaData(1, 'dataPackageId');
    //     expect.fail();
    //   } catch (actualError) {
    //     expect((actualError as Error).message).to.equal("Cannot read property 'rowCount' of undefined");
    //   }
    // });

    // it.skip('inserts a record in elastic search with valid data and connection', async () => {
    //   const mockDBConnection = getMockDBConnection();
    //   const darwinCoreService = new DarwinCoreService(mockDBConnection);

    //   sinon
    //     .stub(SubmissionService.prototype, 'getSubmissionRecordBySubmissionId')
    //     .resolves({ id: 1, eml_source: {} } as unknown as ISubmissionModel);
    //   sinon
    //     .stub(SubmissionService.prototype, 'insertSubmissionStatus')
    //     .resolves({ submission_status_id: 1, submission_status_type_id: 1 });

    //   sinon.stub(DarwinCoreService.prototype, 'transformEMLtoJSON').resolves(`{"id": "1", "value": "some_value"}`);

    //   const createStub = sinon.stub().resolves({
    //     _index: 'eml',
    //     _type: '_doc',
    //     _id: '7fbcbd82-a6c4-4127-982e-dc72b4d166b4',
    //     _version: 1,
    //     result: 'created',
    //     _shards: { total: 2, successful: 2, failed: 0 },
    //     _seq_no: 26,
    //     _primary_term: 1
    //   });

    //   sinon.stub(ESService.prototype, 'getEsClient').resolves({
    //     create: createStub
    //   } as unknown as Client);

    //   const response = await darwinCoreService.transformAndUploadMetaData(1, 'dataPackageId');
    //   expect(response).eql({
    //     _index: 'eml',
    //     _type: '_doc',
    //     _id: '7fbcbd82-a6c4-4127-982e-dc72b4d166b4',
    //     _version: 1,
    //     result: 'created',
    //     _shards: { total: 2, successful: 2, failed: 0 },
    //     _seq_no: 26,
    //     _primary_term: 1
    //   });
    // });
  });

<<<<<<< HEAD
  describe('convertEMLtoJSON', () => {
    // it('throws an error if there is no emlSource', async () => {
    //   const mockDBConnection = getMockDBConnection();
    //   const darwinCoreService = new DarwinCoreService(mockDBConnection);
    //   sinon
    //     .stub(SubmissionService.prototype, 'getEMLStyleSheetKey')
    //     .resolves(null as unknown as ISourceTransformModel['metadata_transform_precompile']);
    //   try {
    //     await darwinCoreService.convertEMLtoJSON(1, `<?xml version="1.0" encoding="UTF-8"?>`);
    //     expect.fail();
    //   } catch (actualError) {
    //     expect((actualError as Error).message).to.equal('eml stylesheet is not available');
    //   }
    // });
=======
  describe.only('convertEMLtoJSON', () => {
    afterEach(() => {
      sinon.restore();
    });

    it('throws an error if there is no emlSource', async () => {
      const mockDBConnection = getMockDBConnection();
      const darwinCoreService = new DarwinCoreService(mockDBConnection);

      sinon
        .stub(SubmissionService.prototype, 'getEMLStyleSheet')
        .resolves(null as unknown as ISourceTransformModel['metadata_transform_precompile']);

      try {
        await darwinCoreService.convertEMLtoJSON(1, `<?xml version="1.0" encoding="UTF-8"?>`);
        expect.fail();
      } catch (actualError) {
        expect((actualError as Error).message).to.equal('eml stylesheet is not available');
      }
    });

>>>>>>> 18d06c4f
    // it('throws an error when getting the SaxonJs transformation fails', async () => {
    //   const mockDBConnection = getMockDBConnection();
    //   const darwinCoreService = new DarwinCoreService(mockDBConnection);
    //   sinon.stub(SubmissionService.prototype, 'getEMLStyleSheet').resolves(`<?xml version="1.0" encoding="UTF-8"?>`);
    //   try {
    //     await darwinCoreService.convertEMLtoJSON(1, `<?xml version="1.0" encoding="UTF-8"?>`);
    //     expect.fail();
    //   } catch (actualError) {
    //     expect((actualError as Error).message).to.equal("Cannot read property 'rowCount' of undefined");
    //   }
    // });
    // it('inserts a record in elastic search with valid data and connection', async () => {
    //   const mockDBConnection = getMockDBConnection();
    //   const darwinCoreService = new DarwinCoreService(mockDBConnection);
    //   sinon
    //     .stub(SubmissionService.prototype, 'getSubmissionRecordBySubmissionId')
    //     .resolves(({ id: 1, eml_source: {} } as unknown) as ISubmissionModel);
    //   sinon
    //     .stub(SubmissionService.prototype, 'insertSubmissionStatus')
    //     .resolves({ submission_status_id: 1, submission_status_type_id: 1 });
    //   sinon.stub(DarwinCoreService.prototype, 'convertEMLtoJSON').resolves(`{"id": "1", "value": "some_value"}`);
    //   const createStub = sinon.stub().resolves({
    //     _index: 'eml',
    //     _type: '_doc',
    //     _id: '7fbcbd82-a6c4-4127-982e-dc72b4d166b4',
    //     _version: 1,
    //     result: 'created',
    //     _shards: { total: 2, successful: 2, failed: 0 },
    //     _seq_no: 26,
    //     _primary_term: 1
    //   });
    //   sinon.stub(ESService.prototype, 'getEsClient').resolves(({
    //     create: createStub
    //   } as unknown) as Client);
    //   const response = await darwinCoreService.transformAndUploadMetaData(1, 'dataPackageId');
    //   expect(response).eql({
    //     _index: 'eml',
    //     _type: '_doc',
    //     _id: '7fbcbd82-a6c4-4127-982e-dc72b4d166b4',
    //     _version: 1,
    //     result: 'created',
    //     _shards: { total: 2, successful: 2, failed: 0 },
    //     _seq_no: 26,
    //     _primary_term: 1
    //   });
    // });
  });

  describe('secureSubmission', () => {
    afterEach(() => {
      sinon.restore();
    });
    it('should set submission status to rejected', async () => {
      const mockDBConnection = getMockDBConnection();
      const darwinCoreService = new DarwinCoreService(mockDBConnection);

      sinon.stub(SecurityService.prototype, 'getSecuritySchemaBySecurityId').resolves({} as unknown as ISecurityModel);

      sinon.stub(SecurityService.prototype, 'validateSecurityOfSubmission').resolves({ secure: false });

      const mockInsertStatus = sinon
        .stub(SubmissionService.prototype, 'insertSubmissionStatus')
        .resolves({ submission_status_id: 1, submission_status_type_id: 1 });

      const response = await darwinCoreService.secureSubmission(1, 1);

      expect(response).to.eql({ secure: false });
      expect(mockInsertStatus).to.be.calledOnceWith(1, SUBMISSION_STATUS_TYPE.REJECTED);
    });

    it('should set submission status to Secured', async () => {
      const mockDBConnection = getMockDBConnection();
      const darwinCoreService = new DarwinCoreService(mockDBConnection);

      sinon.stub(SecurityService.prototype, 'getSecuritySchemaBySecurityId').resolves({} as unknown as ISecurityModel);

      sinon.stub(SecurityService.prototype, 'validateSecurityOfSubmission').resolves({ secure: true });

      const mockInsertStatus = sinon
        .stub(SubmissionService.prototype, 'insertSubmissionStatus')
        .resolves({ submission_status_id: 1, submission_status_type_id: 1 });

      const response = await darwinCoreService.secureSubmission(1, 1);

      expect(response).to.eql({ secure: true });
      expect(mockInsertStatus).to.be.calledOnceWith(1, SUBMISSION_STATUS_TYPE.SECURED);
    });
  });
});<|MERGE_RESOLUTION|>--- conflicted
+++ resolved
@@ -361,91 +361,74 @@
     // });
   });
 
-<<<<<<< HEAD
-  describe('convertEMLtoJSON', () => {
-    // it('throws an error if there is no emlSource', async () => {
-    //   const mockDBConnection = getMockDBConnection();
-    //   const darwinCoreService = new DarwinCoreService(mockDBConnection);
-    //   sinon
-    //     .stub(SubmissionService.prototype, 'getEMLStyleSheetKey')
-    //     .resolves(null as unknown as ISourceTransformModel['metadata_transform_precompile']);
-    //   try {
-    //     await darwinCoreService.convertEMLtoJSON(1, `<?xml version="1.0" encoding="UTF-8"?>`);
-    //     expect.fail();
-    //   } catch (actualError) {
-    //     expect((actualError as Error).message).to.equal('eml stylesheet is not available');
-    //   }
-    // });
-=======
-  describe.only('convertEMLtoJSON', () => {
-    afterEach(() => {
-      sinon.restore();
-    });
-
-    it('throws an error if there is no emlSource', async () => {
-      const mockDBConnection = getMockDBConnection();
-      const darwinCoreService = new DarwinCoreService(mockDBConnection);
-
-      sinon
-        .stub(SubmissionService.prototype, 'getEMLStyleSheet')
-        .resolves(null as unknown as ISourceTransformModel['metadata_transform_precompile']);
-
-      try {
-        await darwinCoreService.convertEMLtoJSON(1, `<?xml version="1.0" encoding="UTF-8"?>`);
-        expect.fail();
-      } catch (actualError) {
-        expect((actualError as Error).message).to.equal('eml stylesheet is not available');
-      }
-    });
-
->>>>>>> 18d06c4f
-    // it('throws an error when getting the SaxonJs transformation fails', async () => {
-    //   const mockDBConnection = getMockDBConnection();
-    //   const darwinCoreService = new DarwinCoreService(mockDBConnection);
-    //   sinon.stub(SubmissionService.prototype, 'getEMLStyleSheet').resolves(`<?xml version="1.0" encoding="UTF-8"?>`);
-    //   try {
-    //     await darwinCoreService.convertEMLtoJSON(1, `<?xml version="1.0" encoding="UTF-8"?>`);
-    //     expect.fail();
-    //   } catch (actualError) {
-    //     expect((actualError as Error).message).to.equal("Cannot read property 'rowCount' of undefined");
-    //   }
-    // });
-    // it('inserts a record in elastic search with valid data and connection', async () => {
-    //   const mockDBConnection = getMockDBConnection();
-    //   const darwinCoreService = new DarwinCoreService(mockDBConnection);
-    //   sinon
-    //     .stub(SubmissionService.prototype, 'getSubmissionRecordBySubmissionId')
-    //     .resolves(({ id: 1, eml_source: {} } as unknown) as ISubmissionModel);
-    //   sinon
-    //     .stub(SubmissionService.prototype, 'insertSubmissionStatus')
-    //     .resolves({ submission_status_id: 1, submission_status_type_id: 1 });
-    //   sinon.stub(DarwinCoreService.prototype, 'convertEMLtoJSON').resolves(`{"id": "1", "value": "some_value"}`);
-    //   const createStub = sinon.stub().resolves({
-    //     _index: 'eml',
-    //     _type: '_doc',
-    //     _id: '7fbcbd82-a6c4-4127-982e-dc72b4d166b4',
-    //     _version: 1,
-    //     result: 'created',
-    //     _shards: { total: 2, successful: 2, failed: 0 },
-    //     _seq_no: 26,
-    //     _primary_term: 1
-    //   });
-    //   sinon.stub(ESService.prototype, 'getEsClient').resolves(({
-    //     create: createStub
-    //   } as unknown) as Client);
-    //   const response = await darwinCoreService.transformAndUploadMetaData(1, 'dataPackageId');
-    //   expect(response).eql({
-    //     _index: 'eml',
-    //     _type: '_doc',
-    //     _id: '7fbcbd82-a6c4-4127-982e-dc72b4d166b4',
-    //     _version: 1,
-    //     result: 'created',
-    //     _shards: { total: 2, successful: 2, failed: 0 },
-    //     _seq_no: 26,
-    //     _primary_term: 1
-    //   });
-    // });
-  });
+  // describe.only('convertEMLtoJSON', () => {
+  //   afterEach(() => {
+  //     sinon.restore();
+  //   });
+
+  //   it('throws an error if there is no emlSource', async () => {
+  //     const mockDBConnection = getMockDBConnection();
+  //     const darwinCoreService = new DarwinCoreService(mockDBConnection);
+
+  //     sinon
+  //       .stub(SubmissionService.prototype, 'getEMLStyleSheet')
+  //       .resolves(null as unknown as ISourceTransformModel['metadata_transform_precompile']);
+
+  //     try {
+  //       await darwinCoreService.convertEMLtoJSON(1, `<?xml version="1.0" encoding="UTF-8"?>`);
+  //       expect.fail();
+  //     } catch (actualError) {
+  //       expect((actualError as Error).message).to.equal('eml stylesheet is not available');
+  //     }
+  //   });
+
+  // it('throws an error when getting the SaxonJs transformation fails', async () => {
+  //   const mockDBConnection = getMockDBConnection();
+  //   const darwinCoreService = new DarwinCoreService(mockDBConnection);
+  //   sinon.stub(SubmissionService.prototype, 'getEMLStyleSheet').resolves(`<?xml version="1.0" encoding="UTF-8"?>`);
+  //   try {
+  //     await darwinCoreService.convertEMLtoJSON(1, `<?xml version="1.0" encoding="UTF-8"?>`);
+  //     expect.fail();
+  //   } catch (actualError) {
+  //     expect((actualError as Error).message).to.equal("Cannot read property 'rowCount' of undefined");
+  //   }
+  // });
+  // it('inserts a record in elastic search with valid data and connection', async () => {
+  //   const mockDBConnection = getMockDBConnection();
+  //   const darwinCoreService = new DarwinCoreService(mockDBConnection);
+  //   sinon
+  //     .stub(SubmissionService.prototype, 'getSubmissionRecordBySubmissionId')
+  //     .resolves(({ id: 1, eml_source: {} } as unknown) as ISubmissionModel);
+  //   sinon
+  //     .stub(SubmissionService.prototype, 'insertSubmissionStatus')
+  //     .resolves({ submission_status_id: 1, submission_status_type_id: 1 });
+  //   sinon.stub(DarwinCoreService.prototype, 'convertEMLtoJSON').resolves(`{"id": "1", "value": "some_value"}`);
+  //   const createStub = sinon.stub().resolves({
+  //     _index: 'eml',
+  //     _type: '_doc',
+  //     _id: '7fbcbd82-a6c4-4127-982e-dc72b4d166b4',
+  //     _version: 1,
+  //     result: 'created',
+  //     _shards: { total: 2, successful: 2, failed: 0 },
+  //     _seq_no: 26,
+  //     _primary_term: 1
+  //   });
+  //   sinon.stub(ESService.prototype, 'getEsClient').resolves(({
+  //     create: createStub
+  //   } as unknown) as Client);
+  //   const response = await darwinCoreService.transformAndUploadMetaData(1, 'dataPackageId');
+  //   expect(response).eql({
+  //     _index: 'eml',
+  //     _type: '_doc',
+  //     _id: '7fbcbd82-a6c4-4127-982e-dc72b4d166b4',
+  //     _version: 1,
+  //     result: 'created',
+  //     _shards: { total: 2, successful: 2, failed: 0 },
+  //     _seq_no: 26,
+  //     _primary_term: 1
+  //   });
+  // });
+  // });
 
   describe('secureSubmission', () => {
     afterEach(() => {
