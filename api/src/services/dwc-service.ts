--- conflicted
+++ resolved
@@ -5,11 +5,8 @@
 import { ApiGeneralError } from '../errors/api-error';
 import { SUBMISSION_MESSAGE_TYPE, SUBMISSION_STATUS_TYPE } from '../repositories/submission-repository';
 import { generateS3FileKey, getFileFromS3, uploadFileToS3 } from '../utils/file-utils';
-<<<<<<< HEAD
 import { getLogger } from '../utils/logger';
 import { parseS3File } from '../utils/media-utils';
-=======
->>>>>>> 0ee4be39
 import { ICsvState } from '../utils/media/csv/csv-file';
 import { DWCArchive } from '../utils/media/dwc/dwc-archive-file';
 import { ArchiveFile, IMediaState } from '../utils/media/media-file';
@@ -409,15 +406,6 @@
     return response;
   }
 
-  async deleteEmlFormElasticSearchByDataPackageId(dataPackageId: string) {
-    const esClient = await this.getEsClient();
-
-    const response = await esClient.delete({ id: dataPackageId, index: ES_INDEX.EML });
-
-    console.log('response', response);
-    return response;
-  }
-
   /**
    * Normalize all worksheets in dwcArchive file and update submission record
    *
@@ -457,4 +445,13 @@
 
     return JSON.stringify(normalized);
   }
+
+  async deleteEmlFormElasticSearchByDataPackageId(dataPackageId: string) {
+    const esClient = await this.getEsClient();
+
+    const response = await esClient.delete({ id: dataPackageId, index: ES_INDEX.EML });
+
+    console.log('response', response);
+    return response;
+  }
 }