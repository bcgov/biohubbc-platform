--- conflicted
+++ resolved
@@ -81,24 +81,24 @@
     }
 
     try {
-<<<<<<< HEAD
-      await this.ingestNewDwcaEML(submissionId);
-    } catch (error) {
+      await this.ingestNewDwCAEML(submissionId);
+    } catch (error) {
+      defaultLog.debug({ label: 'ingestNewDwCAEML', message: 'error', error });
+
       await this.submissionService.insertSubmissionStatusAndMessage(
         submissionId,
         SUBMISSION_STATUS_TYPE.REJECTED,
         SUBMISSION_MESSAGE_TYPE.MISCELLANEOUS,
         'Failed to save eml file to db'
       );
+
+      return;
     }
 
     try {
       await this.convertSubmissionEMLtoJSON(submissionId);
-=======
-      await this.transformEMLtoJSON(submissionId);
->>>>>>> 9ec2bd01
-    } catch (error) {
-      defaultLog.debug({ label: 'transformEMLtoJSON', message: 'error', error });
+    } catch (error) {
+      defaultLog.debug({ label: 'convertSubmissionEMLtoJSON', message: 'error', error });
 
       await this.submissionService.insertSubmissionStatusAndMessage(
         submissionId,
@@ -129,6 +129,8 @@
       const dwcArchive = await this.getSubmissionRecordAndConvertToDWCArchive(submissionId);
       await this.normalizeSubmissionDWCA(submissionId, dwcArchive);
     } catch (error) {
+      defaultLog.debug({ label: 'normalizeSubmissionDWCA', message: 'error', error });
+
       await this.submissionService.insertSubmissionStatusAndMessage(
         submissionId,
         SUBMISSION_STATUS_TYPE.REJECTED,
@@ -187,7 +189,7 @@
    * @return {*}  {Promise<void>}
    * @memberof DarwinCoreService
    */
-  async ingestNewDwcaEML(submissionId: number): Promise<void> {
+  async ingestNewDwCAEML(submissionId: number): Promise<void> {
     const dwcaFile = await this.getSubmissionRecordAndConvertToDWCArchive(submissionId);
 
     if (dwcaFile.eml) {
@@ -202,7 +204,6 @@
    * @return {*}  {Promise<{ occurrence_id: number }[]>}
    * @memberof DarwinCoreService
    */
-<<<<<<< HEAD
   async convertSubmissionEMLtoJSON(submissionId: number): Promise<void> {
     const dwcaFile = await this.getSubmissionRecordAndConvertToDWCArchive(submissionId);
 
@@ -211,27 +212,13 @@
 
       const options = {
         ignoreAttributes: false,
-        attributeNamePrefix: '@_'
+        attributeNamePrefix: '@_',
+        parseTagValue: false //passes all through as strings. this avoids problems where text fields have numbers only but need to be interpreted as text.
       };
       const parser = new XMLParser(options);
       const eml_json_source = parser.parse(emlmediaFile.emlFile.buffer.toString() as string);
 
       await this.submissionService.updateSubmissionRecordEMLJSONSource(submissionId, eml_json_source);
-=======
-  async transformEMLtoJSON(submissionId: number): Promise<{ eml_json_source: string }> {
-    const submission: ISubmissionModel = await this.submissionService.getSubmissionRecordBySubmissionId(submissionId);
-
-    const options = {
-      ignoreAttributes: false,
-      attributeNamePrefix: '@_',
-      parseTagValue: false //passes all through as strings. this avoids problems where text fields have numbers only but need to be interpreted as text.
-    };
-    const parser = new XMLParser(options);
-
-    const eml_json_source = parser.parse(submission.eml_source as string);
-
-    await this.submissionService.updateSubmissionRecordEMLJSONSource(submissionId, eml_json_source);
->>>>>>> 9ec2bd01
 
       return eml_json_source;
     }
@@ -284,13 +271,8 @@
       source_transform_id: sourceTransformRecord.source_transform_id,
       input_file_name: dwcArchive.rawFile.fileName,
       input_key: '',
-<<<<<<< HEAD
-      event_timestamp: new Date().toISOString(),
+      record_effective_date: new Date().toISOString(),
       eml_source: '',
-=======
-      record_effective_date: new Date().toISOString(),
-      eml_source: dwcArchive.extra.eml?.buffer?.toString() || '',
->>>>>>> 9ec2bd01
       eml_json_source: '',
       darwin_core_source: '{}',
       uuid: dataPackageId
@@ -445,6 +427,14 @@
     return response;
   }
 
+  /**
+   * Upload file to ES
+   *
+   * @param {string} dataPackageId
+   * @param {string} convertedEML
+   * @return {*}
+   * @memberof DarwinCoreService
+   */
   async uploadToElasticSearch(dataPackageId: string, convertedEML: string) {
     const esClient = await this.getEsClient();
 
@@ -502,7 +492,6 @@
 
     return JSON.stringify(normalized);
   }
-<<<<<<< HEAD
 
   /**
    * Delete old data from ES
@@ -518,6 +507,4 @@
 
     return response;
   }
-=======
->>>>>>> 9ec2bd01
 }