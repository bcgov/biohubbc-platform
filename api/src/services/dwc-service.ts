import { XMLParser } from 'fast-xml-parser';
import { IDBConnection } from '../database/db';
import { ApiGeneralError } from '../errors/api-error';
import { SUBMISSION_MESSAGE_TYPE, SUBMISSION_STATUS_TYPE } from '../repositories/submission-repository';
import { generateS3FileKey, uploadFileToS3 } from '../utils/file-utils';
import { getLogger } from '../utils/logger';
import { ICsvState } from '../utils/media/csv/csv-file';
import { DWCArchive } from '../utils/media/dwc/dwc-archive-file';
import { ArchiveFile, IMediaState } from '../utils/media/media-file';
import { normalizeDWCA, parseUnknownMedia, UnknownMedia } from '../utils/media/media-utils';
import { DBService } from './db-service';
import { ElasticSearchIndices } from './es-service';
import { SpatialService } from './spatial-service';
import { SubmissionService } from './submission-service';
import { ValidationService } from './validation-service';

const defaultLog = getLogger('services/dwc-service');

export class DarwinCoreService extends DBService {
  submissionService: SubmissionService;
  spatialService: SpatialService;

  /**
   * Creates an instance of DarwinCoreService.
   *
   * @param {IDBConnection} connection
   * @memberof DarwinCoreService
   */
  constructor(connection: IDBConnection) {
    super(connection);

    this.spatialService = new SpatialService(this.connection);
    this.submissionService = new SubmissionService(this.connection);
  }

  /**
   * Process an incoming DwCA Submission.
   *
   * @param {Express.Multer.File} file
   * @param {string} dataPackageId
   * @return {*}  {Promise<void>}
   * @memberof DarwinCoreService
   */
  async intake(file: Express.Multer.File, dataPackageId: string): Promise<void> {
    const submissionExists = await this.submissionService.getSubmissionIdByUUID(dataPackageId);

    if (submissionExists?.submission_id) {
      const { submission_id } = submissionExists;
      await this.submissionService.setSubmissionEndDateById(submission_id);

      //Delete scraped spatial components table details
      await this.spatialService.deleteSpatialComponentsSpatialTransformRefsBySubmissionId(submission_id);
      await this.spatialService.deleteSpatialComponentsSecurityTransformRefsBySubmissionId(submission_id);
      await this.spatialService.deleteSpatialComponentsBySubmissionId(submission_id);
    }

    return this.create(file, dataPackageId);
  }

  /**
   * Process a new DwCA submission.
   *
   * @param {Express.Multer.File} file
   * @param {string} dataPackageId
   * @return {*}  {Promise<void>}
   * @memberof DarwinCoreService
   */
  async create(file: Express.Multer.File, dataPackageId: string): Promise<void> {
    try {
      const submissionId = await this.create_step1_ingestDWC(file, dataPackageId);

      if (!submissionId) {
        throw new ApiGeneralError('The Darwin Core submission could not be processed');
      }

      await this.create_step2_uploadRecordToS3(submissionId, file);

      await this.create_step3_validateSubmission(submissionId);

      await this.create_step4_ingestEML(submissionId);

      await this.create_step5_convertEMLToJSON(submissionId);

      await this.create_step6_transformAndUploadMetaData(submissionId, dataPackageId);

      await this.create_step7_normalizeSubmissionDWCA(submissionId);

      await this.create_step8_runSpatialTransforms(submissionId);

      await this.create_step9_runSecurityTransforms(submissionId);
    } catch (error: any) {
      throw new ApiGeneralError('The Darwin Core submission could not be processed', error.message);
    }
  }

  /**
   * Step 1 in processing a DWC archive file: ingest the file and generated a submissionId
   *
   * @param {Express.Multer.File} file
   * @param {string} dataPackageId
   * @return {*}  {Promise<number>}
   * @memberof DarwinCoreService
   */
  async create_step1_ingestDWC(file: Express.Multer.File, dataPackageId: string): Promise<number> {
    let submissionId = 0;

    try {
      const ingest = await this.ingestNewDwCADataPackage(file, dataPackageId);

      submissionId = ingest.submissionId;

      await this.submissionService.insertSubmissionStatus(submissionId, SUBMISSION_STATUS_TYPE.INGESTED);

      return submissionId;
    } catch (error: any) {
      defaultLog.debug({ label: 'ingestNewDwCADataPackage', message: 'error', error });

      throw new ApiGeneralError('Ingestion failed', error.message);
    }
  }

  /**
   * Step 2 in processing a DWC archive file:upload the record to S3
   *
   * @param {number} submissionId
   * @param {Express.Multer.File} file
   * @return {*}  {Promise<void>}
   * @memberof DarwinCoreService
   */
  async create_step2_uploadRecordToS3(submissionId: number, file: Express.Multer.File): Promise<void> {
    try {
      await this.uploadRecordToS3(submissionId, file);

      await this.submissionService.insertSubmissionStatus(submissionId, SUBMISSION_STATUS_TYPE.UPLOADED);
    } catch (error: any) {
      defaultLog.debug({ label: 'uploadRecordToS3', message: 'error', error });

      await this.submissionService.insertSubmissionStatusAndMessage(
        submissionId,
        SUBMISSION_STATUS_TYPE.FAILED_UPLOAD,
        SUBMISSION_MESSAGE_TYPE.ERROR,
        error.message
      );
      throw new ApiGeneralError('Upload record to S3 failed', error.message);
    }
  }

  /**
   * Step 3 in processing a DWC archive file: validate the submission
   *
   * @param {number} submissionId
   * @return {*}  {Promise<void>}
   * @memberof DarwinCoreService
   */
  async create_step3_validateSubmission(submissionId: number): Promise<void> {
    try {
      await this.tempValidateSubmission(submissionId);

      await this.submissionService.insertSubmissionStatus(submissionId, SUBMISSION_STATUS_TYPE.VALIDATED);
    } catch (error: any) {
      defaultLog.debug({ label: 'tempValidateSubmission', message: 'error', error });

      await this.submissionService.insertSubmissionStatusAndMessage(
        submissionId,
        SUBMISSION_STATUS_TYPE.FAILED_VALIDATION,
        SUBMISSION_MESSAGE_TYPE.ERROR,
        error.message
      );

      throw new ApiGeneralError('Submission validation failed', error.message);
    }
  }

  /**
   * Step 4 in processing a DWC archive file: ingest EML
   *
   * @param {number} submissionId
   * @return {*}  {Promise<void>}
   * @memberof DarwinCoreService
   */
  async create_step4_ingestEML(submissionId: number): Promise<void> {
    try {
      await this.ingestNewDwCAEML(submissionId);

      await this.submissionService.insertSubmissionStatus(submissionId, SUBMISSION_STATUS_TYPE.EML_INGESTED);
    } catch (error: any) {
      defaultLog.debug({ label: 'ingestNewDwCAEML', message: 'error', error });

      await this.submissionService.insertSubmissionStatusAndMessage(
        submissionId,
        SUBMISSION_STATUS_TYPE.FAILED_EML_INGESTION,
        SUBMISSION_MESSAGE_TYPE.ERROR,
        error.message
      );

      throw new ApiGeneralError('Ingesting EML failed', error.message);
    }
  }
  /**
   * Step 5 in processing a DWC archive file: convert EML to JSON
   *
   * @param {number} submissionId
   * @return {*}  {Promise<void>}
   * @memberof DarwinCoreService
   */
  async create_step5_convertEMLToJSON(submissionId: number): Promise<void> {
    try {
      await this.convertSubmissionEMLtoJSON(submissionId);

      await this.submissionService.insertSubmissionStatus(submissionId, SUBMISSION_STATUS_TYPE.EML_TO_JSON);
    } catch (error: any) {
      defaultLog.debug({ label: 'convertSubmissionEMLtoJSON', message: 'error', error });

      await this.submissionService.insertSubmissionStatusAndMessage(
        submissionId,
        SUBMISSION_STATUS_TYPE.FAILED_EML_TO_JSON,
        SUBMISSION_MESSAGE_TYPE.ERROR,
        error.message
      );

      throw new ApiGeneralError('Converting EML to JSON failed', error.message);
    }
  }

  /**
   * Step 6 in processing a DWC archive file: transform and upload metadata
   *
   * @param {number} submissionId
   * @param {string} dataPackageId
   * @return {*}  {Promise<void>}
   * @memberof DarwinCoreService
   */
  async create_step6_transformAndUploadMetaData(submissionId: number, dataPackageId: string): Promise<void> {
    try {
      await this.transformAndUploadMetaData(submissionId, dataPackageId);

      await this.submissionService.insertSubmissionStatus(submissionId, SUBMISSION_STATUS_TYPE.METADATA_TO_ES);
    } catch (error: any) {
      defaultLog.debug({ label: 'transformAndUploadMetaData', message: 'error', error });

      await this.submissionService.insertSubmissionStatusAndMessage(
        submissionId,
        SUBMISSION_STATUS_TYPE.FAILED_METADATA_TO_ES,
        SUBMISSION_MESSAGE_TYPE.ERROR,
        error.message
      );

      throw new ApiGeneralError('Transforming and uploading metadata', error.message);
    }
  }

  /**
   * Step 7 in processing a DWC archive file: normalize the dwc archive file
   *
   * @param {number} submissionId
   * @return {*}
   * @memberof DarwinCoreService
   */
  async create_step7_normalizeSubmissionDWCA(submissionId: number) {
    try {
      const dwcArchive = await this.getSubmissionRecordAndConvertToDWCArchive(submissionId);

      await this.normalizeSubmissionDWCA(submissionId, dwcArchive);

      await this.submissionService.insertSubmissionStatus(submissionId, SUBMISSION_STATUS_TYPE.NORMALIZED);
    } catch (error: any) {
      defaultLog.debug({ label: 'normalizeSubmissionDWCA', message: 'error', error });

      await this.submissionService.insertSubmissionStatusAndMessage(
        submissionId,
        SUBMISSION_STATUS_TYPE.FAILED_NORMALIZATION,
        SUBMISSION_MESSAGE_TYPE.ERROR,
        error.message
      );
      throw new ApiGeneralError('Normalizing the darwin core failed', error.message);
    }
  }

  /**
   * Step 8 in processing a DWC archive file: run spatial transforms
   *
   * @param {number} submissionId
   * @param {boolean} metadataOnly A flag to determine if occurrence transforms need to be run
   * @return {*}
   * @memberof DarwinCoreService
   */
  async create_step8_runSpatialTransforms(submissionId: number) {
    try {
      await this.spatialService.runSpatialTransforms(submissionId);

      await this.submissionService.insertSubmissionStatus(
        submissionId,
        SUBMISSION_STATUS_TYPE.SPATIAL_TRANSFORM_UNSECURE
      );
    } catch (error: any) {
      defaultLog.debug({ label: 'runSpatialTransform', message: 'error', error });

      await this.submissionService.insertSubmissionStatusAndMessage(
        submissionId,
        SUBMISSION_STATUS_TYPE.FAILED_SPATIAL_TRANSFORM_UNSECURE,
        SUBMISSION_MESSAGE_TYPE.ERROR,
        error.message
      );

      throw new ApiGeneralError('Running spatial transforms failed', error.message);
    }
  }

  /**
   * Step 9 in processing a DWC archive file: run security transforms
   *
   * @param {number} submissionId
   * @return {*}
   * @memberof DarwinCoreService
   */
  async create_step9_runSecurityTransforms(submissionId: number) {
    try {
      await this.spatialService.runSecurityTransforms(submissionId);
      await this.submissionService.insertSubmissionStatus(
        submissionId,
        SUBMISSION_STATUS_TYPE.SPATIAL_TRANSFORM_SECURE
      );
    } catch (error: any) {
      defaultLog.debug({ label: 'runSecurityTransforms', message: 'error', error });

      await this.submissionService.insertSubmissionStatusAndMessage(
        submissionId,
        SUBMISSION_STATUS_TYPE.FAILED_SPATIAL_TRANSFORM_SECURE,
        SUBMISSION_MESSAGE_TYPE.ERROR,
        error.message
      );
      throw new ApiGeneralError('Run security transforms failed', error.message);
    }
  }

  /**
   * Ingest a Darwin Core Archive (DwCA) data package.
   *
   * @param {Express.Multer.File} file
   * @param {{ dataPackageId?: string }} [options]
   * @return {*}  {Promise<{ dataPackageId: string; submissionId: number }>}
   * @memberof DarwinCoreService
   */
  async ingestNewDwCADataPackage(
    file: Express.Multer.File,
    dataPackageId: string
  ): Promise<{ dataPackageId: string; submissionId: number }> {
<<<<<<< HEAD
    const response = await this.submissionService.insertSubmissionRecord(dataPackageId, 1, '');
=======
    this.prepDWCArchive(file);

    // Fetch the source transform record for this submission based on the source system user id
    const sourceTransformRecord = await this.submissionService.getSourceTransformRecordBySystemUserId(
      this.connection.systemUserId()
    );

    const response = await this.submissionService.insertSubmissionRecord({
      source_transform_id: sourceTransformRecord.source_transform_id,
      uuid: dataPackageId
    });
>>>>>>> 17e5b052

    const submissionId = response.submission_id;

    return { dataPackageId, submissionId };
  }

  /**
   * Upload record to s3
   *
   * @param {number} submissionId
   * @param {Express.Multer.File} file
   * @return {*}  {Promise<{ s3Key: string }>}
   * @memberof DarwinCoreService
   */
  async uploadRecordToS3(submissionId: number, file: Express.Multer.File): Promise<{ s3Key: string }> {
    const s3Key = generateS3FileKey({
      submissionId: submissionId,
      fileName: file.originalname
    });

    await this.submissionService.updateSubmissionRecordInputKey(submissionId, s3Key);

    const response = await uploadFileToS3(file, s3Key, {
      filename: file.originalname
    });

    return { s3Key: response.Key };
  }

  /**
   * Parse submission record to DWCArchive file
   *
   * @param {number} submissionId
   * @return {*}  {Promise<DWCArchive>}
   * @memberof DarwinCoreService
   */
  async getSubmissionRecordAndConvertToDWCArchive(submissionId: number): Promise<DWCArchive> {
    const file = await this.submissionService.getIntakeFileFromS3(submissionId);

    if (!file) {
      throw new ApiGeneralError('The source file is not available');
    }

    return this.prepDWCArchive(file);
  }

  /**
   * Parse unknown submission record and convert to DWArchive file.
   *
   * @param {UnknownMedia} unknownMedia
   * @return {*}  {DWCArchive}
   * @memberof DarwinCoreService
   */
  prepDWCArchive(unknownMedia: UnknownMedia): DWCArchive {
    const parsedMedia = parseUnknownMedia(unknownMedia);

    if (!parsedMedia) {
      throw new ApiGeneralError('Failed to parse submission', [
        'DarwinCoreService->prepDWCArchive',
        'unknown media file was empty or unable to be parsed'
      ]);
    }

    if (!(parsedMedia instanceof ArchiveFile)) {
      throw new ApiGeneralError('Failed to parse submission', [
        'DarwinCoreService->prepDWCArchive',
        'unknown media file was not a valid Archive file'
      ]);
    }

    return new DWCArchive(parsedMedia);
  }

  /**
   * Collect eml file from dwca and save to db
   *
   * @param {number} submissionId
   * @return {*}  {Promise<void>}
   * @memberof DarwinCoreService
   */
  async ingestNewDwCAEML(submissionId: number): Promise<void> {
    const dwcaFile = await this.getSubmissionRecordAndConvertToDWCArchive(submissionId);

    if (!dwcaFile || !dwcaFile.eml) {
      throw new ApiGeneralError('Converting the record to DWC Archive failed');
    }

    await this.submissionService.updateSubmissionRecordEMLSource(submissionId, dwcaFile.eml);
  }

  /**
   * Converts submission EML to JSON and persists with submission record.
   *
   * @param {number} submissionId
   * @return {*}  {Promise<{ occurrence_id: number }[]>}
   * @memberof DarwinCoreService
   */
  async convertSubmissionEMLtoJSON(submissionId: number): Promise<void> {
    const dwcaFile = await this.getSubmissionRecordAndConvertToDWCArchive(submissionId);

    if (dwcaFile.eml) {
      const emlmediaFile = dwcaFile.eml;

      const options = {
        ignoreAttributes: false,
        attributeNamePrefix: '@_',
        parseTagValue: false, //passes all through as strings. this avoids problems where text fields have numbers only but need to be interpreted as text.
        // eslint-disable-next-line @typescript-eslint/no-unused-vars
        isArray: (tagName: string, _jPath: string, _isLeafNode: boolean, _isAttribute: boolean) => {
          const tagsArray: Array<string> = ['relatedProject', 'section', 'taxonomicCoverage'];
          if (tagsArray.includes(tagName)) return true;
          return false;
        }
      };
      const parser = new XMLParser(options);
      const eml_json_source = parser.parse(emlmediaFile.emlFile.buffer.toString() as string);

      await this.submissionService.updateSubmissionRecordEMLJSONSource(submissionId, eml_json_source);

      return eml_json_source;
    }
  }

  /**
   * transform submission record eml to metadata json and upload to search engine
   *
   * @param {number} submissionId
   * @param {string} dataPackageId
   * @return {*}  {Promise<WriteResponseBase>}
   * @memberof DarwinCoreService
   */
  async transformAndUploadMetaData(submissionId: number, dataPackageId: string): Promise<void> {
    const submissionRecord = await this.submissionService.getSubmissionRecordBySubmissionId(submissionId);

    if (!submissionRecord.source_transform_id) {
      throw new ApiGeneralError('The source_transform_id is not available');
    }

    const sourceTransformRecord = await this.submissionService.getSourceTransformRecordBySourceTransformId(
      submissionRecord.source_transform_id
    );

    if (!sourceTransformRecord.metadata_transform) {
      throw new ApiGeneralError('The source metadata transform is not available');
    }

    const jsonMetadata = await this.submissionService.getSubmissionMetadataJson(
      submissionId,
      sourceTransformRecord.metadata_transform
    );

    if (!jsonMetadata) {
      throw new ApiGeneralError('The source metadata json is not available');
    }

    // call to the ElasticSearch API to create a record with our transformed EML
    await this.uploadToElasticSearch(dataPackageId, jsonMetadata);
  }

  /**
   *  Temp replacement for validation until more requirements are set
   *
   * @param {number} submissionId
   * @return {*} //TODO RETURN TYPE
   * @memberof DarwinCoreService
   */
  async tempValidateSubmission(submissionId: number) {
    return {
      validation: true,
      mediaState: { fileName: `${submissionId}`, fileErrors: [], isValid: true },
      csvState: []
    };
  }

  /**
   * Validate submission against style sheet
   *
   * @param {number} submissionId
   * @param {number} [styleSheetId]
   * @return {*}  {Promise<{ validation: boolean; mediaState: IMediaState; csvState?: ICsvState[] }>}
   * @memberof DarwinCoreService
   */
  async validateSubmission(
    submissionId: number,
    styleSheetId?: number
  ): Promise<{ validation: boolean; mediaState: IMediaState; csvState?: ICsvState[] }> {
    const dwcArchive: DWCArchive = await this.getSubmissionRecordAndConvertToDWCArchive(submissionId);

    const validationService = new ValidationService(this.connection);

    const styleSchema = await validationService.getStyleSchemaByStyleId(styleSheetId || 1); //TODO Hard coded

    const response = await validationService.validateDWCArchiveWithStyleSchema(dwcArchive, styleSchema);

    if (!response.validation) {
      throw new ApiGeneralError('Validation failed');
    }

    return response;
  }

  /**
   * Upload file to ES
   *
   * @param {string} dataPackageId
   * @param {string} convertedEML
   * @return {*}
   * @memberof DarwinCoreService
   */
  async uploadToElasticSearch(dataPackageId: string, convertedEML: string) {
    const esClient = await this.getEsClient();

    return esClient.index({
      id: dataPackageId,
      index: ElasticSearchIndices.EML,
      document: convertedEML
    });
  }

  /**
   * Normalize all worksheets in dwcArchive file and update submission record
   *
   * @param {number} submissionId
   * @param {DWCArchive} dwcArchiveFile
   * @return {*}  {Promise<{ submission_id: number }>}
   * @memberof DarwinCoreService
   */
  async normalizeSubmissionDWCA(submissionId: number, dwcArchiveFile: DWCArchive): Promise<void> {
    const normalized = normalizeDWCA(dwcArchiveFile);

    await this.submissionService.updateSubmissionRecordDWCSource(submissionId, normalized);
  }

  /**
   * Delete old data from ES
   *
   * @param {string} dataPackageId
   * @return {*}
   * @memberof DarwinCoreService
   */
  async deleteEmlFromElasticSearchByDataPackageId(dataPackageId: string) {
    const esClient = await this.getEsClient();

    return esClient.delete({ id: dataPackageId, index: ElasticSearchIndices.EML });
  }

  /**
   * Gets DwCArchive from submission ID and returns true/false if the submission is only metadata
   * @param {number} submissionId
   * @returns {*} {Promise<boolean>}
   */
  async isSubmissionMetadataOnly(submissionId: number): Promise<boolean> {
    const dwcArchive = await this.getSubmissionRecordAndConvertToDWCArchive(submissionId);
    return dwcArchive.isMetaDataOnly();
  }
}<|MERGE_RESOLUTION|>--- conflicted
+++ resolved
@@ -345,9 +345,6 @@
     file: Express.Multer.File,
     dataPackageId: string
   ): Promise<{ dataPackageId: string; submissionId: number }> {
-<<<<<<< HEAD
-    const response = await this.submissionService.insertSubmissionRecord(dataPackageId, 1, '');
-=======
     this.prepDWCArchive(file);
 
     // Fetch the source transform record for this submission based on the source system user id
@@ -357,9 +354,9 @@
 
     const response = await this.submissionService.insertSubmissionRecord({
       source_transform_id: sourceTransformRecord.source_transform_id,
-      uuid: dataPackageId
+      uuid: dataPackageId,
+      key: ""
     });
->>>>>>> 17e5b052
 
     const submissionId = response.submission_id;
 
