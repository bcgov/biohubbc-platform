--- conflicted
+++ resolved
@@ -387,16 +387,12 @@
    * @return {*}  {Promise<{ dataPackageId: string; submissionId: number }>}
    * @memberof DarwinCoreService
    */
-<<<<<<< HEAD
-  async ingestNewDwCADataPackage(dataPackageId: string): Promise<{ dataPackageId: string; submissionId: number }> {
-=======
   async ingestNewDwCADataPackage(
     file: Express.Multer.File,
     dataPackageId: string
   ): Promise<{ dataPackageId: string; submissionId: number }> {
     this.prepDWCArchive(file);
 
->>>>>>> 17e5b052
     // Fetch the source transform record for this submission based on the source system user id
     const sourceTransformRecord = await this.submissionService.getSourceTransformRecordBySystemUserId(
       this.connection.systemUserId()
