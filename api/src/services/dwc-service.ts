--- conflicted
+++ resolved
@@ -179,18 +179,12 @@
         throw new ApiGeneralError('file eml is empty');
       }
 
-      const submissionRecord = await this.submissionService.getSubmissionRecordBySubmissionId(submissionId);
-
       // Convert the EML data from XML to JSON
       return this.emlService.convertXMLStringToJSObject(file.eml.emlFile.buffer.toString());
     } catch (error: any) {
       // TODO: does it make sense to throw/ catch here? is it even possible
       defaultLog.debug({ label: 'intakeJob_step_3', message: 'error', error });
 
-<<<<<<< HEAD
-      // Decorate the EML object, adding additional BioHub metadata to the original EML.
-      const decoratedEMLJSON = await this.emlService.decorateEML(submissionId, submissionRecord.uuid, emlJSON);
-=======
       await this.submissionService.insertSubmissionStatusAndMessage(
         submissionId,
         SUBMISSION_STATUS_TYPE.FAILED_EML_TO_JSON,
@@ -201,7 +195,6 @@
       throw new ApiGeneralError('Converting EML to JSON', error.message);
     }
   }
->>>>>>> 0201ed40
 
   /**
    * Step 4
