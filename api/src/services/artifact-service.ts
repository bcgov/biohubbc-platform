--- conflicted
+++ resolved
@@ -110,9 +110,6 @@
     return this.artifactRepository.getArtifactsByDatasetId(datasetId);
   }
 
-<<<<<<< HEAD
-  // @TODO jsdoc
-=======
   /**
    * Retrieves an artifact by its primary key.
    *
@@ -120,16 +117,15 @@
    * @return {*}  {Promise<Artifact>}
    * @memberof ArtifactService
    */
->>>>>>> a8d6d29f
   async getArtifactById(artifactId: number): Promise<Artifact> {
     return this.artifactRepository.getArtifactById(artifactId);
   }
 
-<<<<<<< HEAD
   // @TODO jsdoc
   async getArtifactsByIds(artifactIds: number[]): Promise<Artifact[]> {
     return this.artifactRepository.getArtifactsByIds(artifactIds);
-=======
+  }
+
   /**
    * updates the security review timestamp for an artifact
    *
@@ -141,6 +137,5 @@
     defaultLog.debug({ label: 'removeAllSecurityRulesFromArtifact' });
 
     await this.artifactRepository.updateArtifactSecurityReviewTimestamp(artifactId);
->>>>>>> a8d6d29f
   }
 }