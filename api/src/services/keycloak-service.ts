import axios from 'axios';
import qs from 'qs';
import { ApiGeneralError } from '../errors/api-error';
import { getLogger } from '../utils/logger';

<<<<<<< HEAD
/**
 * @TODO revise KeycloakService type definitions. See `app/src/hooks/useKeycloakWrapper`
 */
=======
>>>>>>> 7dcaa40a
type KeycloakUserData = {
  username: string;
  email: string;
  firstName: string;
  lastName: string;
  attributes: IDIRAttributes | BCEIDBusinessAttributes;
};

type IDIRAttributes = {
  idir_user_guid: [string];
  idir_username: [string];
  display_name: [string];
  given_name: [string];
  family_name: [string];
};

interface BCEIDBasicAttributes {
  bceid_user_guid: [string];
  bceid_username: [string];
}

type BCEIDBusinessAttributes = BCEIDBasicAttributes & {
  bceid_business_guid: [string];
  bceid_business_name: [string];
  display_name: [string];
};

export type KeycloakUser = {
  username: string;
  email: string;
  firstName: string;
  lastName: string;
  attributes: IDIRAttributes | BCEIDBusinessAttributes;
};

const defaultLog = getLogger('services/keycloak-service');

/**
 * Service for calling the keycloak admin API.
 *
 * Keycloak Documentation (select version and see `Administration REST API` section):
 * - https://www.keycloak.org/documentation-archive.html
 *
 * @export
 * @class KeycloakService
 */
export class KeycloakService {
  keycloakTokenHost: string;
  keycloakApiHost: string;
  keycloakIntegrationId: string;
  keycloakEnvironment: string;

  constructor() {
    this.keycloakTokenHost = `${process.env.KEYCLOAK_ADMIN_HOST}/realms/${process.env.KEYCLOAK_REALM}/protocol/openid-connect/token`;
    this.keycloakApiHost = `${process.env.KEYCLOAK_API_HOST}`;
    this.keycloakIntegrationId = `${process.env.KEYCLOAK_INTEGRATION_ID}`;
    this.keycloakEnvironment = `${process.env.KEYCLOAK_ENVIRONMENT}`;
  }

  /**
   * Get an access token from keycloak for the service account user.
   *
   * @return {*}  {Promise<string>}
   * @memberof KeycloakService
   */
  async getKeycloakToken(): Promise<string> {
    defaultLog.debug({ label: 'getKeycloakToken', keycloakTokenHost: this.keycloakTokenHost });

    try {
      const { data } = await axios.post(
        this.keycloakTokenHost,
        qs.stringify({
          grant_type: 'client_credentials',
          client_id: process.env.KEYCLOAK_ADMIN_USERNAME,
          client_secret: process.env.KEYCLOAK_ADMIN_PASSWORD
        }),
        {
          headers: {
            'Content-Type': 'application/x-www-form-urlencoded'
          }
        }
      );

      return data.access_token as string;
    } catch (error) {
      throw new ApiGeneralError('Failed to authenticate with keycloak', [(error as Error).message]);
    }
  }

  /**
   * Fetch keycloak user data by the keycloak username.
   *
   * Note on IDIR and BCEID usernames:
   * - Format is `<username>@idir` or `<username>@bceid`
   *
   * @param {string} username
   * @return {*}  {Promise<KeycloakUser>}
   * @memberof KeycloakService
   */
  async getUserByUsername(username: string): Promise<KeycloakUser> {
    const token = await this.getKeycloakToken();

    try {
      const { data } = await axios.get<{ users: KeycloakUserData[]; roles: Record<string, string>[] }>(
        `https://api.loginproxy.gov.bc.ca/api/v1/integrations/${this.keycloakIntegrationId}/${
          this.keycloakEnvironment
        }/user-role-mappings?${qs.stringify({ username: username })}`,
        {
          headers: {
            authorization: `Bearer ${token}`
          }
        }
      );

      if (!data.users.length) {
        throw new ApiGeneralError('Found no matching keycloak users');
      }

      if (data.users.length !== 1) {
        throw new ApiGeneralError('Found too many matching keycloak users');
      }

      return {
        username: data.users[0].username,
        email: data.users[0].email,
        firstName: data.users[0].firstName,
        lastName: data.users[0].lastName,
        attributes: data.users[0].attributes
      };
    } catch (error) {
      throw new ApiGeneralError('Failed to get user info from keycloak', [(error as Error).message]);
    }
  }
}<|MERGE_RESOLUTION|>--- conflicted
+++ resolved
@@ -3,12 +3,9 @@
 import { ApiGeneralError } from '../errors/api-error';
 import { getLogger } from '../utils/logger';
 
-<<<<<<< HEAD
 /**
  * @TODO revise KeycloakService type definitions. See `app/src/hooks/useKeycloakWrapper`
  */
-=======
->>>>>>> 7dcaa40a
 type KeycloakUserData = {
   username: string;
   email: string;
