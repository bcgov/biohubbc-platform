import chai, { expect } from 'chai';
import { describe } from 'mocha';
import sinon from 'sinon';
import sinonChai from 'sinon-chai';
import { SYSTEM_ROLE } from '../constants/roles';
import * as db from '../database/db';
<<<<<<< HEAD
import { SystemUserExtended } from '../repositories/user-repository';
=======
import { SystemUser, SystemUserExtended } from '../repositories/user-repository';
>>>>>>> c21daafe
import {
  AuthorizationScheme,
  AuthorizationService,
  AuthorizeBySystemRoles,
  AuthorizeRule
} from '../services/authorization-service';
import { UserService } from '../services/user-service';
import * as keycloakUtils from '../utils/keycloak-utils';
import { getMockDBConnection } from '../__mocks__/db';

chai.use(sinonChai);

describe('executeAuthorizationScheme', function () {
  afterEach(() => {
    sinon.restore();
  });

  it('returns false if any AND authorizationScheme rules return false', async function () {
    const mockAuthorizationScheme = { and: [] } as unknown as AuthorizationScheme;
    const mockDBConnection = getMockDBConnection();

    sinon.stub(AuthorizationService.prototype, 'executeAuthorizeConfig').resolves([true, false, true]);

    const authorizationService = new AuthorizationService(mockDBConnection);

    const isAuthorized = await authorizationService.executeAuthorizationScheme(mockAuthorizationScheme);

    expect(isAuthorized).to.equal(false);
  });

  it('returns true if all AND authorizationScheme rules return true', async function () {
    const mockAuthorizationScheme = { and: [] } as unknown as AuthorizationScheme;
    const mockDBConnection = getMockDBConnection();

    sinon.stub(AuthorizationService.prototype, 'executeAuthorizeConfig').resolves([true, true, true]);

    const authorizationService = new AuthorizationService(mockDBConnection);

    const isAuthorized = await authorizationService.executeAuthorizationScheme(mockAuthorizationScheme);

    expect(isAuthorized).to.equal(true);
  });

  it('returns false if all OR authorizationScheme rules return false', async function () {
    const mockAuthorizationScheme = { or: [] } as unknown as AuthorizationScheme;
    const mockDBConnection = getMockDBConnection();

    sinon.stub(AuthorizationService.prototype, 'executeAuthorizeConfig').resolves([false, false, false]);

    const authorizationService = new AuthorizationService(mockDBConnection);

    const isAuthorized = await authorizationService.executeAuthorizationScheme(mockAuthorizationScheme);

    expect(isAuthorized).to.equal(false);
  });

  it('returns true if any OR authorizationScheme rules return true', async function () {
    const mockAuthorizationScheme = { or: [] } as unknown as AuthorizationScheme;
    const mockDBConnection = getMockDBConnection();

    sinon.stub(AuthorizationService.prototype, 'executeAuthorizeConfig').resolves([false, true, false]);

    const authorizationService = new AuthorizationService(mockDBConnection);

    const isAuthorized = await authorizationService.executeAuthorizationScheme(mockAuthorizationScheme);

    expect(isAuthorized).to.equal(true);
  });
});

describe('executeAuthorizeConfig', function () {
  afterEach(() => {
    sinon.restore();
  });

  it('returns an array of authorizeRule results', async function () {
    const mockAuthorizeRules: AuthorizeRule[] = [
      {
        validSystemRoles: [SYSTEM_ROLE.SYSTEM_ADMIN],
        discriminator: 'SystemRole'
      },
      {
        discriminator: 'SystemUser'
      },
      {
        discriminator: 'ServiceClient'
      }
    ];
    const mockDBConnection = getMockDBConnection();

    sinon.stub(AuthorizationService.prototype, 'authorizeBySystemRole').resolves(false);
    sinon.stub(AuthorizationService.prototype, 'authorizeBySystemUser').resolves(true);
    sinon.stub(AuthorizationService.prototype, 'authorizeByServiceClient').resolves(true);

    const authorizationService = new AuthorizationService(mockDBConnection);

    const authorizeResults = await authorizationService.executeAuthorizeConfig(mockAuthorizeRules);

    expect(authorizeResults).to.eql([false, true, true]);
  });
});

describe('authorizeByServiceClient', function () {
  afterEach(() => {
    sinon.restore();
  });

  it('returns false if `systemUserObject` is null', async function () {
    const mockDBConnection = getMockDBConnection();

    sinon.stub(AuthorizationService.prototype, 'getSystemUserObject').resolves(null);

    const authorizationService = new AuthorizationService(mockDBConnection);

    const isAuthorizedByServiceClient = await authorizationService.authorizeSystemAdministrator();

    expect(isAuthorizedByServiceClient).to.equal(false);
  });

  it('returns true if `systemUserObject` is not null and includes admin role', async function () {
    const mockDBConnection = getMockDBConnection();

    const mockGetSystemUsersObjectResponse = {
      role_names: [SYSTEM_ROLE.SYSTEM_ADMIN]
    } as unknown as SystemUserExtended;

    sinon.stub(AuthorizationService.prototype, 'getSystemUserObject').resolves(mockGetSystemUsersObjectResponse);

    const authorizationService = new AuthorizationService(mockDBConnection);

    const isAuthorizedByServiceClient = await authorizationService.authorizeSystemAdministrator();

    expect(isAuthorizedByServiceClient).to.equal(true);
  });
});

describe('authorizeBySystemRole', function () {
  afterEach(() => {
    sinon.restore();
  });

  it('returns false if `authorizeSystemRoles` is null', async function () {
    const mockAuthorizeSystemRoles = null as unknown as AuthorizeBySystemRoles;
    const mockDBConnection = getMockDBConnection();

    const authorizationService = new AuthorizationService(mockDBConnection);

    const isAuthorizedBySystemRole = await authorizationService.authorizeBySystemRole(mockAuthorizeSystemRoles);

    expect(isAuthorizedBySystemRole).to.equal(false);
  });

  it('returns false if `systemUserObject` is null', async function () {
    const mockAuthorizeSystemRoles: AuthorizeBySystemRoles = {
      validSystemRoles: [SYSTEM_ROLE.SYSTEM_ADMIN],
      discriminator: 'SystemRole'
    };
    const mockDBConnection = getMockDBConnection();

    const mockGetSystemUsersObjectResponse = null as unknown as SystemUserExtended;
    sinon.stub(AuthorizationService.prototype, 'getSystemUserObject').resolves(mockGetSystemUsersObjectResponse);

    const authorizationService = new AuthorizationService(mockDBConnection);

    const isAuthorizedBySystemRole = await authorizationService.authorizeBySystemRole(mockAuthorizeSystemRoles);

    expect(isAuthorizedBySystemRole).to.equal(false);
  });

  it('returns false if `record_end_date` is null', async function () {
    const mockAuthorizeSystemRoles: AuthorizeBySystemRoles = {
      validSystemRoles: [SYSTEM_ROLE.SYSTEM_ADMIN],
      discriminator: 'SystemRole'
    };
    const mockDBConnection = getMockDBConnection();

    const mockGetSystemUsersObjectResponse = { record_end_date: 'datetime' } as unknown as SystemUserExtended;
    sinon.stub(AuthorizationService.prototype, 'getSystemUserObject').resolves(mockGetSystemUsersObjectResponse);

    const authorizationService = new AuthorizationService(mockDBConnection);

    const isAuthorizedBySystemRole = await authorizationService.authorizeBySystemRole(mockAuthorizeSystemRoles);

    expect(isAuthorizedBySystemRole).to.equal(false);
  });

  it('returns true if `authorizeSystemRoles` specifies no valid roles', async function () {
    const mockAuthorizeSystemRoles: AuthorizeBySystemRoles = {
      validSystemRoles: [],
      discriminator: 'SystemRole'
    };
    const mockDBConnection = getMockDBConnection();

    const authorizationService = new AuthorizationService(mockDBConnection, {
      systemUser: {} as unknown as SystemUserExtended
    });

    const isAuthorizedBySystemRole = await authorizationService.authorizeBySystemRole(mockAuthorizeSystemRoles);

    expect(isAuthorizedBySystemRole).to.equal(true);
  });

  it('returns false if the user does not have any valid roles', async function () {
    const mockAuthorizeSystemRoles: AuthorizeBySystemRoles = {
      validSystemRoles: [SYSTEM_ROLE.SYSTEM_ADMIN],
      discriminator: 'SystemRole'
    };
    const mockDBConnection = getMockDBConnection();

    const authorizationService = new AuthorizationService(mockDBConnection, {
      systemUser: { role_names: [] } as unknown as SystemUserExtended
    });

    const isAuthorizedBySystemRole = await authorizationService.authorizeBySystemRole(mockAuthorizeSystemRoles);

    expect(isAuthorizedBySystemRole).to.equal(false);
  });

  it('returns true if the user has at least one of the valid roles', async function () {
    const mockAuthorizeSystemRoles: AuthorizeBySystemRoles = {
      validSystemRoles: [SYSTEM_ROLE.SYSTEM_ADMIN],
      discriminator: 'SystemRole'
    };
    const mockDBConnection = getMockDBConnection();

    const authorizationService = new AuthorizationService(mockDBConnection, {
      systemUser: { role_names: [SYSTEM_ROLE.SYSTEM_ADMIN] } as unknown as SystemUserExtended
    });

    const isAuthorizedBySystemRole = await authorizationService.authorizeBySystemRole(mockAuthorizeSystemRoles);

    expect(isAuthorizedBySystemRole).to.equal(true);
  });
});

describe('authorizeBySystemUser', function () {
  afterEach(() => {
    sinon.restore();
  });

  it('returns false if `systemUserObject` is null', async function () {
    const mockDBConnection = getMockDBConnection();

    const mockGetSystemUsersObjectResponse = null as unknown as SystemUserExtended;
    sinon.stub(AuthorizationService.prototype, 'getSystemUserObject').resolves(mockGetSystemUsersObjectResponse);

    const authorizationService = new AuthorizationService(mockDBConnection);

    const isAuthorizedBySystemRole = await authorizationService.authorizeBySystemUser();

    expect(isAuthorizedBySystemRole).to.equal(false);
  });

  it('returns true if `systemUserObject` is not null', async function () {
    const mockDBConnection = getMockDBConnection();

    const mockGetSystemUsersObjectResponse = null as unknown as SystemUserExtended;
    sinon.stub(AuthorizationService.prototype, 'getSystemUserObject').resolves(mockGetSystemUsersObjectResponse);

    const authorizationService = new AuthorizationService(mockDBConnection, {
      systemUser: {} as unknown as SystemUserExtended
    });

    const isAuthorizedBySystemRole = await authorizationService.authorizeBySystemUser();

    expect(isAuthorizedBySystemRole).to.equal(true);
  });
});

describe('authorizeByServiceClient', function () {
  afterEach(() => {
    sinon.restore();
  });

  it('returns false if the keycloak token is null', async function () {
    const mockDBConnection = getMockDBConnection();
    sinon.stub(db, 'getDBConnection').returns(mockDBConnection);

    const authorizationService = new AuthorizationService(mockDBConnection, {
      keycloakToken: undefined
    });

    const result = await authorizationService.authorizeByServiceClient();

    expect(result).to.be.false;
  });

  it('returns false if the service client does not match a known service client system user', async function () {
    const mockDBConnection = getMockDBConnection();

    const systemUser = null;

    const getServiceClientSystemUserStub = sinon.stub(keycloakUtils, 'getServiceClientSystemUser').returns(systemUser);

    const keycloakToken = {
      preferred_username: 'unknown-user'
    };
    const authorizationService = new AuthorizationService(mockDBConnection, {
      keycloakToken: keycloakToken
    });

    const isAuthorizedBySystemRole = await authorizationService.authorizeByServiceClient();

    expect(isAuthorizedBySystemRole).to.equal(false);
    expect(getServiceClientSystemUserStub).to.have.been.calledOnceWith(keycloakToken);
  });

  it('returns true if the service client matches a known service client system user', async function () {
    const mockDBConnection = getMockDBConnection();

<<<<<<< HEAD
    const mockGetSystemUsersObjectResponse = null as unknown as SystemUserExtended;
    sinon.stub(AuthorizationService.prototype, 'getSystemUserObject').resolves(mockGetSystemUsersObjectResponse);
=======
    const systemUser: SystemUser = {
      system_user_id: 1,
      user_identity_source_id: 2,
      user_identifier: 'sims-svc-4464',
      user_guid: 'service-account-sims-svc-4464',
      record_effective_date: '',
      record_end_date: '',
      create_date: '2023-12-12',
      create_user: 1,
      update_date: null,
      update_user: null,
      revision_count: 0
    };
>>>>>>> c21daafe

    const getServiceClientSystemUserStub = sinon.stub(keycloakUtils, 'getServiceClientSystemUser').returns(systemUser);

    const keycloakToken = {
      preferred_username: 'sims-svc-4464'
    };
    const authorizationService = new AuthorizationService(mockDBConnection, {
      keycloakToken: keycloakToken
    });

    const isAuthorizedBySystemRole = await authorizationService.authorizeByServiceClient();

    expect(isAuthorizedBySystemRole).to.equal(true);
    expect(getServiceClientSystemUserStub).to.have.been.calledOnceWith(keycloakToken);
  });
});

describe('hasAtLeastOneValidValue', () => {
  describe('validValues is a string', () => {
    describe('incomingValues is a string', () => {
      it('returns true if the valid roles is empty', () => {
        const response = AuthorizationService.hasAtLeastOneValidValue('', '');

        expect(response).to.be.true;
      });

      it('returns false if the user has no roles', () => {
        const response = AuthorizationService.hasAtLeastOneValidValue('admin', '');

        expect(response).to.be.false;
      });

      it('returns false if the user has no matching roles', () => {
        const response = AuthorizationService.hasAtLeastOneValidValue('admin', 'user');

        expect(response).to.be.false;
      });

      it('returns true if the user has a matching role', () => {
        const response = AuthorizationService.hasAtLeastOneValidValue('admin', 'admin');

        expect(response).to.be.true;
      });
    });

    describe('incomingValues is an array', () => {
      it('returns true if the valid roles is empty', () => {
        const response = AuthorizationService.hasAtLeastOneValidValue('', []);

        expect(response).to.be.true;
      });

      it('returns false if the user has no matching roles', () => {
        const response = AuthorizationService.hasAtLeastOneValidValue('admin', []);

        expect(response).to.be.false;
      });

      it('returns false if the user has no matching roles', () => {
        const response = AuthorizationService.hasAtLeastOneValidValue('admin', ['user']);

        expect(response).to.be.false;
      });

      it('returns true if the user has a matching role', () => {
        const response = AuthorizationService.hasAtLeastOneValidValue('admin', ['admin']);

        expect(response).to.be.true;
      });
    });
  });

  describe('validValues is an array', () => {
    describe('incomingValues is a string', () => {
      it('returns true if the valid roles is empty', () => {
        const response = AuthorizationService.hasAtLeastOneValidValue([], '');

        expect(response).to.be.true;
      });

      it('returns false if the user has no roles', () => {
        const response = AuthorizationService.hasAtLeastOneValidValue(['admin'], '');

        expect(response).to.be.false;
      });

      it('returns false if the user has no matching roles', () => {
        const response = AuthorizationService.hasAtLeastOneValidValue(['admin'], 'user');

        expect(response).to.be.false;
      });

      it('returns true if the user has a matching role', () => {
        const response = AuthorizationService.hasAtLeastOneValidValue(['admin'], 'admin');

        expect(response).to.be.true;
      });
    });

    describe('incomingValues is an array', () => {
      it('returns true if the valid roles is empty', () => {
        const response = AuthorizationService.hasAtLeastOneValidValue([], []);

        expect(response).to.be.true;
      });

      it('returns false if the user has no matching roles', () => {
        const response = AuthorizationService.hasAtLeastOneValidValue(['admin'], []);

        expect(response).to.be.false;
      });

      it('returns false if the user has no matching roles', () => {
        const response = AuthorizationService.hasAtLeastOneValidValue(['admin'], ['user']);

        expect(response).to.be.false;
      });

      it('returns true if the user has a matching role', () => {
        const response = AuthorizationService.hasAtLeastOneValidValue(['admin'], ['admin']);

        expect(response).to.be.true;
      });
    });
  });
});

describe('getSystemUserObject', function () {
  afterEach(() => {
    sinon.restore();
  });

  it('returns null if fetching the system user throws an error', async function () {
    const mockDBConnection = getMockDBConnection();

    sinon.stub(AuthorizationService.prototype, 'getSystemUserWithRoles').callsFake(() => {
      throw new Error('Test Error');
    });

    const authorizationService = new AuthorizationService(mockDBConnection);

    const systemUserObject = await authorizationService.getSystemUserObject();

    expect(systemUserObject).to.equal(null);
  });

  it('returns null if the system user is null or undefined', async function () {
    const mockDBConnection = getMockDBConnection();

    const mockSystemUserWithRolesResponse = null;
    sinon.stub(AuthorizationService.prototype, 'getSystemUserWithRoles').resolves(mockSystemUserWithRolesResponse);

    const authorizationService = new AuthorizationService(mockDBConnection);

    const systemUserObject = await authorizationService.getSystemUserObject();

    expect(systemUserObject).to.equal(null);
  });

  it('returns a system user', async function () {
    const mockDBConnection = getMockDBConnection();

    const mockSystemUserWithRolesResponse = {} as unknown as SystemUserExtended;
    sinon.stub(AuthorizationService.prototype, 'getSystemUserWithRoles').resolves(mockSystemUserWithRolesResponse);

    const authorizationService = new AuthorizationService(mockDBConnection);

    const systemUserObject = await authorizationService.getSystemUserObject();

    expect(systemUserObject).to.equal(mockSystemUserWithRolesResponse);
  });
});

describe('getSystemUserWithRoles', function () {
  afterEach(() => {
    sinon.restore();
  });

  it('returns null if the keycloak token is null', async function () {
    const mockDBConnection = getMockDBConnection();
    sinon.stub(db, 'getDBConnection').returns(mockDBConnection);

    const authorizationService = new AuthorizationService(mockDBConnection);

    const result = await authorizationService.getSystemUserWithRoles();

    expect(result).to.be.null;
  });

  it('returns null if the system user identifier is null', async function () {
    const mockDBConnection = getMockDBConnection();
    sinon.stub(db, 'getDBConnection').returns(mockDBConnection);

    const authorizationService = new AuthorizationService(mockDBConnection, {
      keycloakToken: { preferred_username: '' }
    });

    const result = await authorizationService.getSystemUserWithRoles();

    expect(result).to.be.null;
  });

  it('returns a system user', async function () {
    const mockDBConnection = getMockDBConnection();
    sinon.stub(db, 'getDBConnection').returns(mockDBConnection);

    const userObjectMock = {} as unknown as SystemUserExtended;
    sinon.stub(UserService.prototype, 'getUserByGuid').resolves(userObjectMock);

    const authorizationService = new AuthorizationService(mockDBConnection, {
      keycloakToken: { preferred_username: 'userIdentifier@IDIR' }
    });

    const result = await authorizationService.getSystemUserWithRoles();

    expect(result).to.equal(userObjectMock);
  });
});<|MERGE_RESOLUTION|>--- conflicted
+++ resolved
@@ -4,11 +4,7 @@
 import sinonChai from 'sinon-chai';
 import { SYSTEM_ROLE } from '../constants/roles';
 import * as db from '../database/db';
-<<<<<<< HEAD
-import { SystemUserExtended } from '../repositories/user-repository';
-=======
 import { SystemUser, SystemUserExtended } from '../repositories/user-repository';
->>>>>>> c21daafe
 import {
   AuthorizationScheme,
   AuthorizationService,
@@ -319,10 +315,6 @@
   it('returns true if the service client matches a known service client system user', async function () {
     const mockDBConnection = getMockDBConnection();
 
-<<<<<<< HEAD
-    const mockGetSystemUsersObjectResponse = null as unknown as SystemUserExtended;
-    sinon.stub(AuthorizationService.prototype, 'getSystemUserObject').resolves(mockGetSystemUsersObjectResponse);
-=======
     const systemUser: SystemUser = {
       system_user_id: 1,
       user_identity_source_id: 2,
@@ -336,7 +328,6 @@
       update_user: null,
       revision_count: 0
     };
->>>>>>> c21daafe
 
     const getServiceClientSystemUserStub = sinon.stub(keycloakUtils, 'getServiceClientSystemUser').returns(systemUser);
 
