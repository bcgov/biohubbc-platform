--- conflicted
+++ resolved
@@ -666,11 +666,12 @@
     });
   });
 
-<<<<<<< HEAD
   describe('getGeometryAsWktFromBoundarySpatialComponentBySubmissionId', () => {
     it('returns a geometry string', () => {
-        // TODO
-=======
+      // TODO
+    });
+  });
+
   describe('getHandleBarsTemplateByDatasetId', () => {
     it('should succeed with valid data', async () => {
       const mockDBConnection = getMockDBConnection();
@@ -688,7 +689,6 @@
         header: 'header',
         details: 'details'
       });
->>>>>>> a8d6d29f
     });
   });
 });