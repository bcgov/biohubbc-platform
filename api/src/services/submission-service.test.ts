--- conflicted
+++ resolved
@@ -2,6 +2,7 @@
 import { describe } from 'mocha';
 import sinon from 'sinon';
 import sinonChai from 'sinon-chai';
+import { ApiGeneralError } from '../errors/api-error';
 import {
   IInsertSubmissionRecord,
   ISearchSubmissionCriteria,
@@ -11,11 +12,8 @@
   SUBMISSION_MESSAGE_TYPE,
   SUBMISSION_STATUS_TYPE
 } from '../repositories/submission-repository';
-<<<<<<< HEAD
 import * as FileUtils from '../utils/file-utils';
 import { EMLFile } from '../utils/media/eml/eml-file';
-=======
->>>>>>> 9ec2bd01
 import { getMockDBConnection } from '../__mocks__/db';
 import { SubmissionService } from './submission-service';
 
@@ -268,7 +266,6 @@
     });
   });
 
-<<<<<<< HEAD
   describe('getStylesheetFromS3', () => {
     it('should throw an error if file does not contain transform_precompile_key', async () => {
       const mockDBConnection = getMockDBConnection();
@@ -276,7 +273,7 @@
 
       const repo = sinon
         .stub(SubmissionRepository.prototype, 'getSourceTransformRecordBySubmissionId')
-        .resolves({ metadata_index: 'validString' } as ISourceTransformModel);
+        .resolves({ metadata_transform: 'validString' } as ISourceTransformModel);
 
       try {
         await submissionService.getStylesheetFromS3(1);
@@ -293,7 +290,7 @@
 
       const repo = sinon
         .stub(SubmissionRepository.prototype, 'getSourceTransformRecordBySubmissionId')
-        .resolves({ transform_precompile_key: 'validString' } as ISourceTransformModel);
+        .resolves({ metadata_index: 'validString' } as ISourceTransformModel);
       sinon.stub(FileUtils, 'getFileFromS3').resolves({ Body: 'valid' });
 
       const response = await submissionService.getStylesheetFromS3(1);
@@ -364,8 +361,6 @@
     });
   });
 
-=======
->>>>>>> 9ec2bd01
   describe('insertSubmissionStatusAndMessage', () => {
     it('should return submission status id and message id', async () => {
       const mockDBConnection = getMockDBConnection();
