--- conflicted
+++ resolved
@@ -60,12 +60,8 @@
       const response = await submissionService.insertSubmissionRecordWithPotentialConflict(
         '123-456-789',
         'submission name',
-<<<<<<< HEAD
-        'source systemF'
-=======
         'submission desc',
         'source system'
->>>>>>> c21daafe
       );
 
       expect(repo).to.be.calledOnce;
