import chai, { expect } from 'chai';
import * as JSONPathPlus from 'jsonpath-plus';
import { describe } from 'mocha';
import { QueryResult } from 'pg';
import sinon from 'sinon';
import sinonChai from 'sinon-chai';
import { ApiExecuteSQLError } from '../errors/api-error';
import { UserObject } from '../models/user';
import { SECURITY_APPLIED_STATUS } from '../repositories/security-repository';
import {
  ISourceTransformModel,
  ISubmissionJobQueueRecord,
  ISubmissionModel,
  ISubmissionObservationRecord,
  SubmissionRecord,
  SubmissionRepository,
  SubmissionWithSecurityRecord,
  SUBMISSION_MESSAGE_TYPE,
  SUBMISSION_STATUS_TYPE
} from '../repositories/submission-repository';
import { EMLFile } from '../utils/media/eml/eml-file';
import { getMockDBConnection } from '../__mocks__/db';
import { SubmissionService } from './submission-service';
import { UserService } from './user-service';

chai.use(sinonChai);

describe('SubmissionService', () => {
  afterEach(() => {
    sinon.restore();
  });

  describe('insertSubmissionRecord', () => {
    it('should return submission_id on insert', async () => {
      const mockDBConnection = getMockDBConnection();
      const submissionService = new SubmissionService(mockDBConnection);

      const repo = sinon.stub(SubmissionRepository.prototype, 'insertSubmissionRecord').resolves({ submission_id: 1 });

      const response = await submissionService.insertSubmissionRecord({ uuid: '', source_transform_id: 1 });

      expect(repo).to.be.calledOnce;
      expect(response).to.be.eql({ submission_id: 1 });
    });
  });

  describe('insertSubmissionRecordWithPotentialConflict', () => {
    it('should return submission_id on get or insert', async () => {
      const mockDBConnection = getMockDBConnection();
      const submissionService = new SubmissionService(mockDBConnection);

      const repo = sinon
        .stub(SubmissionRepository.prototype, 'insertSubmissionRecordWithPotentialConflict')
        .resolves({ submission_id: 1 });

      const response = await submissionService.insertSubmissionRecordWithPotentialConflict('aaaa');

      expect(repo).to.be.calledOnce;
      expect(response).to.be.eql({ submission_id: 1 });
    });
  });

  describe('updateSubmissionMetadataEMLSource', () => {
    it('should return submission_id on update', async () => {
      const mockDBConnection = getMockDBConnection();
      const submissionService = new SubmissionService(mockDBConnection);

      const repo = sinon
        .stub(SubmissionRepository.prototype, 'updateSubmissionMetadataEMLSource')
        .resolves({ submission_metadata_id: 1 });

      const response = await submissionService.updateSubmissionMetadataEMLSource(1, 1, { emlFile: {} } as EMLFile);

      expect(repo).to.be.calledOnce;
      expect(response).to.be.eql({ submission_metadata_id: 1 });
    });
  });

  describe('updateSubmissionRecordEMLJSONSource', () => {
    it('should return submission_id on update', async () => {
      const mockDBConnection = getMockDBConnection();
      const submissionService = new SubmissionService(mockDBConnection);

      const repo = sinon
        .stub(SubmissionRepository.prototype, 'updateSubmissionMetadataEMLJSONSource')
        .resolves({ submission_metadata_id: 1 });

      const response = await submissionService.updateSubmissionRecordEMLJSONSource(1, 1, 'test');

      expect(repo).to.be.calledOnce;
      expect(response).to.be.eql({ submission_metadata_id: 1 });
    });
  });

  describe('getSubmissionRecordBySubmissionId', () => {
    it('should return submission_id on update', async () => {
      const mockDBConnection = getMockDBConnection();
      const submissionService = new SubmissionService(mockDBConnection);

      const repo = sinon
        .stub(SubmissionRepository.prototype, 'getSubmissionRecordBySubmissionId')
        .resolves({ test: 'test' } as unknown as ISubmissionModel);

      const response = await submissionService.getSubmissionRecordBySubmissionId(1);

      expect(repo).to.be.calledOnce;
      expect(response).to.be.eql({ test: 'test' });
    });
  });

  describe('getSubmissionIdByUUID', () => {
    it('should return submission_id on update', async () => {
      const mockDBConnection = getMockDBConnection();
      const submissionService = new SubmissionService(mockDBConnection);

      const repo = sinon.stub(SubmissionRepository.prototype, 'getSubmissionIdByUUID').resolves({ submission_id: 1 });

      const response = await submissionService.getSubmissionIdByUUID('test');

      expect(repo).to.be.calledOnce;
      expect(response).to.be.eql({ submission_id: 1 });
    });
  });

  describe('updateSubmissionMetadataRecordEndDate', () => {
    it('should return submission_id on update', async () => {
      const mockDBConnection = getMockDBConnection();
      const submissionService = new SubmissionService(mockDBConnection);

      const repo = sinon.stub(SubmissionRepository.prototype, 'updateSubmissionMetadataRecordEndDate').resolves(1);

      const response = await submissionService.updateSubmissionMetadataRecordEndDate(1);

      expect(repo).to.be.calledOnce;
      expect(response).to.be.eql(1);
    });
  });

  describe('updateSubmissionMetadataRecordEffectiveDate', () => {
    it('should return submission_id on update', async () => {
      const mockDBConnection = getMockDBConnection();
      const submissionService = new SubmissionService(mockDBConnection);

      const repo = sinon
        .stub(SubmissionRepository.prototype, 'updateSubmissionMetadataRecordEffectiveDate')
        .resolves(1);

      const response = await submissionService.updateSubmissionMetadataRecordEffectiveDate(1);

      expect(repo).to.be.calledOnce;
      expect(response).to.be.eql(1);
    });
  });

  describe('updateSubmissionObservationRecordEndDate', () => {
    it('should return submission_id on update', async () => {
      const mockDBConnection = getMockDBConnection();
      const submissionService = new SubmissionService(mockDBConnection);

      const repo = sinon.stub(SubmissionRepository.prototype, 'updateSubmissionObservationRecordEndDate').resolves(1);

      const response = await submissionService.updateSubmissionObservationRecordEndDate(1);

      expect(repo).to.be.calledOnce;
      expect(response).to.be.eql(1);
    });
  });

  describe('getSourceTransformRecordBySystemUserId', () => {
    it('should return submission source transform row object', async () => {
      const mockDBConnection = getMockDBConnection();
      const submissionService = new SubmissionService(mockDBConnection);

      const repo = sinon
        .stub(SubmissionRepository.prototype, 'getSourceTransformRecordBySystemUserId')
        .resolves({ source_transform_id: 1 } as unknown as ISourceTransformModel);

      const response = await submissionService.getSourceTransformRecordBySystemUserId(1);

      expect(repo).to.be.calledOnce;
      expect(response).to.be.eql({ source_transform_id: 1 });
    });
  });

  describe('getSubmissionMetadataJson', () => {
    it('should return submission source transform row object', async () => {
      const mockDBConnection = getMockDBConnection();
      const submissionService = new SubmissionService(mockDBConnection);

      const repo = sinon
        .stub(SubmissionRepository.prototype, 'getSubmissionMetadataJson')
        .resolves('transformed metadata');

      const response = await submissionService.getSubmissionMetadataJson(1, 'transform');

      expect(repo).to.be.calledOnce;
      expect(response).to.be.equal('transformed metadata');
    });
  });

  describe('getSourceTransformRecordBySourceTransformId', () => {
    it('should return submission source transform row object', async () => {
      const mockDBConnection = getMockDBConnection();
      const submissionService = new SubmissionService(mockDBConnection);

      const repo = sinon
        .stub(SubmissionRepository.prototype, 'getSourceTransformRecordBySourceTransformId')
        .resolves({ source_transform_id: 1 } as unknown as ISourceTransformModel);

      const response = await submissionService.getSourceTransformRecordBySourceTransformId(1);

      expect(repo).to.be.calledOnce;
      expect(response).to.be.eql({ source_transform_id: 1 });
    });
  });

  describe('getSubmissionRecordEMLJSONByDatasetId', () => {
    describe('with no matching submission', () => {
      it('should return eml string', async () => {
        const mockDBConnection = getMockDBConnection();
        const submissionService = new SubmissionService(mockDBConnection);

        const getSubmissionRecordEMLJSONByDatasetIdStub = sinon
          .stub(SubmissionRepository.prototype, 'getSubmissionRecordEMLJSONByDatasetId')
          .resolves({ rowCount: 0, rows: [] } as unknown as QueryResult);

        try {
          await submissionService.getSubmissionRecordEMLJSONByDatasetId('333-333-333');
          expect.fail();
        } catch (error) {
          expect(getSubmissionRecordEMLJSONByDatasetIdStub).to.be.calledOnce;
          expect((error as ApiExecuteSQLError).message).to.equal('Failed to get dataset');
        }
      });
    });

    describe('with matching submission', () => {
      it('should return eml string', async () => {
        const mockDBConnection = getMockDBConnection();
        const submissionService = new SubmissionService(mockDBConnection);

        const getSubmissionRecordEMLJSONByDatasetIdStub = sinon
          .stub(SubmissionRepository.prototype, 'getSubmissionRecordEMLJSONByDatasetId')
          .resolves({ rowCount: 1, rows: [{ eml_json_source: 'eml string' }] } as unknown as QueryResult);

        const response = await submissionService.getSubmissionRecordEMLJSONByDatasetId('333-333-333');

        expect(getSubmissionRecordEMLJSONByDatasetIdStub).to.be.calledOnce;
        expect(response).to.equal('eml string');
      });
    });
  });

  describe('findSubmissionRecordEMLJSONByDatasetId', () => {
    describe('with no matching submission', () => {
      it('should return eml string', async () => {
        const mockDBConnection = getMockDBConnection();
        const submissionService = new SubmissionService(mockDBConnection);

        const getSubmissionRecordEMLJSONByDatasetIdStub = sinon
          .stub(SubmissionRepository.prototype, 'getSubmissionRecordEMLJSONByDatasetId')
          .resolves({ rowCount: 0, rows: [] } as unknown as QueryResult);

        const response = await submissionService.findSubmissionRecordEMLJSONByDatasetId('333-333-333');

        expect(getSubmissionRecordEMLJSONByDatasetIdStub).to.be.calledOnce;
        expect(response).to.be.null;
      });
    });

    describe('with matching submission', () => {
      it('should return eml string', async () => {
        const mockDBConnection = getMockDBConnection();
        const submissionService = new SubmissionService(mockDBConnection);

        const getSubmissionRecordEMLJSONByDatasetIdStub = sinon
          .stub(SubmissionRepository.prototype, 'getSubmissionRecordEMLJSONByDatasetId')
          .resolves({ rowCount: 1, rows: [{ eml_json_source: 'eml string' }] } as unknown as QueryResult);

        const response = await submissionService.findSubmissionRecordEMLJSONByDatasetId('333-333-333');

        expect(getSubmissionRecordEMLJSONByDatasetIdStub).to.be.calledOnce;
        expect(response).to.equal('eml string');
      });
    });
  });

  describe('insertSubmissionStatus', () => {
    it('should return submission status data', async () => {
      const mockDBConnection = getMockDBConnection();
      const submissionService = new SubmissionService(mockDBConnection);

      const repo = sinon
        .stub(SubmissionRepository.prototype, 'insertSubmissionStatus')
        .resolves({ submission_status_id: 1, submission_status_type_id: 1 });

      const response = await submissionService.insertSubmissionStatus(1, SUBMISSION_STATUS_TYPE.INGESTED);

      expect(repo).to.be.calledOnce;
      expect(response).to.be.eql({ submission_status_id: 1, submission_status_type_id: 1 });
    });
  });

  describe('insertSubmissionMessage', () => {
    it('should return submission message data', async () => {
      const mockDBConnection = getMockDBConnection();
      const submissionService = new SubmissionService(mockDBConnection);

      const repo = sinon
        .stub(SubmissionRepository.prototype, 'insertSubmissionMessage')
        .resolves({ submission_message_id: 1, submission_message_type_id: 1 });

      const response = await submissionService.insertSubmissionMessage(
        1,
        SUBMISSION_MESSAGE_TYPE.ERROR,
        'some message'
      );

      expect(repo).to.be.calledOnce;
      expect(response).to.be.eql({ submission_message_id: 1, submission_message_type_id: 1 });
    });
  });

  describe('listSubmissionRecords', () => {
    it('should return submission message data', async () => {
      const mockDBConnection = getMockDBConnection();
      const submissionService = new SubmissionService(mockDBConnection);
      const mockResponse = [
        {
          submission_status: 'Submission Data Ingested',
          submission_id: 1,
          source_transform_id: 1,
          uuid: '2267501d-c6a9-43b5-b951-2324faff6397',
          record_effective_date: '2022-05-24T18:41:42.211Z',
          record_end_date: null,
          input_key: 'biohub/1/moose_aerial_stratifiedrandomblock_composition_recruitment_survey_2.5_withdata.zip',
          input_file_name: 'moose_aerial_stratifiedrandomblock_composition_recruitment_survey_2.5_withdata.zip',
          eml_source: null,
          eml_json_source: null,
          darwin_core_source: 'test',
          create_date: '2022-05-24T18:41:42.056Z',
          create_user: 15,
          update_date: '2022-05-24T18:41:42.056Z',
          update_user: 15,
          revision_count: 1
        }
      ];

      const repo = sinon.stub(SubmissionRepository.prototype, 'listSubmissionRecords').resolves(mockResponse);

      const response = await submissionService.listSubmissionRecords();

      expect(repo).to.be.calledOnce;
      expect(response).to.be.eql(mockResponse);
    });
  });

  describe('insertSubmissionStatusAndMessage', () => {
    it('should return submission status id and message id', async () => {
      const mockDBConnection = getMockDBConnection();
      const submissionService = new SubmissionService(mockDBConnection);

      const mockMessageResponse = { submission_message_id: 1, submission_message_type_id: 1 };
      const mockStatusResponse = { submission_status_id: 2, submission_status_type_id: 2 };

      const repoStatus = sinon
        .stub(SubmissionRepository.prototype, 'insertSubmissionStatus')
        .resolves(mockStatusResponse);

      const repoMessage = sinon
        .stub(SubmissionRepository.prototype, 'insertSubmissionMessage')
        .resolves(mockMessageResponse);

      const response = await submissionService.insertSubmissionStatusAndMessage(
        1,
        SUBMISSION_STATUS_TYPE.FAILED_METADATA_TO_ES,
        SUBMISSION_MESSAGE_TYPE.ERROR,
        'message'
      );
      expect(repoStatus).to.be.calledOnce;
      expect(repoMessage).to.be.calledOnce;
      expect(response).to.be.eql({
        submission_status_id: 2,
        submission_message_id: 1
      });
    });
  });

  describe('findSubmissionRecordsWithSpatialCount', () => {
    it('should return array of records', async () => {
      const mockDBConnection = getMockDBConnection();
      const submissionService = new SubmissionService(mockDBConnection);

      const findSubmissionRecordWithSpatialCountStub = sinon
        .stub(SubmissionService.prototype, 'findSubmissionRecordWithSpatialCount')
        .onCall(0)
        .resolves({ id: '111-111-111', source: {}, observation_count: 0 })
        .onCall(1)
        .resolves({ id: '222-222-222', source: {}, observation_count: 200 })
        .onCall(2)
        .resolves(null);

      const response = await submissionService.findSubmissionRecordsWithSpatialCount([
        '111-111-111',
        '222-222-222',
        '333-333-333'
      ]);

      expect(findSubmissionRecordWithSpatialCountStub).to.be.calledThrice;
      expect(response).to.be.eql([
        { id: '111-111-111', source: {}, observation_count: 0 },
        { id: '222-222-222', source: {}, observation_count: 200 },
        null
      ]);
    });
  });

  describe('findSubmissionRecordWithSpatialCount', () => {
    afterEach(() => {
      sinon.restore();
    });

    describe('with no occurrence spatial components', () => {
      it('should return submission with count object', async () => {
        const mockDBConnection = getMockDBConnection();
        const submissionService = new SubmissionService(mockDBConnection);
        const mockUserObject = { role_names: [] } as unknown as UserObject;
        sinon.stub(UserService.prototype, 'getUserById').resolves(mockUserObject);

        const findSubmissionRecordEMLJSONByDatasetIdStub = sinon
          .stub(SubmissionService.prototype, 'findSubmissionRecordEMLJSONByDatasetId')
          .resolves({});

        const getSpatialComponentCountByDatasetIdStub = sinon
          .stub(SubmissionRepository.prototype, 'getSpatialComponentCountByDatasetId')
          .resolves([{ spatial_type: 'Occurrence', count: 0 }]);

        const response = await submissionService.findSubmissionRecordWithSpatialCount('111-111-111');

        expect(findSubmissionRecordEMLJSONByDatasetIdStub).to.be.calledOnce;
        expect(getSpatialComponentCountByDatasetIdStub).to.be.calledOnce;
        expect(response).to.be.eql({ id: '111-111-111', source: {}, observation_count: 0 });
      });
    });

    describe('with a non-zero number of occurrence spatial components', () => {
      it('should return submission with count object', async () => {
        const mockDBConnection = getMockDBConnection();
        const submissionService = new SubmissionService(mockDBConnection);
        const mockUserObject = { role_names: [] } as unknown as UserObject;
        sinon.stub(UserService.prototype, 'getUserById').resolves(mockUserObject);

        const findSubmissionRecordEMLJSONByDatasetIdStub = sinon
          .stub(SubmissionService.prototype, 'findSubmissionRecordEMLJSONByDatasetId')
          .resolves({})
          .resolves({});

        const getSpatialComponentCountByDatasetIdStub = sinon
          .stub(SubmissionRepository.prototype, 'getSpatialComponentCountByDatasetId')

          .resolves([{ spatial_type: 'Occurrence', count: 200 }]);

        const response = await submissionService.findSubmissionRecordWithSpatialCount('222-222-222');

        expect(findSubmissionRecordEMLJSONByDatasetIdStub).to.be.calledOnce;
        expect(getSpatialComponentCountByDatasetIdStub).to.be.calledOnce;
        expect(response).to.be.eql({ id: '222-222-222', source: {}, observation_count: 200 });
      });
    });

    describe('with no matching submission', () => {
      it('should return null', async () => {
        const mockDBConnection = getMockDBConnection();
        const submissionService = new SubmissionService(mockDBConnection);
        const mockUserObject = { role_names: [] } as unknown as UserObject;
        sinon.stub(UserService.prototype, 'getUserById').resolves(mockUserObject);

        const findSubmissionRecordEMLJSONByDatasetIdStub = sinon
          .stub(SubmissionService.prototype, 'findSubmissionRecordEMLJSONByDatasetId')
          .resolves(null);

        const getSpatialComponentCountByDatasetIdStub = sinon
          .stub(SubmissionRepository.prototype, 'getSpatialComponentCountByDatasetId')
          .resolves([]);

        const response = await submissionService.findSubmissionRecordWithSpatialCount('333-333-333');

        expect(findSubmissionRecordEMLJSONByDatasetIdStub).to.be.calledOnce;
        expect(getSpatialComponentCountByDatasetIdStub).to.be.calledOnce;
        expect(response).to.be.null;
      });
    });
  });

  describe('getSubmissionJobQueue', () => {
    it('should return a submission job queue record', async () => {
      const mockDBConnection = getMockDBConnection();
      const submissionService = new SubmissionService(mockDBConnection);

      const repo = sinon
        .stub(SubmissionRepository.prototype, 'getSubmissionJobQueue')
        .resolves({ test: 'test' } as unknown as ISubmissionJobQueueRecord);

      const response = await submissionService.getSubmissionJobQueue(1);

      expect(repo).to.be.calledOnce;
      expect(response).to.be.eql({ test: 'test' });
    });
  });

  describe('insertSubmissionObservationRecord', () => {
    it('should return a submission observation record', async () => {
      const mockDBConnection = getMockDBConnection();
      const submissionService = new SubmissionService(mockDBConnection);

      const repo = sinon.stub(SubmissionRepository.prototype, 'insertSubmissionObservationRecord').resolves({
        submission_observation_id: 1
      });

      const response = await submissionService.insertSubmissionObservationRecord({
        test: 'test'
      } as unknown as ISubmissionObservationRecord);

      expect(repo).to.be.calledOnce;
      expect(response).to.be.eql({
        submission_observation_id: 1
      });
    });
  });

  describe('findRelatedDatasetsByDatasetId', () => {
    it('should return a valid array of related datasets on success', async () => {
      const mockDBConnection = getMockDBConnection();
      const submissionService = new SubmissionService(mockDBConnection);

      const mockEmlJson = {
        'eml:eml': {
          dataset: {
            project: {
              relatedProject: [
                {
                  '@_id': 'abcde',
                  title: 'Test-Title',
                  '@_system': 'http://example.com/datasets'
                }
              ]
            }
          }
        }
      };

      const emlStub = sinon
        .stub(SubmissionService.prototype, 'getSubmissionRecordEMLJSONByDatasetId')
        .resolves(mockEmlJson);

      const response = await submissionService.findRelatedDatasetsByDatasetId('test-dataset-id');

      expect(response).to.eql([
        {
          datasetId: 'abcde',
          title: 'Test-Title',
          url: 'http://example.com/datasets/abcde'
        }
      ]);

      expect(emlStub).to.be.calledOnce;
      expect(emlStub).to.be.calledWith('test-dataset-id');
    });

    it('should return an empty array if no EML JSON could be found', async () => {
      const mockDBConnection = getMockDBConnection();
      const submissionService = new SubmissionService(mockDBConnection);

      const emlStub = sinon
        .stub(SubmissionService.prototype, 'getSubmissionRecordEMLJSONByDatasetId')
        .resolves(null as unknown as Record<string, unknown>);

      const response = await submissionService.findRelatedDatasetsByDatasetId('test-dataset-id');

      expect(response).to.eql([]);
      expect(emlStub).to.be.calledOnce;
      expect(emlStub).to.be.calledWith('test-dataset-id');
    });

    it('should return an empty array if JSON Path fails to return any results', async () => {
      const mockDBConnection = getMockDBConnection();
      const submissionService = new SubmissionService(mockDBConnection);

      const emlStub = sinon.stub(SubmissionService.prototype, 'getSubmissionRecordEMLJSONByDatasetId').resolves({});

      const jsonPathStub = sinon.stub(JSONPathPlus, 'JSONPath').returns([]);

      const response = await submissionService.findRelatedDatasetsByDatasetId('test-dataset-id');

      expect(response).to.eql([]);
      expect(emlStub).to.be.calledOnce;
      expect(emlStub).to.be.calledWith('test-dataset-id');
      expect(jsonPathStub).to.be.calledOnce;
      expect(jsonPathStub).to.be.calledWith({
        path: '$..eml:eml..relatedProject',
        json: {},
        resultType: 'all'
      });
    });
  });

  describe('getDatasetsForReview', () => {
    it('should return a rolled up dataset for review', async () => {
      const mockDBConnection = getMockDBConnection();
      const submissionService = new SubmissionService(mockDBConnection);

      const stubDataset = sinon.stub(SubmissionRepository.prototype, 'getDatasetsForReview').resolves([
        {
          dataset_id: 'UUID',
          submission_id: 1,
          dataset_name: 'Project Name',
          keywords: [],
          related_projects: []
        },
        {
          dataset_id: 'UUID',
          submission_id: 2,
          dataset_name: 'Project Name',
          keywords: [],
          related_projects: [{ ['@_id']: 'RP_UUID_1' }, { ['@_id']: 'RP_UUID_2' }]
        },
        {
          dataset_id: 'UUID',
          submission_id: 3,
          dataset_name: 'Project Name',
          keywords: [],
          related_projects: [{ ['@_id']: 'RP_UUID_3' }]
        }
      ]);
      const stubArtifactCount = sinon
        .stub(SubmissionRepository.prototype, 'getArtifactForReviewCountForSubmissionUUID')
        .resolves({
          dataset_id: '',
          submission_id: 1,
          artifacts_to_review: 1,
          last_updated: ''
        });

      const response = await submissionService.getDatasetsForReview(['']);

      expect(stubDataset).to.be.calledOnce;
      expect(stubArtifactCount).to.be.calledWith('RP_UUID_1');
      expect(stubArtifactCount).to.be.calledWith('RP_UUID_2');
      expect(stubArtifactCount).to.be.calledWith('RP_UUID_3');
      expect(response).to.be.eql([
        {
          dataset_id: '',
          artifacts_to_review: 1,
          dataset_name: 'Project Name',
          last_updated: '',
          keywords: []
        },
        {
          dataset_id: '',
          artifacts_to_review: 3,
          dataset_name: 'Project Name',
          last_updated: '',
          keywords: []
        },
        {
          dataset_id: '',
          artifacts_to_review: 2,
          dataset_name: 'Project Name',
          last_updated: '',
          keywords: []
        }
      ]);
    });
  });

  describe('updateSubmissionMetadataWithSearchKeys', () => {
    it('should succeed with valid data', async () => {
      const mockDBConnection = getMockDBConnection();
      const submissionService = new SubmissionService(mockDBConnection);

      const repo = sinon.stub(SubmissionRepository.prototype, 'updateSubmissionMetadataWithSearchKeys').resolves(1);

      const response = await submissionService.updateSubmissionMetadataWithSearchKeys(1, {});

      expect(repo).to.be.calledOnce;
      expect(response).to.be.eql(1);
    });
  });

  describe('getHandleBarsTemplateByDatasetId', () => {
    it('should succeed with valid data', async () => {
      const mockDBConnection = getMockDBConnection();
      const submissionService = new SubmissionService(mockDBConnection);

      const repo = sinon.stub(SubmissionRepository.prototype, 'getHandleBarsTemplateByDatasetId').resolves({
        header: 'header',
        details: 'details'
      });

      const response = await submissionService.getHandleBarsTemplateByDatasetId('uuid');

      expect(repo).to.be.calledOnce;
      expect(response).to.be.eql({
        header: 'header',
        details: 'details'
      });
    });
  });

<<<<<<< HEAD
  describe('getUnreviewedSubmissions', () => {
=======
  describe('getUnreviewedSubmissionsForAdmins', () => {
>>>>>>> 49636ee2
    it('should return an array of submission records', async () => {
      const mockSubmissionRecords: SubmissionRecord[] = [
        {
          submission_id: 1,
          uuid: '123-456-789',
          security_review_timestamp: null,
          source_system: 'SIMS',
          name: 'name',
          description: 'description',
          create_date: '2023-12-12',
          create_user: 1,
          update_date: null,
          update_user: null,
          revision_count: 0
        },
        {
          submission_id: 2,
          uuid: '789-456-123',
          security_review_timestamp: '2023-12-12',
          source_system: 'SIMS',
          name: 'name',
          description: 'description',
          create_date: '2023-12-12',
          create_user: 1,
          update_date: '2023-12-12',
          update_user: 1,
          revision_count: 1
        }
      ];

      const mockDBConnection = getMockDBConnection();

<<<<<<< HEAD
      const getUnreviewedSubmissionsStub = sinon
        .stub(SubmissionRepository.prototype, 'getUnreviewedSubmissions')
=======
      const getUnreviewedSubmissionsForAdminsStub = sinon
        .stub(SubmissionRepository.prototype, 'getUnreviewedSubmissionsForAdmins')
>>>>>>> 49636ee2
        .resolves(mockSubmissionRecords);

      const submissionService = new SubmissionService(mockDBConnection);

<<<<<<< HEAD
      const response = await submissionService.getUnreviewedSubmissions();

      expect(getUnreviewedSubmissionsStub).to.be.calledOnce;
=======
      const response = await submissionService.getUnreviewedSubmissionsForAdmins();

      expect(getUnreviewedSubmissionsForAdminsStub).to.be.calledOnce;
      expect(response).to.be.eql(mockSubmissionRecords);
    });
  });

  describe('getReviewedSubmissionsForAdmins', () => {
    it('should return an array of submission records', async () => {
      const mockSubmissionRecords: SubmissionRecord[] = [
        {
          submission_id: 1,
          uuid: '123-456-789',
          security_review_timestamp: null,
          source_system: 'SIMS',
          name: 'name',
          description: 'description',
          create_date: '2023-12-12',
          create_user: 1,
          update_date: null,
          update_user: null,
          revision_count: 0
        },
        {
          submission_id: 2,
          uuid: '789-456-123',
          security_review_timestamp: '2023-12-12',
          source_system: 'SIMS',
          name: 'name',
          description: 'description',
          create_date: '2023-12-12',
          create_user: 1,
          update_date: '2023-12-12',
          update_user: 1,
          revision_count: 1
        }
      ];

      const mockDBConnection = getMockDBConnection();

      const getReviewedSubmissionsForAdminsStub = sinon
        .stub(SubmissionRepository.prototype, 'getReviewedSubmissionsForAdmins')
        .resolves(mockSubmissionRecords);

      const submissionService = new SubmissionService(mockDBConnection);

      const response = await submissionService.getReviewedSubmissionsForAdmins();

      expect(getReviewedSubmissionsForAdminsStub).to.be.calledOnce;
      expect(response).to.be.eql(mockSubmissionRecords);
    });
  });

  describe('getReviewedSubmissionsWithSecurity', () => {
    it('should return an array of submission records with security property', async () => {
      const mockSubmissionRecords: SubmissionWithSecurityRecord[] = [
        {
          submission_id: 1,
          uuid: '123-456-789',
          security: SECURITY_APPLIED_STATUS.SECURED,
          security_review_timestamp: '2023-12-12',
          source_system: 'SIMS',
          name: 'name',
          description: 'description',
          create_date: '2023-12-12',
          create_user: 1,
          update_date: null,
          update_user: null,
          revision_count: 0
        },
        {
          submission_id: 2,
          uuid: '789-456-123',
          security: SECURITY_APPLIED_STATUS.PARTIALLY_SECURED,
          security_review_timestamp: '2023-12-12',
          source_system: 'SIMS',
          name: 'name',
          description: 'description',
          create_date: '2023-12-12',
          create_user: 1,
          update_date: '2023-12-12',
          update_user: 1,
          revision_count: 1
        },
        {
          submission_id: 3,
          security: SECURITY_APPLIED_STATUS.UNSECURED,
          uuid: '999-456-123',
          security_review_timestamp: '2023-12-12',
          source_system: 'SIMS',
          name: 'name',
          description: 'description',
          create_date: '2023-12-12',
          create_user: 1,
          update_date: '2023-12-12',
          update_user: 1,
          revision_count: 1
        }
      ];

      const mockDBConnection = getMockDBConnection();

      const getReviewedSubmissionsForAdminsStub = sinon
        .stub(SubmissionRepository.prototype, 'getReviewedSubmissionsWithSecurity')
        .resolves(mockSubmissionRecords);

      const submissionService = new SubmissionService(mockDBConnection);

      const response = await submissionService.getReviewedSubmissionsWithSecurity();

      expect(getReviewedSubmissionsForAdminsStub).to.be.calledOnce;
>>>>>>> 49636ee2
      expect(response).to.be.eql(mockSubmissionRecords);
    });
  });
});<|MERGE_RESOLUTION|>--- conflicted
+++ resolved
@@ -707,11 +707,7 @@
     });
   });
 
-<<<<<<< HEAD
-  describe('getUnreviewedSubmissions', () => {
-=======
   describe('getUnreviewedSubmissionsForAdmins', () => {
->>>>>>> 49636ee2
     it('should return an array of submission records', async () => {
       const mockSubmissionRecords: SubmissionRecord[] = [
         {
@@ -744,22 +740,12 @@
 
       const mockDBConnection = getMockDBConnection();
 
-<<<<<<< HEAD
-      const getUnreviewedSubmissionsStub = sinon
-        .stub(SubmissionRepository.prototype, 'getUnreviewedSubmissions')
-=======
       const getUnreviewedSubmissionsForAdminsStub = sinon
         .stub(SubmissionRepository.prototype, 'getUnreviewedSubmissionsForAdmins')
->>>>>>> 49636ee2
         .resolves(mockSubmissionRecords);
 
       const submissionService = new SubmissionService(mockDBConnection);
 
-<<<<<<< HEAD
-      const response = await submissionService.getUnreviewedSubmissions();
-
-      expect(getUnreviewedSubmissionsStub).to.be.calledOnce;
-=======
       const response = await submissionService.getUnreviewedSubmissionsForAdmins();
 
       expect(getUnreviewedSubmissionsForAdminsStub).to.be.calledOnce;
@@ -871,7 +857,6 @@
       const response = await submissionService.getReviewedSubmissionsWithSecurity();
 
       expect(getReviewedSubmissionsForAdminsStub).to.be.calledOnce;
->>>>>>> 49636ee2
       expect(response).to.be.eql(mockSubmissionRecords);
     });
   });
