--- conflicted
+++ resolved
@@ -103,14 +103,8 @@
     const spatialTransformRecords = await this.getSpatialTransformRecords();
 
     const promises1 = spatialTransformRecords.map(async (transformRecord) => {
-<<<<<<< HEAD
-      console.log('start promise 1');
       const transformed = await this.spatialRepository.runSpatialTransformOnSubmissionId(
         submissionId,
-=======
-      const transformed = await this.spatialRepository.runSpatialTransformOnSubmissionObservationId(
-        submissionObservationId,
->>>>>>> 070c5584
         transformRecord.transform
       );
 
