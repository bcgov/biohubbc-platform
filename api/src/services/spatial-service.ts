import { IDBConnection } from '../database/db';
import {
  IGetSpatialTransformRecord,
  IInsertSpatialTransform,
  ISpatialComponentsSearchCriteria,
  ISubmissionSpatialSearchResponseRow,
  SpatialRepository
} from '../repositories/spatial-repository';
import { DBService } from './db-service';

export class SpatialService extends DBService {
  spatialRepository: SpatialRepository;

  constructor(connection: IDBConnection) {
    super(connection);

    this.spatialRepository = new SpatialRepository(connection);
  }

  /**
   * Insert new spatial transform record
   *
   * @param {IInsertSpatialTransform} spatialTransformDetails
   * @return {*}  {Promise<{ spatial_transform_id: number }>}
   * @memberof SpatialService
   */
  async insertSpatialTransform(
    spatialTransformDetails: IInsertSpatialTransform
  ): Promise<{ spatial_transform_id: number }> {
    return this.spatialRepository.insertSpatialTransform(spatialTransformDetails);
  }

  /**
   * get spatial transform record from name
   *
   * @param {string} spatialTransformName
   * @return {*}  {Promise<IGetSpatialTransformRecord>}
   * @memberof SpatialService
   */
  async getSpatialTransformRecords(): Promise<IGetSpatialTransformRecord[]> {
    return this.spatialRepository.getSpatialTransformRecords();
  }

  /**
   * Insert record of transform id used for submission spatial component record
   *
   * @param {number} spatialTransformId
   * @param {number} submissionSpatialComponentId
   * @return {*}  {Promise<{ spatial_transform_submission_id: number }>}
   * @memberof SpatialService
   */
  async insertSpatialTransformSubmissionRecord(
    spatialTransformId: number,
    submissionSpatialComponentId: number
  ): Promise<{ spatial_transform_submission_id: number }> {
    return this.spatialRepository.insertSpatialTransformSubmissionRecord(
      spatialTransformId,
      submissionSpatialComponentId
    );
  }

  /**
   * Collect transforms from db, run transformations on submission id, save result to spatial component table
   *
   * @param {number} submissionId
   * @return {*}  {Promise<void>}
   * @memberof SpatialService
   */
  async runSpatialTransforms(submissionId: number): Promise<void> {
    const spatialTransformRecords = await this.getSpatialTransformRecords();

    const promises1 = spatialTransformRecords.map(async (transformRecord) => {
      const transformed = await this.spatialRepository.runSpatialTransformOnSubmissionId(
        submissionId,
        transformRecord.transform
      );

      const promises2 = transformed.map(async (dataPoint) => {
        const submissionSpatialComponentId = await this.spatialRepository.insertSubmissionSpatialComponent(
          submissionId,
          dataPoint.result_data
        );

        await this.insertSpatialTransformSubmissionRecord(
          transformRecord.spatial_transform_id,
          submissionSpatialComponentId.submission_spatial_component_id
        );
      });

      await Promise.all(promises2);
    });

    await Promise.all(promises1);
  }

  /**
   * Query builder to find spatial component by given criteria
   *
   * @param {ISpatialComponentsSearchCriteria} criteria
   * @return {*}  {Promise<ISubmissionSpatialSearchResponseRow[]>}
   * @memberof SpatialService
   */
  async findSpatialComponentsByCriteria(
    criteria: ISpatialComponentsSearchCriteria
  ): Promise<ISubmissionSpatialSearchResponseRow[]> {
    return this.spatialRepository.findSpatialComponentsByCriteria(criteria);
  }

  async deleteSpatialComponentsBySubmissionId(submission_id: number): Promise<{ submission_id: number }[]> {
    return this.spatialRepository.deleteSpatialComponentsBySubmissionId(submission_id);
  }

<<<<<<< HEAD
  async deleteSpatialComponentsTransformRefsBySubmissionId(
    submission_id: number
  ): Promise<{ submission_id: number }[]> {
    return this.spatialRepository.deleteSpatialComponentsTransformRefsBySubmissionId(submission_id);
=======
  /**
   * Query builder to find spatial component by given criteria
   *
   * @param {ISpatialComponentsSearchCriteria} criteria
   * @return {*}  {Promise<ISubmissionSpatialComponent[]>}
   * @memberof SpatialService
   */
  async findSpatialMetadataBySubmissionId(submissionSpatialComponentId: number): Promise<Record<string, string>> {
    const response = await this.spatialRepository.findSpatialMetadataBySubmissionId(submissionSpatialComponentId);

    return (response.spatial_component?.features[0]?.properties as Record<string, string>) || {};
>>>>>>> 8514269b
  }
}<|MERGE_RESOLUTION|>--- conflicted
+++ resolved
@@ -110,12 +110,12 @@
     return this.spatialRepository.deleteSpatialComponentsBySubmissionId(submission_id);
   }
 
-<<<<<<< HEAD
   async deleteSpatialComponentsTransformRefsBySubmissionId(
     submission_id: number
   ): Promise<{ submission_id: number }[]> {
     return this.spatialRepository.deleteSpatialComponentsTransformRefsBySubmissionId(submission_id);
-=======
+  }
+
   /**
    * Query builder to find spatial component by given criteria
    *
@@ -127,6 +127,5 @@
     const response = await this.spatialRepository.findSpatialMetadataBySubmissionId(submissionSpatialComponentId);
 
     return (response.spatial_component?.features[0]?.properties as Record<string, string>) || {};
->>>>>>> 8514269b
   }
 }