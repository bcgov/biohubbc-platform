--- conflicted
+++ resolved
@@ -169,8 +169,24 @@
    */
   async findSpatialComponentsByCriteria(
     criteria: ISpatialComponentsSearchCriteria
-<<<<<<< HEAD
   ): Promise<ISubmissionSpatialSearchResponseGroup[]> {
+
+
+
+
+    const userService = new UserService(this.connection);
+
+    if (await userService.isSystemUserAdmin()) {
+      return this.spatialRepository.findSpatialComponentsByCriteriaAsAdminUser(criteria);
+    }
+
+    return this.spatialRepository.findSpatialComponentsByCriteria(criteria);
+
+
+
+
+    
+
     const response = await this.spatialRepository.findSpatialComponentsByCriteria(criteria);
     
     const equals = (geoA: Geometry, geoB: Geometry): boolean => {
@@ -206,17 +222,6 @@
 
       return acc
     }, [])
-
-=======
-  ): Promise<ISubmissionSpatialSearchResponseRow[]> {
-    const userService = new UserService(this.connection);
-
-    if (await userService.isSystemUserAdmin()) {
-      return this.spatialRepository.findSpatialComponentsByCriteriaAsAdminUser(criteria);
-    }
-
-    return this.spatialRepository.findSpatialComponentsByCriteria(criteria);
->>>>>>> 92cc1ed8
   }
 
   /**
@@ -263,7 +268,6 @@
    * @return {*}  {Promise<ISubmissionSpatialComponent[]>}
    * @memberof SpatialService
    */
-<<<<<<< HEAD
   async findSpatialMetadataBySubmissionSpatialComponentIds(
     submissionSpatialComponentIds: number[]
   ): Promise<Array<Record<string, string>>> {
@@ -272,7 +276,9 @@
     );
 
     return (response.map((submissionSpatialComponent) => submissionSpatialComponent.spatial_component.features[0]?.properties as Record<string, string>) || {});
-=======
+  }
+
+  
   async findSpatialMetadataBySubmissionSpatialComponentId(
     submissionSpatialComponentId: number
   ): Promise<Record<string, string>> {
@@ -290,6 +296,5 @@
     );
 
     return (response.spatial_component?.spatial_data?.features[0]?.properties as Record<string, string>) || {};
->>>>>>> 92cc1ed8
   }
 }